--- conflicted
+++ resolved
@@ -4,15 +4,9 @@
   "description": "Matrix Client-Server SDK for Javascript",
   "main": "index.js",
   "scripts": {
-<<<<<<< HEAD
     "test": "jasmine-node spec --verbose --captureExceptions",
-    "build-js": "./browser-build.sh",
-    "watch-js": "./browser-build.sh -w"
-=======
-    "test": "echo \"Error: no test specified\" && exit 1",
     "build": "jshint -c .jshint lib/ && browserify browser-index.js -o dist/browser-matrix-dev.js",
     "watch": "watchify browser-index.js -o dist/browser-matrix-dev.js -v"
->>>>>>> 6f2930ca
   },
   "repository": {
     "url": "https://github.com/matrix-org/matrix-js-sdk"
@@ -31,10 +25,7 @@
   },
   "devDependencies": {
     "watchify": "^3.2.1",
-<<<<<<< HEAD
-    "jasmine-node": "^1.14.5"
-=======
+    "jasmine-node": "^1.14.5",
     "jshint": "^2.8.0"
->>>>>>> 6f2930ca
   }
 }