/*
Copyright 2022 The Matrix.org Foundation C.I.C.

Licensed under the Apache License, Version 2.0 (the "License");
you may not use this file except in compliance with the License.
You may obtain a copy of the License at

    http://www.apache.org/licenses/LICENSE-2.0

Unless required by applicable law or agreed to in writing, software
distributed under the License is distributed on an "AS IS" BASIS,
WITHOUT WARRANTIES OR CONDITIONS OF ANY KIND, either express or implied.
See the License for the specific language governing permissions and
limitations under the License.
*/

import { mocked } from "jest-mock";

import { EventType, GroupCallIntent, GroupCallType, MatrixCall, MatrixEvent, Room, RoomMember } from "../../../src";
import { RoomStateEvent } from "../../../src/models/room-state";
import { GroupCall, GroupCallEvent, GroupCallState, GroupCallStatsReportEvent } from "../../../src/webrtc/groupCall";
import { IMyDevice, MatrixClient } from "../../../src/client";
import {
    FAKE_CONF_ID,
    FAKE_DEVICE_ID_1,
    FAKE_DEVICE_ID_2,
    FAKE_ROOM_ID,
    FAKE_SESSION_ID_1,
    FAKE_SESSION_ID_2,
    FAKE_USER_ID_1,
    FAKE_USER_ID_2,
    FAKE_USER_ID_3,
    installWebRTCMocks,
    MockCallFeed,
    MockCallMatrixClient,
    MockMatrixCall,
    MockMediaStream,
    MockMediaStreamTrack,
    MockRTCPeerConnection,
} from "../../test-utils/webrtc";
import { SDPStreamMetadataKey, SDPStreamMetadataPurpose } from "../../../src/webrtc/callEventTypes";
import { sleep } from "../../../src/utils";
import { CallEventHandlerEvent } from "../../../src/webrtc/callEventHandler";
import { CallFeed } from "../../../src/webrtc/callFeed";
import { CallEvent, CallState } from "../../../src/webrtc/call";
import { flushPromises } from "../../test-utils/flushPromises";
import { CallFeedReport } from "../../../src/webrtc/stats/statsReport";
import { CallFeedStatsReporter } from "../../../src/webrtc/stats/callFeedStatsReporter";
import { StatsReportEmitter } from "../../../src/webrtc/stats/statsReportEmitter";

const FAKE_STATE_EVENTS = [
    {
        getContent: () => ({
            "m.calls": [],
        }),
        getStateKey: () => FAKE_USER_ID_1,
        getRoomId: () => FAKE_ROOM_ID,
        getTs: () => 0,
    },
    {
        getContent: () => ({
            "m.calls": [
                {
                    "m.call_id": FAKE_CONF_ID,
                    "m.devices": [
                        {
                            device_id: FAKE_DEVICE_ID_2,
                            session_id: FAKE_SESSION_ID_2,
                            expires_ts: Date.now() + ONE_HOUR,
                            feeds: [],
                        },
                    ],
                },
            ],
        }),
        getStateKey: () => FAKE_USER_ID_2,
        getRoomId: () => FAKE_ROOM_ID,
        getTs: () => 0,
    },
    {
        getContent: () => ({
            "m.expires_ts": Date.now() + ONE_HOUR,
            "m.calls": [
                {
                    "m.call_id": FAKE_CONF_ID,
                    "m.devices": [
                        {
                            device_id: "user3_device",
                            session_id: "user3_session",
                            expires_ts: Date.now() + ONE_HOUR,
                            feeds: [],
                        },
                    ],
                },
            ],
        }),
        getStateKey: () => "user3",
        getRoomId: () => FAKE_ROOM_ID,
        getTs: () => 0,
    },
];

const mockGetStateEvents =
    (events: MatrixEvent[] = FAKE_STATE_EVENTS as MatrixEvent[]) =>
    (type: EventType, userId?: string): MatrixEvent[] | MatrixEvent | null => {
        if (type === EventType.GroupCallMemberPrefix) {
            return userId === undefined ? events : events.find((e) => e.getStateKey() === userId) ?? null;
        } else {
            const fakeEvent = { getContent: () => ({}), getTs: () => 0 } as MatrixEvent;
            return userId === undefined ? [fakeEvent] : fakeEvent;
        }
    };

const ONE_HOUR = 1000 * 60 * 60;

const createAndEnterGroupCall = async (cli: MatrixClient, room: Room): Promise<GroupCall> => {
    const groupCall = new GroupCall(cli, room, GroupCallType.Video, false, GroupCallIntent.Prompt, FAKE_CONF_ID);

    await groupCall.create();
    await groupCall.enter();

    return groupCall;
};

describe("Group Call", function () {
    beforeEach(function () {
        installWebRTCMocks();
    });

    describe("Basic functionality", function () {
        let mockSendState: jest.Mock;
        let mockClient: MatrixClient;
        let room: Room;
        let groupCall: GroupCall;

        beforeEach(function () {
            const typedMockClient = new MockCallMatrixClient(FAKE_USER_ID_1, FAKE_DEVICE_ID_1, FAKE_SESSION_ID_1);
            mockSendState = typedMockClient.sendStateEvent;

            mockClient = typedMockClient as unknown as MatrixClient;

            room = new Room(FAKE_ROOM_ID, mockClient, FAKE_USER_ID_1);
            groupCall = new GroupCall(mockClient, room, GroupCallType.Video, false, GroupCallIntent.Prompt);
            room.currentState.members[FAKE_USER_ID_1] = {
                userId: FAKE_USER_ID_1,
                membership: "join",
            } as unknown as RoomMember;
        });

        afterEach(() => {
            groupCall.leave();
        });

        it.each(Object.values(GroupCallState).filter((v) => v !== GroupCallState.LocalCallFeedUninitialized))(
            "throws when initializing local call feed in %s state",
            async (state: GroupCallState) => {
                // @ts-ignore
                groupCall.state = state;
                await expect(groupCall.initLocalCallFeed()).rejects.toThrow();
            },
        );

        it.each([0, 3, 5, 10, 5000])("sets correct creation timestamp when creating a call", async (time: number) => {
            jest.spyOn(Date, "now").mockReturnValue(time);
            await groupCall.create();

            expect(groupCall.creationTs).toBe(time);
        });

        it.skip("does not initialize local call feed, if it already is", async () => {
            await groupCall.initLocalCallFeed();
            jest.spyOn(groupCall, "initLocalCallFeed");
            await groupCall.enter();

            expect(groupCall.initLocalCallFeed).not.toHaveBeenCalled();

            groupCall.leave();
        });

        it("does not start initializing local call feed twice", () => {
            const promise1 = groupCall.initLocalCallFeed();
            // @ts-ignore Mock
            groupCall.state = GroupCallState.LocalCallFeedUninitialized;
            const promise2 = groupCall.initLocalCallFeed();

            expect(promise1).toEqual(promise2);
        });

        it("sets state to local call feed uninitialized when getUserMedia() fails", async () => {
            jest.spyOn(mockClient.getMediaHandler(), "getUserMediaStream").mockRejectedValue("Error");

            await expect(groupCall.initLocalCallFeed()).rejects.toBeTruthy();
            expect(groupCall.state).toBe(GroupCallState.LocalCallFeedUninitialized);
        });

        it("stops initializing local call feed when leaving", async () => {
            const initPromise = groupCall.initLocalCallFeed();
            groupCall.leave();
            await expect(initPromise).rejects.toBeDefined();
            expect(groupCall.state).toBe(GroupCallState.LocalCallFeedUninitialized);
        });

        it("sends state event to room when creating", async () => {
            await groupCall.create();

            expect(mockSendState).toHaveBeenCalledWith(
                FAKE_ROOM_ID,
                EventType.GroupCallPrefix,
                expect.objectContaining({
                    "m.type": GroupCallType.Video,
                    "m.intent": GroupCallIntent.Prompt,
                }),
                groupCall.groupCallId,
            );
        });

        it.skip("sends member state event to room on enter", async () => {
            await groupCall.create();

            try {
                await groupCall.enter();

                expect(mockSendState).toHaveBeenCalledWith(
                    FAKE_ROOM_ID,
                    EventType.GroupCallMemberPrefix,
                    expect.objectContaining({
                        "m.calls": [
                            expect.objectContaining({
                                "m.call_id": groupCall.groupCallId,
                                "m.devices": [
                                    expect.objectContaining({
                                        device_id: FAKE_DEVICE_ID_1,
                                    }),
                                ],
                            }),
                        ],
                    }),
                    FAKE_USER_ID_1,
                    { keepAlive: false },
                );
            } finally {
                groupCall.leave();
            }
        });

        it.skip("sends member state event to room on leave", async () => {
            await groupCall.create();
            await groupCall.enter();
            mockSendState.mockClear();

            groupCall.leave();
            expect(mockSendState).toHaveBeenCalledWith(
                FAKE_ROOM_ID,
                EventType.GroupCallMemberPrefix,
                expect.objectContaining({ "m.calls": [] }),
                FAKE_USER_ID_1,
                { keepAlive: true }, // Request should outlive the window
            );
        });

        it("includes local device in participants when entered via another session", async () => {
            const hasLocalParticipant = () =>
                groupCall.participants.get(room.getMember(mockClient.getUserId()!)!)?.has(mockClient.getDeviceId()!) ??
                false;

            expect(groupCall.enteredViaAnotherSession).toBe(false);
            expect(hasLocalParticipant()).toBe(false);

            groupCall.enteredViaAnotherSession = true;
            expect(hasLocalParticipant()).toBe(true);
        });

        it("starts with mic unmuted in regular calls", async () => {
            try {
                await groupCall.create();

                await groupCall.initLocalCallFeed();

                expect(groupCall.isMicrophoneMuted()).toEqual(false);
            } finally {
                groupCall.leave();
            }
        });

        it("disables audio stream when audio is set to muted", async () => {
            try {
                await groupCall.create();

                await groupCall.initLocalCallFeed();

                await groupCall.setMicrophoneMuted(true);

                expect(groupCall.isMicrophoneMuted()).toEqual(true);
            } finally {
                groupCall.leave();
            }
        });

        it("starts with video unmuted in regular calls", async () => {
            try {
                await groupCall.create();

                await groupCall.initLocalCallFeed();

                expect(groupCall.isLocalVideoMuted()).toEqual(false);
            } finally {
                groupCall.leave();
            }
        });

        it("disables video stream when video is set to muted", async () => {
            try {
                await groupCall.create();

                await groupCall.initLocalCallFeed();

                await groupCall.setLocalVideoMuted(true);

                expect(groupCall.isLocalVideoMuted()).toEqual(true);
            } finally {
                groupCall.leave();
            }
        });

        it("retains state of local user media stream when updated", async () => {
            try {
                await groupCall.create();

                await groupCall.initLocalCallFeed();

                const oldStream = groupCall.localCallFeed?.stream as unknown as MockMediaStream;

                // arbitrary values, important part is that they're the same afterwards
                await groupCall.setLocalVideoMuted(true);
                await groupCall.setMicrophoneMuted(false);

                const newStream = await mockClient.getMediaHandler().getUserMediaStream(true, true);

                groupCall.updateLocalUsermediaStream(newStream);

                expect(groupCall.localCallFeed?.stream).toBe(newStream);

                expect(groupCall.isLocalVideoMuted()).toEqual(true);
                expect(groupCall.isMicrophoneMuted()).toEqual(false);

                expect(oldStream.isStopped).toEqual(true);
            } finally {
                groupCall.leave();
            }
        });

        it("does not throw when calling updateLocalUsermediaStream() without local usermedia stream", () => {
            expect(async () => await groupCall.updateLocalUsermediaStream({} as MediaStream)).not.toThrow();
        });

        it.each([GroupCallState.Ended, GroupCallState.Entered, GroupCallState.InitializingLocalCallFeed])(
            "throws when entering call in the wrong state",
            async (state: GroupCallState) => {
                // @ts-ignore Mock
                groupCall.state = state;

                await expect(groupCall.enter()).rejects.toThrow();
            },
        );

        describe("hasLocalParticipant()", () => {
            it("should return false, if we don't have a local participant", () => {
                expect(groupCall.hasLocalParticipant()).toBeFalsy();
            });

            it("should return true, if we do have local participant", async () => {
                await groupCall.enter();
                expect(groupCall.hasLocalParticipant()).toBeTruthy();
            });
        });

        describe("call feeds changing", () => {
            let call: MockMatrixCall;
            const currentFeed = new MockCallFeed(FAKE_USER_ID_1, FAKE_DEVICE_ID_1, new MockMediaStream("current"));
            const newFeed = new MockCallFeed(FAKE_USER_ID_1, FAKE_DEVICE_ID_1, new MockMediaStream("new"));

            beforeEach(async () => {
                jest.spyOn(currentFeed, "dispose");
                jest.spyOn(newFeed, "measureVolumeActivity");

                jest.spyOn(groupCall, "emit");

                call = new MockMatrixCall(room.roomId, groupCall.groupCallId);

                await groupCall.create();

                const deviceCallMap = new Map<string, MatrixCall>();
                deviceCallMap.set(FAKE_DEVICE_ID_1, call.typed());
                (groupCall as any).calls.set(FAKE_USER_ID_1, deviceCallMap);
            });

            it("ignores changes, if we can't get user id of opponent", async () => {
                const call = new MockMatrixCall(room.roomId, groupCall.groupCallId);
                jest.spyOn(call, "getOpponentMember").mockReturnValue({ userId: undefined });

                // @ts-ignore Mock
                expect(() => groupCall.onCallFeedsChanged(call)).toThrow();
            });

            describe("usermedia feeds", () => {
                it("adds new usermedia feed", async () => {
                    call.remoteUsermediaFeed = newFeed.typed();
                    // @ts-ignore Mock
                    groupCall.onCallFeedsChanged(call);

                    expect(groupCall.userMediaFeeds).toStrictEqual([newFeed]);
                });

                it("replaces usermedia feed", async () => {
                    groupCall.userMediaFeeds.push(currentFeed.typed());

                    call.remoteUsermediaFeed = newFeed.typed();
                    // @ts-ignore Mock
                    groupCall.onCallFeedsChanged(call);

                    expect(groupCall.userMediaFeeds).toStrictEqual([newFeed]);
                });

                it("removes usermedia feed", async () => {
                    groupCall.userMediaFeeds.push(currentFeed.typed());

                    // @ts-ignore Mock
                    groupCall.onCallFeedsChanged(call);

                    expect(groupCall.userMediaFeeds).toHaveLength(0);
                });
            });

            describe("screenshare feeds", () => {
                it("adds new screenshare feed", async () => {
                    call.remoteScreensharingFeed = newFeed.typed();
                    // @ts-ignore Mock
                    groupCall.onCallFeedsChanged(call);

                    expect(groupCall.screenshareFeeds).toStrictEqual([newFeed]);
                });

                it("replaces screenshare feed", async () => {
                    groupCall.screenshareFeeds.push(currentFeed.typed());

                    call.remoteScreensharingFeed = newFeed.typed();
                    // @ts-ignore Mock
                    groupCall.onCallFeedsChanged(call);

                    expect(groupCall.screenshareFeeds).toStrictEqual([newFeed]);
                });

                it("removes screenshare feed", async () => {
                    groupCall.screenshareFeeds.push(currentFeed.typed());

                    // @ts-ignore Mock
                    groupCall.onCallFeedsChanged(call);

                    expect(groupCall.screenshareFeeds).toHaveLength(0);
                });
            });

            describe("feed replacing", () => {
                it("replaces usermedia feed", async () => {
                    groupCall.userMediaFeeds.push(currentFeed.typed());

                    // @ts-ignore Mock
                    groupCall.replaceUserMediaFeed(currentFeed, newFeed);

                    const newFeeds = [newFeed];

                    expect(groupCall.userMediaFeeds).toStrictEqual(newFeeds);
                    expect(currentFeed.dispose).toHaveBeenCalled();
                    expect(newFeed.measureVolumeActivity).toHaveBeenCalledWith(true);
                    expect(groupCall.emit).toHaveBeenCalledWith(GroupCallEvent.UserMediaFeedsChanged, newFeeds);
                });

                it("replaces screenshare feed", async () => {
                    groupCall.screenshareFeeds.push(currentFeed.typed());

                    // @ts-ignore Mock
                    groupCall.replaceScreenshareFeed(currentFeed, newFeed);

                    const newFeeds = [newFeed];

                    expect(groupCall.screenshareFeeds).toStrictEqual(newFeeds);
                    expect(currentFeed.dispose).toHaveBeenCalled();
                    expect(newFeed.measureVolumeActivity).toHaveBeenCalledWith(true);
                    expect(groupCall.emit).toHaveBeenCalledWith(GroupCallEvent.ScreenshareFeedsChanged, newFeeds);
                });
            });
        });

        describe("PTT calls", () => {
            beforeEach(async () => {
                // replace groupcall with a PTT one
                groupCall = new GroupCall(mockClient, room, GroupCallType.Video, true, GroupCallIntent.Prompt);

                await groupCall.create();

                await groupCall.initLocalCallFeed();
            });

            afterEach(() => {
                jest.useRealTimers();

                groupCall.leave();
            });

            it("starts with mic muted in PTT calls", async () => {
                expect(groupCall.isMicrophoneMuted()).toEqual(true);
            });

            it("re-mutes microphone after transmit timeout in PTT mode", async () => {
                jest.useFakeTimers();

                await groupCall.setMicrophoneMuted(false);
                expect(groupCall.isMicrophoneMuted()).toEqual(false);

                await jest.advanceTimersByTimeAsync(groupCall.pttMaxTransmitTime + 100);
                expect(groupCall.isMicrophoneMuted()).toEqual(true);
            });

            it("timer is cleared when mic muted again in PTT mode", async () => {
                jest.useFakeTimers();

                await groupCall.setMicrophoneMuted(false);
                expect(groupCall.isMicrophoneMuted()).toEqual(false);

                // 'talk' for half the allowed time
                jest.advanceTimersByTime(groupCall.pttMaxTransmitTime / 2);

                await groupCall.setMicrophoneMuted(true);
                await groupCall.setMicrophoneMuted(false);

                // we should still be unmuted after almost the full timeout duration
                // if not, the timer for the original talking session must have fired
                jest.advanceTimersByTime(groupCall.pttMaxTransmitTime - 100);

                expect(groupCall.isMicrophoneMuted()).toEqual(false);
            });

            it("sends metadata updates before unmuting in PTT mode", async () => {
                const mockCall = new MockMatrixCall(FAKE_ROOM_ID, groupCall.groupCallId);
                // @ts-ignore
                groupCall.calls.set(
                    mockCall.getOpponentMember().userId!,
                    new Map([[mockCall.getOpponentDeviceId()!, mockCall.typed()]]),
                );

                let metadataUpdateResolve: () => void;
                const metadataUpdatePromise = new Promise<void>((resolve) => {
                    metadataUpdateResolve = resolve;
                });
                mockCall.sendMetadataUpdate = jest.fn().mockReturnValue(metadataUpdatePromise);

                const mutePromise = groupCall.setMicrophoneMuted(false);
                // we should still be muted at this point because the metadata update hasn't sent
                expect(groupCall.isMicrophoneMuted()).toEqual(true);
                expect(mockCall.localUsermediaFeed.setAudioVideoMuted).not.toHaveBeenCalled();
                metadataUpdateResolve!();

                await mutePromise;

                expect(mockCall.localUsermediaFeed.setAudioVideoMuted).toHaveBeenCalled();
                expect(groupCall.isMicrophoneMuted()).toEqual(false);
            });

            it("sends metadata updates after muting in PTT mode", async () => {
                const mockCall = new MockMatrixCall(FAKE_ROOM_ID, groupCall.groupCallId);
                // @ts-ignore
                groupCall.calls.set(
                    mockCall.getOpponentMember().userId!,
                    new Map([[mockCall.getOpponentDeviceId()!, mockCall.typed()]]),
                );

                // the call starts muted, so unmute to get in the right state to test
                await groupCall.setMicrophoneMuted(false);
                mocked(mockCall.localUsermediaFeed.setAudioVideoMuted).mockReset();

                let metadataUpdateResolve: () => void;
                const metadataUpdatePromise = new Promise<void>((resolve) => {
                    metadataUpdateResolve = resolve;
                });
                mockCall.sendMetadataUpdate = jest.fn().mockReturnValue(metadataUpdatePromise);

                const getUserMediaStreamFlush = Promise.resolve("stream");
                // @ts-ignore
                mockCall.cleint = {
                    getMediaHandler: {
                        getUserMediaStream: jest.fn().mockReturnValue(getUserMediaStreamFlush),
                    },
                };
                const mutePromise = groupCall.setMicrophoneMuted(true);
                await getUserMediaStreamFlush;
                // we should be muted at this point, before the metadata update has been sent
                expect(groupCall.isMicrophoneMuted()).toEqual(true);
                expect(mockCall.localUsermediaFeed.setAudioVideoMuted).toHaveBeenCalled();
                metadataUpdateResolve!();

                await mutePromise;

                expect(groupCall.isMicrophoneMuted()).toEqual(true);
            });
        });
    });

    describe("Placing calls", function () {
        let groupCall1: GroupCall;
        let groupCall2: GroupCall;
        let client1: MockCallMatrixClient;
        let client2: MockCallMatrixClient;

        beforeEach(function () {
            MockRTCPeerConnection.resetInstances();

            client1 = new MockCallMatrixClient(FAKE_USER_ID_1, FAKE_DEVICE_ID_1, FAKE_SESSION_ID_1);

            client2 = new MockCallMatrixClient(FAKE_USER_ID_2, FAKE_DEVICE_ID_2, FAKE_SESSION_ID_2);

            // Inject the state events directly into each client when sent
            const fakeSendStateEvents = (roomId: string, eventType: EventType, content: any, statekey: string) => {
                if (eventType === EventType.GroupCallMemberPrefix) {
                    const fakeEvent = {
                        getContent: () => content,
                        getRoomId: () => roomId,
                        getStateKey: () => statekey,
                    } as unknown as MatrixEvent;

                    let subMap = client1Room.currentState.events.get(eventType);
                    if (!subMap) {
                        subMap = new Map<string, MatrixEvent>();
                        client1Room.currentState.events.set(eventType, subMap);
                        client2Room.currentState.events.set(eventType, subMap);
                    }
                    // since we cheat & use the same maps for each, we can
                    // just add it once.
                    subMap.set(statekey, fakeEvent);

                    client1Room.currentState.emit(RoomStateEvent.Update, client1Room.currentState);
                    client2Room.currentState.emit(RoomStateEvent.Update, client2Room.currentState);
                }
                return Promise.resolve({ event_id: "foo" });
            };

            client1.sendStateEvent.mockImplementation(fakeSendStateEvents);
            client2.sendStateEvent.mockImplementation(fakeSendStateEvents);

            const client1Room = new Room(FAKE_ROOM_ID, client1.typed(), FAKE_USER_ID_1);
            const client2Room = new Room(FAKE_ROOM_ID, client2.typed(), FAKE_USER_ID_2);

            client1Room.currentState.members[FAKE_USER_ID_1] = client2Room.currentState.members[FAKE_USER_ID_1] = {
                userId: FAKE_USER_ID_1,
                membership: "join",
            } as unknown as RoomMember;
            client1Room.currentState.members[FAKE_USER_ID_2] = client2Room.currentState.members[FAKE_USER_ID_2] = {
                userId: FAKE_USER_ID_2,
                membership: "join",
            } as unknown as RoomMember;

            groupCall1 = new GroupCall(
                client1.typed(),
                client1Room,
                GroupCallType.Video,
                false,
                GroupCallIntent.Prompt,
                FAKE_CONF_ID,
            );

            groupCall2 = new GroupCall(
                client2.typed(),
                client2Room,
                GroupCallType.Video,
                false,
                GroupCallIntent.Prompt,
                FAKE_CONF_ID,
            );
        });

        afterEach(function () {
            groupCall1.leave();
            groupCall2.leave();
            jest.useRealTimers();

            MockRTCPeerConnection.resetInstances();
        });

        it("Places a call to a peer", async function () {
            await groupCall1.create();

            try {
                const toDeviceProm = new Promise<void>((resolve) => {
                    client1.sendToDevice.mockImplementation(() => {
                        resolve();
                        return Promise.resolve({});
                    });
                });

                await Promise.all([groupCall1.enter(), groupCall2.enter()]);

                MockRTCPeerConnection.triggerAllNegotiations();

                await toDeviceProm;

                expect(client1.sendToDevice.mock.calls[0][0]).toBe("m.call.invite");

                const toDeviceCallContent = client1.sendToDevice.mock.calls[0][1];
                expect(toDeviceCallContent.size).toBe(1);
                expect(toDeviceCallContent.has(FAKE_USER_ID_2)).toBe(true);

                const toDeviceBobDevices = toDeviceCallContent.get(FAKE_USER_ID_2);
                expect(toDeviceBobDevices?.size).toBe(1);
                expect(toDeviceBobDevices?.has(FAKE_DEVICE_ID_2)).toBe(true);

                const bobDeviceMessage = toDeviceBobDevices?.get(FAKE_DEVICE_ID_2);
                expect(bobDeviceMessage?.conf_id).toBe(FAKE_CONF_ID);
            } finally {
                await Promise.all([groupCall1.leave(), groupCall2.leave()]);
            }
        });

        it("Retries calls", async function () {
            jest.useFakeTimers();
            await groupCall1.create();

            try {
                const toDeviceProm = new Promise<void>((resolve) => {
                    client1.sendToDevice.mockImplementation(() => {
                        resolve();
                        return Promise.resolve({});
                    });
                });

                await Promise.all([groupCall1.enter(), groupCall2.enter()]);

                MockRTCPeerConnection.triggerAllNegotiations();

                await toDeviceProm;

                expect(client1.sendToDevice).toHaveBeenCalled();

                // @ts-ignore
                const oldCall = groupCall1.calls.get(client2.userId)!.get(client2.deviceId)!;
                oldCall.emit(CallEvent.Hangup, oldCall!);

                client1.sendToDevice.mockClear();

                const toDeviceProm2 = new Promise<void>((resolve) => {
                    client1.sendToDevice.mockImplementation(() => {
                        resolve();
                        return Promise.resolve({});
                    });
                });

                jest.advanceTimersByTime(groupCall1.retryCallInterval + 500);

                // when we placed the call, we could await on enter which waited for the call to
                // be made. We don't have that luxury now, so first have to wait for the call
                // to even be created...
                let newCall: MatrixCall | undefined;
                while (
                    // @ts-ignore
                    (newCall = groupCall1.calls.get(client2.userId)?.get(client2.deviceId)) === undefined ||
                    newCall.peerConn === undefined ||
                    newCall.callId == oldCall.callId
                ) {
                    await flushPromises();
                }
                const mockPc = newCall.peerConn as unknown as MockRTCPeerConnection;

                // ...then wait for it to be ready to negotiate
                await mockPc.readyToNegotiate;

                MockRTCPeerConnection.triggerAllNegotiations();

                // ...and then finally we can wait for the invite to be sent
                await toDeviceProm2;

                expect(client1.sendToDevice).toHaveBeenCalledWith(EventType.CallInvite, expect.objectContaining({}));
            } finally {
                await Promise.all([groupCall1.leave(), groupCall2.leave()]);
            }
        });

        it("Updates call mute status correctly on call state change", async function () {
            await groupCall1.create();

            try {
                const toDeviceProm = new Promise<void>((resolve) => {
                    client1.sendToDevice.mockImplementation(() => {
                        resolve();
                        return Promise.resolve({});
                    });
                });

                await Promise.all([groupCall1.enter(), groupCall2.enter()]);

                MockRTCPeerConnection.triggerAllNegotiations();

                await toDeviceProm;

                groupCall1.setMicrophoneMuted(false);
                groupCall1.setLocalVideoMuted(false);

                // @ts-ignore
                const call = groupCall1.calls.get(client2.userId)!.get(client2.deviceId)!;
                call.isMicrophoneMuted = jest.fn().mockReturnValue(true);
                call.setMicrophoneMuted = jest.fn();
                call.isLocalVideoMuted = jest.fn().mockReturnValue(true);
                call.setLocalVideoMuted = jest.fn();

                call.emit(CallEvent.State, CallState.Connected, CallState.InviteSent, call);

                expect(call.setMicrophoneMuted).toHaveBeenCalledWith(false);
                expect(call.setLocalVideoMuted).toHaveBeenCalledWith(false);
            } finally {
                await Promise.all([groupCall1.leave(), groupCall2.leave()]);
            }
        });
    });

    describe("muting", () => {
        let mockClient: MatrixClient;
        let room: Room;

        beforeEach(() => {
            const typedMockClient = new MockCallMatrixClient(FAKE_USER_ID_1, FAKE_DEVICE_ID_1, FAKE_SESSION_ID_1);
            mockClient = typedMockClient as unknown as MatrixClient;

            room = new Room(FAKE_ROOM_ID, mockClient, FAKE_USER_ID_1);
            room.currentState.getStateEvents = jest.fn().mockImplementation(mockGetStateEvents());
            room.currentState.members[FAKE_USER_ID_1] = {
                userId: FAKE_USER_ID_1,
                membership: "join",
            } as unknown as RoomMember;
            room.currentState.members[FAKE_USER_ID_2] = {
                userId: FAKE_USER_ID_2,
                membership: "join",
            } as unknown as RoomMember;
        });

        describe("local muting", () => {
            it("should mute local audio when calling setMicrophoneMuted()", async () => {
                const groupCall = await createAndEnterGroupCall(mockClient, room);

                groupCall.localCallFeed!.setAudioVideoMuted = jest.fn();
                const setAVMutedArray: ((audioMuted: boolean | null, videoMuted: boolean | null) => void)[] = [];
                const tracksArray: MediaStreamTrack[] = [];
                const sendMetadataUpdateArray: (() => Promise<void>)[] = [];
                groupCall.forEachCall((call) => {
                    setAVMutedArray.push((call.localUsermediaFeed!.setAudioVideoMuted = jest.fn()));
                    tracksArray.push(...call.localUsermediaStream!.getAudioTracks());
                    sendMetadataUpdateArray.push((call.sendMetadataUpdate = jest.fn()));
                });

                await groupCall.setMicrophoneMuted(true);

                groupCall.localCallFeed!.stream.getAudioTracks().forEach((track) => expect(track.enabled).toBe(false));
                expect(groupCall.localCallFeed!.setAudioVideoMuted).toHaveBeenCalledWith(true, null);
                setAVMutedArray.forEach((f) => expect(f).toHaveBeenCalledWith(true, null));
                tracksArray.forEach((track) => expect(track.enabled).toBe(false));
                sendMetadataUpdateArray.forEach((f) => expect(f).toHaveBeenCalled());

                groupCall.terminate();
            });

            it("should mute local video when calling setLocalVideoMuted()", async () => {
                const groupCall = await createAndEnterGroupCall(mockClient, room);

                jest.spyOn(mockClient.getMediaHandler(), "getUserMediaStream");
                jest.spyOn(groupCall, "updateLocalUsermediaStream");
                jest.spyOn(groupCall.localCallFeed!, "setAudioVideoMuted");

                const setAVMutedArray: ((audioMuted: boolean | null, videoMuted: boolean | null) => void)[] = [];
                const tracksArray: MediaStreamTrack[] = [];
                const sendMetadataUpdateArray: (() => Promise<void>)[] = [];
                groupCall.forEachCall((call) => {
                    call.localUsermediaFeed!.isVideoMuted = jest.fn().mockReturnValue(true);
                    setAVMutedArray.push((call.localUsermediaFeed!.setAudioVideoMuted = jest.fn()));
                    tracksArray.push(...call.localUsermediaStream!.getVideoTracks());
                    sendMetadataUpdateArray.push((call.sendMetadataUpdate = jest.fn()));
                });

                await groupCall.setLocalVideoMuted(true);

                groupCall.localCallFeed!.stream.getVideoTracks().forEach((track) => expect(track.enabled).toBe(false));
                expect(mockClient.getMediaHandler().getUserMediaStream).toHaveBeenCalledWith(true, false);
                expect(groupCall.updateLocalUsermediaStream).toHaveBeenCalled();
                setAVMutedArray.forEach((f) => expect(f).toHaveBeenCalledWith(null, true));
                tracksArray.forEach((track) => expect(track.enabled).toBe(false));
                sendMetadataUpdateArray.forEach((f) => expect(f).toHaveBeenCalled());

                groupCall.terminate();
            });

            it.skip("returns false when unmuting audio with no audio device", async () => {
                const groupCall = await createAndEnterGroupCall(mockClient, room);
                jest.spyOn(mockClient.getMediaHandler(), "hasAudioDevice").mockResolvedValue(false);
                expect(await groupCall.setMicrophoneMuted(false)).toBe(false);
            });

<<<<<<< HEAD
            it.skip("returns false when no permission for audio stream", async () => {
=======
            it("returns false when no permission for audio stream and localCallFeed do not have an audio track", async () => {
>>>>>>> 2766146c
                const groupCall = await createAndEnterGroupCall(mockClient, room);
                // @ts-ignore
                jest.spyOn(groupCall.localCallFeed, "hasAudioTrack", "get").mockReturnValue(false);
                jest.spyOn(mockClient.getMediaHandler(), "getUserMediaStream").mockRejectedValueOnce(
                    new Error("No Permission"),
                );
                expect(await groupCall.setMicrophoneMuted(false)).toBe(false);
            });

<<<<<<< HEAD
            it.skip("returns false when unmuting video with no video device", async () => {
=======
            it("returns false when user media stream null", async () => {
                const groupCall = await createAndEnterGroupCall(mockClient, room);
                // @ts-ignore
                jest.spyOn(groupCall.localCallFeed, "hasAudioTrack", "get").mockReturnValue(false);
                // @ts-ignore
                jest.spyOn(mockClient.getMediaHandler(), "getUserMediaStream").mockResolvedValue({} as MediaStream);
                expect(await groupCall.setMicrophoneMuted(false)).toBe(false);
            });

            it("returns true when no permission for audio stream but localCallFeed has a audio track already", async () => {
                const groupCall = await createAndEnterGroupCall(mockClient, room);
                // @ts-ignore
                jest.spyOn(groupCall.localCallFeed, "hasAudioTrack", "get").mockReturnValue(true);
                jest.spyOn(mockClient.getMediaHandler(), "getUserMediaStream");
                expect(mockClient.getMediaHandler().getUserMediaStream).not.toHaveBeenCalled();
                expect(await groupCall.setMicrophoneMuted(false)).toBe(true);
            });

            it("returns false when unmuting video with no video device", async () => {
>>>>>>> 2766146c
                const groupCall = await createAndEnterGroupCall(mockClient, room);
                jest.spyOn(mockClient.getMediaHandler(), "hasVideoDevice").mockResolvedValue(false);
                expect(await groupCall.setLocalVideoMuted(false)).toBe(false);
            });

            it.skip("returns false when no permission for video stream", async () => {
                const groupCall = await createAndEnterGroupCall(mockClient, room);
                jest.spyOn(mockClient.getMediaHandler(), "getUserMediaStream").mockRejectedValueOnce(
                    new Error("No Permission"),
                );
                expect(await groupCall.setLocalVideoMuted(false)).toBe(false);
            });
        });

        describe("remote muting", () => {
            const getMetadataEvent = (audio: boolean, video: boolean): MatrixEvent =>
                ({
                    getContent: () => ({
                        [SDPStreamMetadataKey]: {
                            stream: {
                                purpose: SDPStreamMetadataPurpose.Usermedia,
                                audio_muted: audio,
                                video_muted: video,
                            },
                        },
                    }),
                } as MatrixEvent);

            it("should mute remote feed's audio after receiving metadata with video audio", async () => {
                const metadataEvent = getMetadataEvent(true, false);
                const groupCall = await createAndEnterGroupCall(mockClient, room);

                // It takes a bit of time for the calls to get created
                await sleep(10);

                // @ts-ignore
                const call = groupCall.calls.get(FAKE_USER_ID_2)!.get(FAKE_DEVICE_ID_2)!;
                call.getOpponentMember = () => ({ userId: call.invitee } as RoomMember);
                // @ts-ignore Mock
                call.pushRemoteFeed(
                    // @ts-ignore Mock
                    new MockMediaStream("stream", [
                        new MockMediaStreamTrack("audio_track", "audio"),
                        new MockMediaStreamTrack("video_track", "video"),
                    ]),
                );
                call.onSDPStreamMetadataChangedReceived(metadataEvent);

                const feed = groupCall.getUserMediaFeed(call.invitee!, call.getOpponentDeviceId()!);
                expect(feed!.isAudioMuted()).toBe(true);
                expect(feed!.isVideoMuted()).toBe(false);

                groupCall.terminate();
            });

            it("should mute remote feed's video after receiving metadata with video muted", async () => {
                const metadataEvent = getMetadataEvent(false, true);
                const groupCall = await createAndEnterGroupCall(mockClient, room);

                // It takes a bit of time for the calls to get created
                await sleep(10);

                // @ts-ignore
                const call = groupCall.calls.get(FAKE_USER_ID_2).get(FAKE_DEVICE_ID_2)!;
                call.getOpponentMember = () => ({ userId: call.invitee } as RoomMember);
                // @ts-ignore Mock
                call.pushRemoteFeed(
                    // @ts-ignore Mock
                    new MockMediaStream("stream", [
                        new MockMediaStreamTrack("audio_track", "audio"),
                        new MockMediaStreamTrack("video_track", "video"),
                    ]),
                );
                call.onSDPStreamMetadataChangedReceived(metadataEvent);

                const feed = groupCall.getUserMediaFeed(call.invitee!, call.getOpponentDeviceId()!);
                expect(feed!.isAudioMuted()).toBe(false);
                expect(feed!.isVideoMuted()).toBe(true);

                groupCall.terminate();
            });
        });
    });

    describe("incoming calls", () => {
        let mockClient: MatrixClient;
        let room: Room;
        let groupCall: GroupCall;

        beforeEach(async () => {
            // we are bob here because we're testing incoming calls, and since alice's user id
            // is lexicographically before Bob's, the spec requires that she calls Bob.
            const typedMockClient = new MockCallMatrixClient(FAKE_USER_ID_2, FAKE_DEVICE_ID_2, FAKE_SESSION_ID_2);
            mockClient = typedMockClient as unknown as MatrixClient;

            room = new Room(FAKE_ROOM_ID, mockClient, FAKE_USER_ID_2);
            room.currentState.members[FAKE_USER_ID_1] = {
                userId: FAKE_USER_ID_1,
                membership: "join",
            } as unknown as RoomMember;
            room.currentState.members[FAKE_USER_ID_2] = {
                userId: FAKE_USER_ID_2,
                membership: "join",
            } as unknown as RoomMember;

            groupCall = await createAndEnterGroupCall(mockClient, room);
        });

        afterEach(() => {
            groupCall.leave();
        });

        it("ignores incoming calls for other rooms", async () => {
            const mockCall = new MockMatrixCall("!someotherroom.fake.dummy", groupCall.groupCallId);

            mockClient.emit(CallEventHandlerEvent.Incoming, mockCall as unknown as MatrixCall);

            expect(mockCall.reject).not.toHaveBeenCalled();
            expect(mockCall.answerWithCallFeeds).not.toHaveBeenCalled();
        });

        it("rejects incoming calls for the wrong group call", async () => {
            const mockCall = new MockMatrixCall(room.roomId, "not " + groupCall.groupCallId);

            mockClient.emit(CallEventHandlerEvent.Incoming, mockCall as unknown as MatrixCall);

            expect(mockCall.reject).toHaveBeenCalled();
        });

        it("ignores incoming calls not in the ringing state", async () => {
            const mockCall = new MockMatrixCall(room.roomId, groupCall.groupCallId);
            mockCall.state = CallState.Connected;

            mockClient.emit(CallEventHandlerEvent.Incoming, mockCall as unknown as MatrixCall);

            expect(mockCall.reject).not.toHaveBeenCalled();
            expect(mockCall.answerWithCallFeeds).not.toHaveBeenCalled();
        });

        it("answers calls for the right room & group call ID", async () => {
            const mockCall = new MockMatrixCall(room.roomId, groupCall.groupCallId);

            mockClient.emit(CallEventHandlerEvent.Incoming, mockCall as unknown as MatrixCall);

            expect(mockCall.reject).not.toHaveBeenCalled();
            expect(mockCall.answerWithCallFeeds).toHaveBeenCalled();
            // @ts-ignore
            expect(groupCall.calls).toEqual(new Map([[FAKE_USER_ID_1, new Map([[FAKE_DEVICE_ID_1, mockCall]])]]));
        });

        it("replaces calls if it already has one with the same user", async () => {
            const oldMockCall = new MockMatrixCall(room.roomId, groupCall.groupCallId);
            const newMockCall = new MockMatrixCall(room.roomId, groupCall.groupCallId);
            newMockCall.opponentMember = oldMockCall.opponentMember; // Ensure referential equality
            newMockCall.callId = "not " + oldMockCall.callId;

            mockClient.emit(CallEventHandlerEvent.Incoming, oldMockCall as unknown as MatrixCall);
            mockClient.emit(CallEventHandlerEvent.Incoming, newMockCall as unknown as MatrixCall);

            expect(oldMockCall.hangup).toHaveBeenCalled();
            expect(newMockCall.answerWithCallFeeds).toHaveBeenCalled();
            // @ts-ignore
            expect(groupCall.calls).toEqual(new Map([[FAKE_USER_ID_1, new Map([[FAKE_DEVICE_ID_1, newMockCall]])]]));
        });

        it("starts to process incoming calls when we've entered", async () => {
            // First we leave the call since we have already entered
            groupCall.leave();

            const call = new MockMatrixCall(room.roomId, groupCall.groupCallId);
            mockClient.callEventHandler!.calls = new Map<string, MatrixCall>([[call.callId, call.typed()]]);
            await groupCall.enter();

            expect(call.answerWithCallFeeds).toHaveBeenCalled();
        });

        const aliceEnters = () => {
            room.currentState.getStateEvents = jest.fn().mockImplementation(
                mockGetStateEvents([
                    {
                        getContent: () => ({
                            "m.calls": [
                                {
                                    "m.call_id": groupCall.groupCallId,
                                    "m.devices": [
                                        {
                                            device_id: FAKE_DEVICE_ID_1,
                                            session_id: FAKE_SESSION_ID_1,
                                            expires_ts: Date.now() + ONE_HOUR,
                                            feeds: [],
                                        },
                                    ],
                                },
                            ],
                        }),
                        getStateKey: () => FAKE_USER_ID_1,
                        getRoomId: () => FAKE_ROOM_ID,
                        getTs: () => 0,
                    },
                ] as unknown as MatrixEvent[]),
            );
            room.currentState.emit(RoomStateEvent.Update, room.currentState);
        };

        const aliceLeaves = () => {
            room.currentState.getStateEvents = jest
                .fn()
                .mockImplementation(mockGetStateEvents([] as unknown as MatrixEvent[]));
            room.currentState.emit(RoomStateEvent.Update, room.currentState);
        };

        it("enables tracks on expected calls, then disables them when the participant leaves", async () => {
            aliceEnters();

            const mockCall = new MockMatrixCall(room.roomId, groupCall.groupCallId);
            mockCall.answerWithCallFeeds.mockImplementation(([feed]) => (mockCall.localUsermediaFeed = feed));
            mockClient.emit(CallEventHandlerEvent.Incoming, mockCall as unknown as MatrixCall);

            // Tracks should be enabled
            expect(mockCall.localUsermediaFeed.stream.getTracks().every((t) => t.enabled)).toBe(true);

            aliceLeaves();

            // Tracks should be disabled
            expect(mockCall.localUsermediaFeed.stream.getTracks().every((t) => !t.enabled)).toBe(true);
        });

        it("disables tracks on unexpected calls, then enables them when the participant joins", async () => {
            const mockCall = new MockMatrixCall(room.roomId, groupCall.groupCallId);
            mockCall.answerWithCallFeeds.mockImplementation(([feed]) => (mockCall.localUsermediaFeed = feed));
            mockClient.emit(CallEventHandlerEvent.Incoming, mockCall as unknown as MatrixCall);

            // Tracks should be disabled
            expect(mockCall.localUsermediaFeed.stream.getTracks().every((t) => !t.enabled)).toBe(true);

            aliceEnters();

            // Tracks should be enabled
            expect(mockCall.localUsermediaFeed.stream.getTracks().every((t) => t.enabled)).toBe(true);

            aliceLeaves();
        });

        describe("handles call being replaced", () => {
            let callChangedListener: jest.Mock;
            let oldMockCall: MockMatrixCall;
            let newMockCall: MockMatrixCall;
            let newCallsMap: Map<string, Map<string, MatrixCall>>;

            beforeEach(() => {
                callChangedListener = jest.fn();
                groupCall.addListener(GroupCallEvent.CallsChanged, callChangedListener);

                oldMockCall = new MockMatrixCall(room.roomId, groupCall.groupCallId);
                newMockCall = new MockMatrixCall(room.roomId, groupCall.groupCallId);
                newCallsMap = new Map([[FAKE_USER_ID_1, new Map([[FAKE_DEVICE_ID_1, newMockCall.typed()]])]]);

                newMockCall.opponentMember = oldMockCall.opponentMember; // Ensure referential equality
                newMockCall.callId = "not " + oldMockCall.callId;
                mockClient.emit(CallEventHandlerEvent.Incoming, oldMockCall.typed());
            });

            it("handles regular case", () => {
                oldMockCall.emit(CallEvent.Replaced, newMockCall.typed(), oldMockCall.typed());

                expect(oldMockCall.hangup).toHaveBeenCalled();
                expect(callChangedListener).toHaveBeenCalledWith(newCallsMap);
                // @ts-ignore
                expect(groupCall.calls).toEqual(newCallsMap);
            });

            it("handles case where call is missing from the calls map", () => {
                // @ts-ignore
                groupCall.calls = new Map();
                oldMockCall.emit(CallEvent.Replaced, newMockCall.typed(), oldMockCall.typed());

                expect(oldMockCall.hangup).toHaveBeenCalled();
                expect(callChangedListener).toHaveBeenCalledWith(newCallsMap);
                // @ts-ignore
                expect(groupCall.calls).toEqual(newCallsMap);
            });
        });

        describe("handles call being hangup", () => {
            let callChangedListener: jest.Mock;
            let mockCall: MockMatrixCall;

            beforeEach(() => {
                callChangedListener = jest.fn();
                groupCall.addListener(GroupCallEvent.CallsChanged, callChangedListener);
                mockCall = new MockMatrixCall(room.roomId, groupCall.groupCallId);
            });

            it("doesn't throw when calls map is empty", () => {
                // @ts-ignore
                expect(() => groupCall.onCallHangup(mockCall)).not.toThrow();
            });

            it("clears map completely when we're the last users device left", () => {
                mockClient.emit(CallEventHandlerEvent.Incoming, mockCall.typed());
                mockCall.emit(CallEvent.Hangup, mockCall.typed());
                // @ts-ignore
                expect(groupCall.calls).toEqual(new Map());
            });

            it("doesn't remove another call of the same user", () => {
                const anotherCallOfTheSameUser = new MockMatrixCall(room.roomId, groupCall.groupCallId);
                anotherCallOfTheSameUser.callId = "another call id";
                anotherCallOfTheSameUser.getOpponentDeviceId = () => FAKE_DEVICE_ID_2;
                mockClient.emit(CallEventHandlerEvent.Incoming, anotherCallOfTheSameUser.typed());

                mockClient.emit(CallEventHandlerEvent.Incoming, mockCall.typed());
                mockCall.emit(CallEvent.Hangup, mockCall.typed());
                // @ts-ignore
                expect(groupCall.calls).toEqual(
                    new Map([[FAKE_USER_ID_1, new Map([[FAKE_DEVICE_ID_2, anotherCallOfTheSameUser.typed()]])]]),
                );
            });
        });
    });

    describe("screensharing", () => {
        let typedMockClient: MockCallMatrixClient;
        let mockClient: MatrixClient;
        let room: Room;
        let groupCall: GroupCall;

        beforeEach(async () => {
            typedMockClient = new MockCallMatrixClient(FAKE_USER_ID_1, FAKE_DEVICE_ID_1, FAKE_SESSION_ID_1);
            mockClient = typedMockClient.typed();

            room = new Room(FAKE_ROOM_ID, mockClient, FAKE_USER_ID_1);
            room.currentState.members[FAKE_USER_ID_1] = {
                userId: FAKE_USER_ID_1,
                membership: "join",
            } as unknown as RoomMember;
            room.currentState.members[FAKE_USER_ID_2] = {
                userId: FAKE_USER_ID_2,
                membership: "join",
            } as unknown as RoomMember;
            room.currentState.getStateEvents = jest.fn().mockImplementation(mockGetStateEvents());

            groupCall = await createAndEnterGroupCall(mockClient, room);
        });

        it.skip("sending screensharing stream", async () => {
            const onNegotiationNeededArray: (() => Promise<void>)[] = [];
            groupCall.forEachCall((call) => {
                // @ts-ignore Mock
                onNegotiationNeededArray.push((call.gotLocalOffer = jest.fn()));
            });

            let enabledResult: boolean;
            enabledResult = await groupCall.setScreensharingEnabled(true);
            expect(enabledResult).toEqual(true);
            expect(typedMockClient.mediaHandler.getScreensharingStream).toHaveBeenCalled();
            MockRTCPeerConnection.triggerAllNegotiations();

            expect(groupCall.screenshareFeeds).toHaveLength(1);
            groupCall.forEachCall((c) => {
                expect(c.getLocalFeeds().find((f) => f.purpose === SDPStreamMetadataPurpose.Screenshare)).toBeDefined();
            });
            onNegotiationNeededArray.forEach((f) => expect(f).toHaveBeenCalled());

            // Enabling it again should do nothing
            typedMockClient.mediaHandler.getScreensharingStream.mockClear();
            enabledResult = await groupCall.setScreensharingEnabled(true);
            expect(enabledResult).toEqual(true);
            expect(typedMockClient.mediaHandler.getScreensharingStream).not.toHaveBeenCalled();

            // Should now be able to disable it
            enabledResult = await groupCall.setScreensharingEnabled(false);
            expect(enabledResult).toEqual(false);
            expect(groupCall.screenshareFeeds).toHaveLength(0);

            groupCall.leave();
            await groupCall.terminate();
        });

        it("receiving screensharing stream", async () => {
            // It takes a bit of time for the calls to get created
            await sleep(10);

            // @ts-ignore
            const call = groupCall.calls.get(FAKE_USER_ID_2)!.get(FAKE_DEVICE_ID_2)!;
            call.getOpponentMember = () => ({ userId: call.invitee } as RoomMember);
            call.onNegotiateReceived({
                getContent: () => ({
                    [SDPStreamMetadataKey]: {
                        screensharing_stream: {
                            purpose: SDPStreamMetadataPurpose.Screenshare,
                        },
                    },
                    description: {
                        type: "offer",
                        sdp: "...",
                    },
                }),
            } as MatrixEvent);
            // @ts-ignore Mock
            call.pushRemoteFeed(
                // @ts-ignore Mock
                new MockMediaStream("screensharing_stream", [new MockMediaStreamTrack("video_track", "video")]),
            );

            expect(groupCall.screenshareFeeds).toHaveLength(1);
            expect(groupCall.getScreenshareFeed(call.invitee!, call.getOpponentDeviceId()!)).toBeDefined();

            groupCall.terminate();
        });

        it.skip("cleans up screensharing when terminating", async () => {
            // @ts-ignore Mock
            jest.spyOn(groupCall, "removeScreenshareFeed");
            jest.spyOn(mockClient.getMediaHandler(), "stopScreensharingStream");

            await groupCall.setScreensharingEnabled(true);

            const screensharingFeed = groupCall.localScreenshareFeed;

            groupCall.terminate();

            expect(mockClient.getMediaHandler()!.stopScreensharingStream).toHaveBeenCalledWith(
                screensharingFeed!.stream,
            );
            // @ts-ignore Mock
            expect(groupCall.removeScreenshareFeed).toHaveBeenCalledWith(screensharingFeed);
            expect(groupCall.localScreenshareFeed).toBeUndefined();
        });
    });

    describe("active speaker events", () => {
        let room: Room;
        let groupCall: GroupCall;
        let mediaFeed1: CallFeed;
        let mediaFeed2: CallFeed;
        let onActiveSpeakerEvent: jest.Mock<void, []>;

        beforeEach(async () => {
            jest.useFakeTimers();

            const mockClient = new MockCallMatrixClient(FAKE_USER_ID_1, FAKE_DEVICE_ID_1, FAKE_SESSION_ID_1);

            room = new Room(FAKE_ROOM_ID, mockClient.typed(), FAKE_USER_ID_1);
            room.currentState.members[FAKE_USER_ID_1] = {
                userId: FAKE_USER_ID_1,
            } as unknown as RoomMember;
            groupCall = await createAndEnterGroupCall(mockClient.typed(), room);

            mediaFeed1 = new CallFeed({
                client: mockClient.typed(),
                roomId: FAKE_ROOM_ID,
                userId: FAKE_USER_ID_2,
                deviceId: FAKE_DEVICE_ID_1,
                stream: new MockMediaStream("foo", []).typed(),
                purpose: SDPStreamMetadataPurpose.Usermedia,
                audioMuted: false,
                videoMuted: true,
            });
            groupCall.userMediaFeeds.push(mediaFeed1);

            mediaFeed2 = new CallFeed({
                client: mockClient.typed(),
                roomId: FAKE_ROOM_ID,
                userId: FAKE_USER_ID_3,
                deviceId: FAKE_DEVICE_ID_1,
                stream: new MockMediaStream("foo", []).typed(),
                purpose: SDPStreamMetadataPurpose.Usermedia,
                audioMuted: false,
                videoMuted: true,
            });
            groupCall.userMediaFeeds.push(mediaFeed2);

            onActiveSpeakerEvent = jest.fn();
            groupCall.on(GroupCallEvent.ActiveSpeakerChanged, onActiveSpeakerEvent);
        });

        afterEach(() => {
            groupCall.off(GroupCallEvent.ActiveSpeakerChanged, onActiveSpeakerEvent);

            jest.useRealTimers();
        });

        it("fires active speaker events when a user is speaking", async () => {
            mediaFeed1.speakingVolumeSamples = [100, 100];
            mediaFeed2.speakingVolumeSamples = [0, 0];

            jest.runOnlyPendingTimers();
            expect(groupCall.activeSpeaker).toEqual(mediaFeed1);
            expect(onActiveSpeakerEvent).toHaveBeenCalledWith(mediaFeed1);

            mediaFeed1.speakingVolumeSamples = [0, 0];
            mediaFeed2.speakingVolumeSamples = [100, 100];

            jest.runOnlyPendingTimers();
            expect(groupCall.activeSpeaker).toEqual(mediaFeed2);
            expect(onActiveSpeakerEvent).toHaveBeenCalledWith(mediaFeed2);
        });
    });

    describe("creating group calls", () => {
        let client: MatrixClient;

        beforeEach(() => {
            client = new MatrixClient({ baseUrl: "base_url" });

            jest.spyOn(client, "sendStateEvent").mockResolvedValue({} as any);
        });

        afterEach(() => {
            client.stopClient();
        });

        it("throws when there already is a call", async () => {
            jest.spyOn(client, "getRoom").mockReturnValue(new Room("room_id", client, "my_user_id"));

            await client.createGroupCall("room_id", GroupCallType.Video, false, GroupCallIntent.Prompt);

            await expect(
                client.createGroupCall("room_id", GroupCallType.Video, false, GroupCallIntent.Prompt),
            ).rejects.toThrow("room_id already has an existing group call");
        });

        it("throws if the room doesn't exist", async () => {
            await expect(
                client.createGroupCall("room_id", GroupCallType.Video, false, GroupCallIntent.Prompt),
            ).rejects.toThrow("Cannot find room room_id");
        });

        it("handles GroupCallOpts", () => {
            const room = new Room("room_id", client, "my_user_id");

            const groupCall = new GroupCall({
                client,
                room,
                type: GroupCallType.Voice,
                isPtt: false,
                intent: GroupCallIntent.Prompt,
                groupCallId: "id",
                isCallWithoutVideoAndAudio: true,
            });

            expect(groupCall.room).toBe(room);
            expect(groupCall.type).toBe(GroupCallType.Voice);
            expect(groupCall.isPtt).toBe(false);
            expect(groupCall.intent).toBe(GroupCallIntent.Prompt);
            expect(groupCall.groupCallId).toBe("id");
            expect(groupCall.allowCallWithoutVideoAndAudio).toBe(true);
        });

        describe("correctly passes parameters", () => {
            beforeEach(() => {
                jest.spyOn(client, "getRoom").mockReturnValue(new Room("room_id", client, "my_user_id"));
            });

            it("correctly passes voice ptt room call", async () => {
                const groupCall = await client.createGroupCall(
                    "room_id",
                    GroupCallType.Voice,
                    true,
                    GroupCallIntent.Room,
                );

                expect(groupCall.type).toBe(GroupCallType.Voice);
                expect(groupCall.isPtt).toBe(true);
                expect(groupCall.intent).toBe(GroupCallIntent.Room);
            });

            it("correctly passes voice ringing call", async () => {
                const groupCall = await client.createGroupCall(
                    "room_id",
                    GroupCallType.Voice,
                    false,
                    GroupCallIntent.Ring,
                );

                expect(groupCall.type).toBe(GroupCallType.Voice);
                expect(groupCall.isPtt).toBe(false);
                expect(groupCall.intent).toBe(GroupCallIntent.Ring);
            });

            it("correctly passes video prompt call", async () => {
                const groupCall = await client.createGroupCall(
                    "room_id",
                    GroupCallType.Video,
                    false,
                    GroupCallIntent.Prompt,
                );

                expect(groupCall.type).toBe(GroupCallType.Video);
                expect(groupCall.isPtt).toBe(false);
                expect(groupCall.intent).toBe(GroupCallIntent.Prompt);
            });
        });
    });

    describe("cleaning member state", () => {
        const bobWeb: IMyDevice = {
            device_id: "bobweb",
            last_seen_ts: 0,
        };
        const bobDesktop: IMyDevice = {
            device_id: "bobdesktop",
            last_seen_ts: 0,
        };
        const bobDesktopOffline: IMyDevice = {
            device_id: "bobdesktopoffline",
            last_seen_ts: 1000 * 60 * 60 * -2, // 2 hours ago
        };
        const bobDesktopNeverOnline: IMyDevice = {
            device_id: "bobdesktopneveronline",
        };

        const mkContent = (devices: IMyDevice[]) => ({
            "m.calls": [
                {
                    "m.call_id": groupCall.groupCallId,
                    "m.devices": devices.map((d) => ({
                        device_id: d.device_id,
                        session_id: "1",
                        feeds: [],
                        expires_ts: 1000 * 60 * 10,
                    })),
                },
            ],
        });

        const expectDevices = (devices: IMyDevice[]) =>
            expect(
                room.currentState.getStateEvents(EventType.GroupCallMemberPrefix, FAKE_USER_ID_2)?.getContent(),
            ).toEqual({
                "m.calls": [
                    {
                        "m.call_id": groupCall.groupCallId,
                        "m.devices": devices.map((d) => ({
                            device_id: d.device_id,
                            session_id: "1",
                            feeds: [],
                            expires_ts: expect.any(Number),
                        })),
                    },
                ],
            });

        let mockClient: MatrixClient;
        let room: Room;
        let groupCall: GroupCall;

        beforeAll(() => {
            jest.useFakeTimers();
            jest.setSystemTime(0);
        });

        afterAll(() => jest.useRealTimers());

        beforeEach(async () => {
            const typedMockClient = new MockCallMatrixClient(FAKE_USER_ID_2, bobWeb.device_id, FAKE_SESSION_ID_2);
            jest.spyOn(typedMockClient, "sendStateEvent").mockImplementation(
                async (roomId, eventType, content, stateKey) => {
                    const eventId = `$${Math.random()}`;
                    if (roomId === room.roomId) {
                        room.addLiveEvents([
                            new MatrixEvent({
                                event_id: eventId,
                                type: eventType,
                                room_id: roomId,
                                sender: FAKE_USER_ID_2,
                                content,
                                state_key: stateKey,
                            }),
                        ]);
                    }
                    return { event_id: eventId };
                },
            );
            mockClient = typedMockClient as unknown as MatrixClient;

            room = new Room(FAKE_ROOM_ID, mockClient, FAKE_USER_ID_2);
            room.getMember = jest.fn().mockImplementation((userId) => ({ userId }));

            groupCall = new GroupCall(
                mockClient,
                room,
                GroupCallType.Video,
                false,
                GroupCallIntent.Prompt,
                FAKE_CONF_ID,
            );
            await groupCall.create();

            mockClient.getDevices = async () => ({
                devices: [bobWeb, bobDesktop, bobDesktopOffline, bobDesktopNeverOnline],
            });
        });

        afterEach(() => groupCall.leave());

        it("doesn't clean up valid devices", async () => {
            await groupCall.enter();
            await mockClient.sendStateEvent(
                room.roomId,
                EventType.GroupCallMemberPrefix,
                mkContent([bobWeb, bobDesktop]),
                FAKE_USER_ID_2,
            );

            await groupCall.cleanMemberState();
            expectDevices([bobWeb, bobDesktop]);
        });

        it("cleans up our own device if we're disconnected", async () => {
            await mockClient.sendStateEvent(
                room.roomId,
                EventType.GroupCallMemberPrefix,
                mkContent([bobWeb, bobDesktop]),
                FAKE_USER_ID_2,
            );

            await groupCall.cleanMemberState();
            expectDevices([bobDesktop]);
        });

        it("doesn't clean up the local device if entered via another session", async () => {
            groupCall.enteredViaAnotherSession = true;
            await mockClient.sendStateEvent(
                room.roomId,
                EventType.GroupCallMemberPrefix,
                mkContent([bobWeb]),
                FAKE_USER_ID_2,
            );

            await groupCall.cleanMemberState();
            expectDevices([bobWeb]);
        });

        it("cleans up devices that have never been online", async () => {
            await mockClient.sendStateEvent(
                room.roomId,
                EventType.GroupCallMemberPrefix,
                mkContent([bobDesktop, bobDesktopNeverOnline]),
                FAKE_USER_ID_2,
            );

            await groupCall.cleanMemberState();
            expectDevices([bobDesktop]);
        });

        it("no-ops if there are no state events", async () => {
            await groupCall.cleanMemberState();
            expect(room.currentState.getStateEvents(EventType.GroupCallMemberPrefix, FAKE_USER_ID_2)).toBe(null);
        });
    });

    describe("collection stats", () => {
        let groupCall: GroupCall;

        beforeAll(() => {
            jest.useFakeTimers();
            jest.setSystemTime(0);
        });

        afterAll(() => jest.useRealTimers());

        beforeEach(async () => {
            const typedMockClient = new MockCallMatrixClient(FAKE_USER_ID_1, FAKE_DEVICE_ID_1, FAKE_SESSION_ID_1);
            const mockClient = typedMockClient.typed();
            const room = new Room(FAKE_ROOM_ID, mockClient, FAKE_USER_ID_1);
            groupCall = new GroupCall(
                mockClient,
                room,
                GroupCallType.Video,
                false,
                GroupCallIntent.Prompt,
                FAKE_CONF_ID,
            );
        });
        it("should be undefined if not get stats", async () => {
            // @ts-ignore
            const stats = groupCall.stats;
            expect(stats).toBeUndefined();
        });

        it("should be defined after first access", async () => {
            groupCall.getGroupCallStats();
            // @ts-ignore
            const stats = groupCall.stats;
            expect(stats).toBeDefined();
        });

        it("with every number should do nothing if no stats exists.", async () => {
            groupCall.setGroupCallStatsInterval(0);
            // @ts-ignore
            let stats = groupCall.stats;
            expect(stats).toBeUndefined();

            groupCall.setGroupCallStatsInterval(10000);
            // @ts-ignore
            stats = groupCall.stats;
            expect(stats).toBeUndefined();
        });

        it("with number should stop existing stats", async () => {
            const stats = groupCall.getGroupCallStats();
            // @ts-ignore
            const stop = jest.spyOn(stats, "stop");
            // @ts-ignore
            const start = jest.spyOn(stats, "start");
            groupCall.setGroupCallStatsInterval(0);

            expect(stop).toHaveBeenCalled();
            expect(start).not.toHaveBeenCalled();
        });

        it("with number should restart existing stats", async () => {
            const stats = groupCall.getGroupCallStats();
            // @ts-ignore
            const stop = jest.spyOn(stats, "stop");
            // @ts-ignore
            const start = jest.spyOn(stats, "start");
            groupCall.setGroupCallStatsInterval(10000);

            expect(stop).toHaveBeenCalled();
            expect(start).toHaveBeenCalled();
        });
    });

    describe("as stats event listener and a CallFeedReport was triggered", () => {
        let groupCall: GroupCall;
        let reportEmitter: StatsReportEmitter;
        const report: CallFeedReport = {} as CallFeedReport;
        beforeEach(async () => {
            CallFeedStatsReporter.expandCallFeedReport = jest.fn().mockReturnValue(report);
            const typedMockClient = new MockCallMatrixClient(FAKE_USER_ID_1, FAKE_DEVICE_ID_1, FAKE_SESSION_ID_1);
            const mockClient = typedMockClient.typed();
            const room = new Room(FAKE_ROOM_ID, mockClient, FAKE_USER_ID_1);
            room.currentState.members[FAKE_USER_ID_1] = {
                userId: FAKE_USER_ID_1,
                membership: "join",
            } as unknown as RoomMember;
            room.currentState.members[FAKE_USER_ID_2] = {
                userId: FAKE_USER_ID_2,
                membership: "join",
            } as unknown as RoomMember;
            room.currentState.getStateEvents = jest.fn().mockImplementation(mockGetStateEvents());
            groupCall = await createAndEnterGroupCall(mockClient, room);
            reportEmitter = groupCall.getGroupCallStats().reports;
        });

        it("should not extends with feed stats if no call exists", async () => {
            const testPromise = new Promise<void>((done) => {
                groupCall.on(GroupCallStatsReportEvent.CallFeedStats, () => {
                    expect(CallFeedStatsReporter.expandCallFeedReport).toHaveBeenCalledWith({}, [], "from-call-feed");
                    done();
                });
            });
            const report: CallFeedReport = {} as CallFeedReport;
            reportEmitter.emitCallFeedReport(report);
            await testPromise;
        });

        it("and a CallFeedReport was triggered then it should extends with local feed", async () => {
            const localCallFeed = {} as CallFeed;
            groupCall.localCallFeed = localCallFeed;

            const testPromise = new Promise<void>((done) => {
                groupCall.on(GroupCallStatsReportEvent.CallFeedStats, () => {
                    expect(CallFeedStatsReporter.expandCallFeedReport).toHaveBeenCalledWith(
                        report,
                        [localCallFeed],
                        "from-local-feed",
                    );
                    expect(CallFeedStatsReporter.expandCallFeedReport).toHaveBeenCalledWith(
                        report,
                        [],
                        "from-call-feed",
                    );
                    done();
                });
            });
            const report: CallFeedReport = {} as CallFeedReport;
            reportEmitter.emitCallFeedReport(report);
            await testPromise;
        });

        it("and a CallFeedReport was triggered then it should extends with remote feed", async () => {
            const localCallFeed = {} as CallFeed;
            groupCall.localCallFeed = localCallFeed;
            // @ts-ignore Suppress error because access to private property
            const call = groupCall.calls.get(FAKE_USER_ID_2)!.get(FAKE_DEVICE_ID_2)!;
            report.callId = call.callId;
            const feeds = call.getFeeds();
            const testPromise = new Promise<void>((done) => {
                groupCall.on(GroupCallStatsReportEvent.CallFeedStats, () => {
                    expect(CallFeedStatsReporter.expandCallFeedReport).toHaveBeenCalledWith(
                        report,
                        [localCallFeed],
                        "from-local-feed",
                    );
                    expect(CallFeedStatsReporter.expandCallFeedReport).toHaveBeenCalledWith(
                        report,
                        feeds,
                        "from-call-feed",
                    );
                    done();
                });
            });
            reportEmitter.emitCallFeedReport(report);
            await testPromise;
        });
    });
});<|MERGE_RESOLUTION|>--- conflicted
+++ resolved
@@ -899,11 +899,7 @@
                 expect(await groupCall.setMicrophoneMuted(false)).toBe(false);
             });
 
-<<<<<<< HEAD
-            it.skip("returns false when no permission for audio stream", async () => {
-=======
-            it("returns false when no permission for audio stream and localCallFeed do not have an audio track", async () => {
->>>>>>> 2766146c
+            it.skip("returns false when no permission for audio stream and localCallFeed do not have an audio track", async () => {
                 const groupCall = await createAndEnterGroupCall(mockClient, room);
                 // @ts-ignore
                 jest.spyOn(groupCall.localCallFeed, "hasAudioTrack", "get").mockReturnValue(false);
@@ -913,9 +909,6 @@
                 expect(await groupCall.setMicrophoneMuted(false)).toBe(false);
             });
 
-<<<<<<< HEAD
-            it.skip("returns false when unmuting video with no video device", async () => {
-=======
             it("returns false when user media stream null", async () => {
                 const groupCall = await createAndEnterGroupCall(mockClient, room);
                 // @ts-ignore
@@ -934,8 +927,7 @@
                 expect(await groupCall.setMicrophoneMuted(false)).toBe(true);
             });
 
-            it("returns false when unmuting video with no video device", async () => {
->>>>>>> 2766146c
+            it.skip("returns false when unmuting video with no video device", async () => {
                 const groupCall = await createAndEnterGroupCall(mockClient, room);
                 jest.spyOn(mockClient.getMediaHandler(), "hasVideoDevice").mockResolvedValue(false);
                 expect(await groupCall.setLocalVideoMuted(false)).toBe(false);
