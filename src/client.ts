/*
Copyright 2015-2021 The Matrix.org Foundation C.I.C.

Licensed under the Apache License, Version 2.0 (the "License");
you may not use this file except in compliance with the License.
You may obtain a copy of the License at

    http://www.apache.org/licenses/LICENSE-2.0

Unless required by applicable law or agreed to in writing, software
distributed under the License is distributed on an "AS IS" BASIS,
WITHOUT WARRANTIES OR CONDITIONS OF ANY KIND, either express or implied.
See the License for the specific language governing permissions and
limitations under the License.
*/

/**
 * This is an internal module. See {@link MatrixClient} for the public class.
 * @module client
 */

import { EventEmitter } from "events";
import { ISyncStateData, SyncApi } from "./sync";
import { EventStatus, IContent, IDecryptOptions, IEvent, MatrixEvent } from "./models/event";
import { StubStore } from "./store/stub";
import { createNewMatrixCall, MatrixCall } from "./webrtc/call";
import { Filter, IFilterDefinition } from "./filter";
import { CallEventHandler } from './webrtc/callEventHandler';
import * as utils from './utils';
import { sleep } from './utils';
import { Group } from "./models/group";
import { Direction, EventTimeline } from "./models/event-timeline";
import { IActionsObject, PushProcessor } from "./pushprocessor";
import { AutoDiscovery, AutoDiscoveryAction } from "./autodiscovery";
import * as olmlib from "./crypto/olmlib";
import { decodeBase64, encodeBase64 } from "./crypto/olmlib";
import { IExportedDevice as IOlmDevice } from "./crypto/OlmDevice";
import { ReEmitter } from './ReEmitter';
import { IRoomEncryption, RoomList } from './crypto/RoomList';
import { logger } from './logger';
import { SERVICE_TYPES } from './service-types';
import {
    MatrixError,
    MatrixHttpApi,
    PREFIX_IDENTITY_V2,
    PREFIX_MEDIA_R0,
    PREFIX_R0,
    PREFIX_UNSTABLE,
    retryNetworkOperation,
} from "./http-api";
import {
    Crypto,
    fixBackupKey,
    IBootstrapCrossSigningOpts,
    ICheckOwnCrossSigningTrustOpts,
    IMegolmSessionData,
    isCryptoAvailable,
    VerificationMethod,
} from './crypto';
import { DeviceInfo, IDevice } from "./crypto/deviceinfo";
import { decodeRecoveryKey } from './crypto/recoverykey';
import { keyFromAuthData } from './crypto/key_passphrase';
import { User } from "./models/user";
import { getHttpUriForMxc } from "./content-repo";
import { SearchResult } from "./models/search-result";
import {
    DEHYDRATION_ALGORITHM,
    IDehydratedDevice,
    IDehydratedDeviceKeyInfo,
    IDeviceKeys,
    IOneTimeKey,
} from "./crypto/dehydration";
import {
    IKeyBackupInfo,
    IKeyBackupPrepareOpts,
    IKeyBackupRestoreOpts,
    IKeyBackupRestoreResult,
    IKeyBackupRoomSessions,
    IKeyBackupSession,
} from "./crypto/keybackup";
import { IIdentityServerProvider } from "./@types/IIdentityServerProvider";
import type Request from "request";
import { MatrixScheduler } from "./scheduler";
<<<<<<< HEAD
import { ICryptoCallbacks, IMinimalEvent, IRoomEvent, IStateEvent } from "./matrix";
=======
import { IAuthData, ICryptoCallbacks, IMinimalEvent, IRoomEvent, IStateEvent, NotificationCountType } from "./matrix";
>>>>>>> 67b8da71
import {
    CrossSigningKey,
    IAddSecretStorageKeyOpts,
    ICreateSecretStorageOpts,
    IEncryptedEventInfo,
    IImportRoomKeysOpts,
    IRecoveryKey,
    ISecretStorageKeyInfo,
} from "./crypto/api";
import { SyncState } from "./sync.api";
import { EventTimelineSet } from "./models/event-timeline-set";
import { VerificationRequest } from "./crypto/verification/request/VerificationRequest";
import { VerificationBase as Verification } from "./crypto/verification/Base";
import * as ContentHelpers from "./content-helpers";
import { CrossSigningInfo, DeviceTrustLevel, ICacheCallbacks, UserTrustLevel } from "./crypto/CrossSigning";
import { Room } from "./models/room";
import {
    IAddThreePidOnlyBody,
    IBindThreePidBody,
    ICreateRoomOpts,
    IEventSearchOpts,
    IGuestAccessOpts,
    IJoinRoomOpts,
    IPaginateOpts,
    IPresenceOpts,
    IRedactOpts,
    IRoomDirectoryOptions,
    ISearchOpts,
    ISendEventResponse,
    IUploadOpts,
} from "./@types/requests";
import {
    EventType,
    MsgType,
    RelationType,
    RoomCreateTypeField,
    RoomType,
    UNSTABLE_MSC3088_ENABLED,
    UNSTABLE_MSC3088_PURPOSE,
    UNSTABLE_MSC3089_TREE_SUBTYPE,
} from "./@types/event";
import { IAbortablePromise, IdServerUnbindResult, IImageInfo, Preset, Visibility } from "./@types/partials";
import { EventMapper, eventMapperFor, MapperOpts } from "./event-mapper";
import { randomString } from "./randomstring";
import { ReadStream } from "fs";
import { WebStorageSessionStore } from "./store/session/webstorage";
import { BackupManager, IKeyBackup, IKeyBackupCheck, IPreparedKeyBackupVersion, TrustInfo } from "./crypto/backup";
import { DEFAULT_TREE_POWER_LEVELS_TEMPLATE, MSC3089TreeSpace } from "./models/MSC3089TreeSpace";
import { ISignatures } from "./@types/signed";
import { IStore } from "./store";
import { ISecretRequest } from "./crypto/SecretStorage";
import {
    IEventWithRoomId,
    ISearchRequestBody,
    ISearchResponse,
    ISearchResults,
    IStateEventWithRoomId,
    SearchOrderBy,
} from "./@types/search";
import { ISynapseAdminDeactivateResponse, ISynapseAdminWhoisResponse } from "./@types/synapse";
import { IHierarchyRoom, ISpaceSummaryEvent, ISpaceSummaryRoom } from "./@types/spaces";
import { IPusher, IPusherRequest, IPushRules, PushRuleAction, PushRuleKind, RuleId } from "./@types/PushRules";
import { IThreepid } from "./@types/threepids";
import { CryptoStore } from "./crypto/store/base";
import { MediaHandler } from "./webrtc/mediaHandler";

export type Store = IStore;
export type SessionStore = WebStorageSessionStore;

export type Callback = (err: Error | any | null, data?: any) => void;
export type ResetTimelineCallback = (roomId: string) => boolean;

const SCROLLBACK_DELAY_MS = 3000;
export const CRYPTO_ENABLED: boolean = isCryptoAvailable();
const CAPABILITIES_CACHE_MS = 21600000; // 6 hours - an arbitrary value
const TURN_CHECK_INTERVAL = 10 * 60 * 1000; // poll for turn credentials every 10 minutes

interface IExportedDevice {
    olmDevice: IOlmDevice;
    userId: string;
    deviceId: string;
}

export interface IKeysUploadResponse {
    one_time_key_counts: { // eslint-disable-line camelcase
        [algorithm: string]: number;
    };
}

export interface ICreateClientOpts {
    baseUrl: string;

    idBaseUrl?: string;

    /**
     * The data store used for sync data from the homeserver. If not specified,
     * this client will not store any HTTP responses. The `createClient` helper
     * will create a default store if needed.
     */
    store?: Store;

    /**
     * A store to be used for end-to-end crypto session data. If not specified,
     * end-to-end crypto will be disabled. The `createClient` helper will create
     * a default store if needed.
     */
    cryptoStore?: CryptoStore;

    /**
     * The scheduler to use. If not
     * specified, this client will not retry requests on failure. This client
     * will supply its own processing function to
     * {@link module:scheduler~MatrixScheduler#setProcessFunction}.
     */
    scheduler?: MatrixScheduler;

    /**
     * The function to invoke for HTTP
     * requests. The value of this property is typically <code>require("request")
     * </code> as it returns a function which meets the required interface. See
     * {@link requestFunction} for more information.
     */
    request?: Request;

    userId?: string;

    /**
     * A unique identifier for this device; used for tracking things like crypto
     * keys and access tokens. If not specified, end-to-end encryption will be
     * disabled.
     */
    deviceId?: string;

    accessToken?: string;

    /**
     * Identity server provider to retrieve the user's access token when accessing
     * the identity server. See also https://github.com/vector-im/element-web/issues/10615
     * which seeks to replace the previous approach of manual access tokens params
     * with this callback throughout the SDK.
     */
    identityServer?: IIdentityServerProvider;

    /**
     * The default maximum amount of
     * time to wait before timing out HTTP requests. If not specified, there is no timeout.
     */
    localTimeoutMs?: number;

    /**
     * Set to true to use
     * Authorization header instead of query param to send the access token to the server.
     *
     * Default false.
     */
    useAuthorizationHeader?: boolean;

    /**
     * Set to true to enable
     * improved timeline support ({@link module:client~MatrixClient#getEventTimeline getEventTimeline}). It is
     * disabled by default for compatibility with older clients - in particular to
     * maintain support for back-paginating the live timeline after a '/sync'
     * result with a gap.
     */
    timelineSupport?: boolean;

    /**
     * Extra query parameters to append
     * to all requests with this client. Useful for application services which require
     * <code>?user_id=</code>.
     */
    queryParams?: Record<string, unknown>;

    /**
     * Device data exported with
     * "exportDevice" method that must be imported to recreate this device.
     * Should only be useful for devices with end-to-end crypto enabled.
     * If provided, deviceId and userId should **NOT** be provided at the top
     * level (they are present in the exported data).
     */
    deviceToImport?: IExportedDevice;

    /**
     * Key used to pickle olm objects or other sensitive data.
     */
    pickleKey?: string;

    /**
     * A store to be used for end-to-end crypto session data. Most data has been
     * migrated out of here to `cryptoStore` instead. If not specified,
     * end-to-end crypto will be disabled. The `createClient` helper
     * _will not_ create this store at the moment.
     */
    sessionStore?: SessionStore;

    /**
     * Set to true to enable client-side aggregation of event relations
     * via `EventTimelineSet#getRelationsForEvent`.
     * This feature is currently unstable and the API may change without notice.
     */
    unstableClientRelationAggregation?: boolean;

    verificationMethods?: Array<VerificationMethod>;

    /**
     * Whether relaying calls through a TURN server should be forced. Default false.
     */
    forceTURN?: boolean;

    /**
     * Up to this many ICE candidates will be gathered when an incoming call arrives.
     * Gathering does not send data to the caller, but will communicate with the configured TURN
     * server. Default 0.
     */
    iceCandidatePoolSize?: number;

    /**
     * True to advertise support for call transfers to other parties on Matrix calls. Default false.
     */
    supportsCallTransfer?: boolean;

    /**
     * Whether to allow a fallback ICE server should be used for negotiating a
     * WebRTC connection if the homeserver doesn't provide any servers. Defaults to false.
     */
    fallbackICEServerAllowed?: boolean;

    cryptoCallbacks?: ICryptoCallbacks;
}

export interface IMatrixClientCreateOpts extends ICreateClientOpts {
    /**
     * Whether to allow sending messages to encrypted rooms when encryption
     * is not available internally within this SDK. This is useful if you are using an external
     * E2E proxy, for example. Defaults to false.
     */
    usingExternalCrypto?: boolean;
}

export enum PendingEventOrdering {
    Chronological = "chronological",
    Detached = "detached",
}

export interface IStartClientOpts {
    /**
     * The event <code>limit=</code> to apply to initial sync. Default: 8.
     */
    initialSyncLimit?: number;

    /**
     * True to put <code>archived=true</code> on the <code>/initialSync</code> request. Default: false.
     */
    includeArchivedRooms?: boolean;

    /**
     * True to do /profile requests on every invite event if the displayname/avatar_url is not known for this user ID. Default: false.
     */
    resolveInvitesToProfiles?: boolean;

    /**
     * Controls where pending messages appear in a room's timeline. If "<b>chronological</b>", messages will
     * appear in the timeline when the call to <code>sendEvent</code> was made. If "<b>detached</b>",
     * pending messages will appear in a separate list, accessbile via {@link module:models/room#getPendingEvents}.
     * Default: "chronological".
     */
    pendingEventOrdering?: PendingEventOrdering;

    /**
     * The number of milliseconds to wait on /sync. Default: 30000 (30 seconds).
     */
    pollTimeout?: number;

    /**
     * The filter to apply to /sync calls. This will override the opts.initialSyncLimit, which would
     * normally result in a timeline limit filter.
     */
    filter?: Filter;

    /**
     * True to perform syncing without automatically updating presence.
     */
    disablePresence?: boolean;

    /**
     * True to not load all membership events during initial sync but fetch them when needed by calling
     * `loadOutOfBandMembers` This will override the filter option at this moment.
     */
    lazyLoadMembers?: boolean;

    /**
     * The number of seconds between polls to /.well-known/matrix/client, undefined to disable.
     * This should be in the order of hours. Default: undefined.
     */
    clientWellKnownPollPeriod?: number;

    /**
     * @experimental
     */
    experimentalThreadSupport?: boolean;
}

export interface IStoredClientOpts extends IStartClientOpts {
    crypto: Crypto;
    canResetEntireTimeline: ResetTimelineCallback;
}

export enum RoomVersionStability {
    Stable = "stable",
    Unstable = "unstable",
}

export interface IRoomCapability { // MSC3244
    preferred: string | null;
    support: string[];
}

export interface IRoomVersionsCapability {
    default: string;
    available: Record<string, RoomVersionStability>;
    "org.matrix.msc3244.room_capabilities"?: Record<string, IRoomCapability>; // MSC3244
}

export interface IChangePasswordCapability {
    enabled: boolean;
}

interface ICapabilities {
    [key: string]: any;
    "m.change_password"?: IChangePasswordCapability;
    "m.room_versions"?: IRoomVersionsCapability;
}

/* eslint-disable camelcase */
export interface ICrossSigningKey {
    keys: { [algorithm: string]: string };
    signatures?: ISignatures;
    usage: string[];
    user_id: string;
}

enum CrossSigningKeyType {
    MasterKey = "master_key",
    SelfSigningKey = "self_signing_key",
    UserSigningKey = "user_signing_key",
}

export type CrossSigningKeys = Record<CrossSigningKeyType, ICrossSigningKey>;

export interface ISignedKey {
    keys: Record<string, string>;
    signatures: ISignatures;
    user_id: string;
    algorithms: string[];
    device_id: string;
}

export type KeySignatures = Record<string, Record<string, ICrossSigningKey | ISignedKey>>;
interface IUploadKeySignaturesResponse {
    failures: Record<string, Record<string, {
        errcode: string;
        error: string;
    }>>;
}

export interface IPreviewUrlResponse {
    [key: string]: string | number;
    "og:title": string;
    "og:type": string;
    "og:url": string;
    "og:image"?: string;
    "og:image:type"?: string;
    "og:image:height"?: number;
    "og:image:width"?: number;
    "og:description"?: string;
    "matrix:image:size"?: number;
}

interface ITurnServerResponse {
    uris: string[];
    username: string;
    password: string;
    ttl: number;
}

interface ITurnServer {
    urls: string[];
    username: string;
    credential: string;
}

interface IServerVersions {
    versions: string;
    unstable_features: Record<string, boolean>;
}

export interface IClientWellKnown {
    [key: string]: any;
    "m.homeserver"?: IWellKnownConfig;
    "m.identity_server"?: IWellKnownConfig;
}

export interface IWellKnownConfig {
    raw?: any; // todo typings
    action?: AutoDiscoveryAction;
    reason?: string;
    error?: Error | string;
    // eslint-disable-next-line
    base_url?: string | null;
}

interface IKeyBackupPath {
    path: string;
    queryData?: {
        version: string;
    };
}

interface IMediaConfig {
    [key: string]: any; // extensible
    "m.upload.size"?: number;
}

interface IThirdPartySigned {
    sender: string;
    mxid: string;
    token: string;
    signatures: ISignatures;
}

interface IJoinRequestBody {
    third_party_signed?: IThirdPartySigned;
}

interface ITagMetadata {
    [key: string]: any;
    order: number;
}

interface IMessagesResponse {
    start: string;
    end: string;
    chunk: IRoomEvent[];
    state: IStateEvent[];
}

export interface IRequestTokenResponse {
    sid: string;
    submit_url?: string;
}

export interface IRequestMsisdnTokenResponse extends IRequestTokenResponse {
    msisdn: string;
    success: boolean;
    intl_fmt: string;
}

interface IUploadKeysRequest {
    device_keys?: Required<IDeviceKeys>;
    one_time_keys?: {
        [userId: string]: {
            [deviceId: string]: number;
        };
    };
    "org.matrix.msc2732.fallback_keys"?: Record<string, IOneTimeKey>;
}

interface IOpenIDToken {
    access_token: string;
    token_type: "Bearer" | string;
    matrix_server_name: string;
    expires_in: number;
}

interface IRoomInitialSyncResponse {
    room_id: string;
    membership: "invite" | "join" | "leave" | "ban";
    messages?: {
        start?: string;
        end?: string;
        chunk: IEventWithRoomId[];
    };
    state?: IStateEventWithRoomId[];
    visibility: Visibility;
    account_data?: IMinimalEvent[];
    presence: Partial<IEvent>; // legacy and undocumented, api is deprecated so this won't get attention
}

interface IJoinedRoomsResponse {
    joined_rooms: string[];
}

interface IJoinedMembersResponse {
    joined: {
        [userId: string]: {
            display_name: string;
            avatar_url: string;
        };
    };
}

export interface IPublicRoomsChunkRoom {
    room_id: string;
    name?: string;
    avatar_url?: string;
    topic?: string;
    canonical_alias?: string;
    aliases?: string[];
    world_readable: boolean;
    guest_can_join: boolean;
    num_joined_members: number;
}

interface IPublicRoomsResponse {
    chunk: IPublicRoomsChunkRoom[];
    next_batch?: string;
    prev_batch?: string;
    total_room_count_estimate?: number;
}

interface IUserDirectoryResponse {
    results: {
        user_id: string;
        display_name?: string;
        avatar_url?: string;
    }[];
    limited: boolean;
}

export interface IMyDevice {
    device_id: string;
    display_name?: string;
    last_seen_ip?: string;
    last_seen_ts?: number;
}

interface IDownloadKeyResult {
    failures: { [serverName: string]: object };
    device_keys: {
        [userId: string]: {
            [deviceId: string]: IDeviceKeys & {
                unsigned?: {
                    device_display_name: string;
                };
            };
        };
    };
}

interface IClaimOTKsResult {
    failures: { [serverName: string]: object };
    one_time_keys: {
        [userId: string]: {
            [deviceId: string]: string;
        };
    };
}

export interface IFieldType {
    regexp: string;
    placeholder: string;
}

export interface IInstance {
    desc: string;
    icon?: string;
    fields: object;
    network_id: string;
    // XXX: this is undocumented but we rely on it: https://github.com/matrix-org/matrix-doc/issues/3203
    instance_id: string;
}

export interface IProtocol {
    user_fields: string[];
    location_fields: string[];
    icon: string;
    field_types: Record<string, IFieldType>;
    instances: IInstance[];
}

interface IThirdPartyLocation {
    alias: string;
    protocol: string;
    fields: object;
}

interface IThirdPartyUser {
    userid: string;
    protocol: string;
    fields: object;
}

interface IRoomSummary extends Omit<IPublicRoomsChunkRoom, "canonical_alias" | "aliases"> {
    room_type?: RoomType;
    membership?: string;
    is_encrypted: boolean;
}

interface IRoomKeysResponse {
    sessions: IKeyBackupRoomSessions;
}

interface IRoomsKeysResponse {
    rooms: Record<string, IRoomKeysResponse>;
}
/* eslint-enable camelcase */

/**
 * Represents a Matrix Client. Only directly construct this if you want to use
 * custom modules. Normally, {@link createClient} should be used
 * as it specifies 'sensible' defaults for these modules.
 */
export class MatrixClient extends EventEmitter {
    public static readonly RESTORE_BACKUP_ERROR_BAD_KEY = 'RESTORE_BACKUP_ERROR_BAD_KEY';

    public reEmitter = new ReEmitter(this);
    public olmVersion: [number, number, number] = null; // populated after initCrypto
    public usingExternalCrypto = false;
    public store: Store;
    public deviceId?: string;
    public credentials: { userId?: string };
    public pickleKey: string;
    public scheduler: MatrixScheduler;
    public clientRunning = false;
    public timelineSupport = false;
    public urlPreviewCache: { [key: string]: Promise<IPreviewUrlResponse> } = {};
    public unstableClientRelationAggregation = false;
    public identityServer: IIdentityServerProvider;
    public sessionStore: SessionStore; // XXX: Intended private, used in code.
    public http: MatrixHttpApi; // XXX: Intended private, used in code.
    public crypto: Crypto; // XXX: Intended private, used in code.
    public cryptoCallbacks: ICryptoCallbacks; // XXX: Intended private, used in code.
    public callEventHandler: CallEventHandler; // XXX: Intended private, used in code.
    public supportsCallTransfer = false; // XXX: Intended private, used in code.
    public forceTURN = false; // XXX: Intended private, used in code.
    public iceCandidatePoolSize = 0; // XXX: Intended private, used in code.
    public idBaseUrl: string;
    public baseUrl: string;

    // Note: these are all `protected` to let downstream consumers make mistakes if they want to.
    // We don't technically support this usage, but have reasons to do this.

    protected canSupportVoip = false;
    protected peekSync: SyncApi = null;
    protected isGuestAccount = false;
    protected ongoingScrollbacks: {[roomId: string]: {promise?: Promise<Room>, errorTs?: number}} = {};
    protected notifTimelineSet: EventTimelineSet = null;
    protected cryptoStore: CryptoStore;
    protected verificationMethods: VerificationMethod[];
    protected fallbackICEServerAllowed = false;
    protected roomList: RoomList;
    protected syncApi: SyncApi;
    public pushRules: IPushRules;
    protected syncLeftRoomsPromise: Promise<Room[]>;
    protected syncedLeftRooms = false;
    protected clientOpts: IStoredClientOpts;
    protected clientWellKnownIntervalID: number;
    protected canResetTimelineCallback: ResetTimelineCallback;

    // The pushprocessor caches useful things, so keep one and re-use it
    public readonly pushProcessor = new PushProcessor(this);

    // Promise to a response of the server's /versions response
    // TODO: This should expire: https://github.com/matrix-org/matrix-js-sdk/issues/1020
    protected serverVersionsPromise: Promise<IServerVersions>;

    protected cachedCapabilities: {
        capabilities: ICapabilities;
        expiration: number;
    };
    protected clientWellKnown: IClientWellKnown;
    protected clientWellKnownPromise: Promise<IClientWellKnown>;
    protected turnServers: ITurnServer[] = [];
    protected turnServersExpiry = 0;
    protected checkTurnServersIntervalID: number;
    protected exportedOlmDeviceToImport: IOlmDevice;
    protected txnCtr = 0;
    protected mediaHandler = new MediaHandler();

    constructor(opts: IMatrixClientCreateOpts) {
        super();

        opts.baseUrl = utils.ensureNoTrailingSlash(opts.baseUrl);
        opts.idBaseUrl = utils.ensureNoTrailingSlash(opts.idBaseUrl);

        this.baseUrl = opts.baseUrl;
        this.idBaseUrl = opts.idBaseUrl;

        this.usingExternalCrypto = opts.usingExternalCrypto;
        this.store = opts.store || new StubStore();
        this.deviceId = opts.deviceId || null;

        const userId = opts.userId || null;
        this.credentials = { userId };

        this.http = new MatrixHttpApi(this, {
            baseUrl: opts.baseUrl,
            idBaseUrl: opts.idBaseUrl,
            accessToken: opts.accessToken,
            request: opts.request,
            prefix: PREFIX_R0,
            onlyData: true,
            extraParams: opts.queryParams,
            localTimeoutMs: opts.localTimeoutMs,
            useAuthorizationHeader: opts.useAuthorizationHeader,
        });

        if (opts.deviceToImport) {
            if (this.deviceId) {
                logger.warn(
                    'not importing device because device ID is provided to ' +
                    'constructor independently of exported data',
                );
            } else if (this.credentials.userId) {
                logger.warn(
                    'not importing device because user ID is provided to ' +
                    'constructor independently of exported data',
                );
            } else if (!opts.deviceToImport.deviceId) {
                logger.warn('not importing device because no device ID in exported data');
            } else {
                this.deviceId = opts.deviceToImport.deviceId;
                this.credentials.userId = opts.deviceToImport.userId;
                // will be used during async initialization of the crypto
                this.exportedOlmDeviceToImport = opts.deviceToImport.olmDevice;
            }
        } else if (opts.pickleKey) {
            this.pickleKey = opts.pickleKey;
        }

        this.scheduler = opts.scheduler;
        if (this.scheduler) {
            this.scheduler.setProcessFunction(async (eventToSend) => {
                const room = this.getRoom(eventToSend.getRoomId());
                if (eventToSend.status !== EventStatus.SENDING) {
                    this.updatePendingEventStatus(room, eventToSend, EventStatus.SENDING);
                }
                const res = await this.sendEventHttpRequest(eventToSend);
                if (room) {
                    // ensure we update pending event before the next scheduler run so that any listeners to event id
                    // updates on the synchronous event emitter get a chance to run first.
                    room.updatePendingEvent(eventToSend, EventStatus.SENT, res.event_id);
                }
                return res;
            });
        }

        // try constructing a MatrixCall to see if we are running in an environment
        // which has WebRTC. If we are, listen for and handle m.call.* events.
        const call = createNewMatrixCall(this, undefined, undefined);
        if (call) {
            this.callEventHandler = new CallEventHandler(this);
            this.canSupportVoip = true;
            // Start listening for calls after the initial sync is done
            // We do not need to backfill the call event buffer
            // with encrypted events that might never get decrypted
            this.on("sync", this.startCallEventHandler);
        }

        this.timelineSupport = Boolean(opts.timelineSupport);
        this.unstableClientRelationAggregation = !!opts.unstableClientRelationAggregation;

        this.cryptoStore = opts.cryptoStore;
        this.sessionStore = opts.sessionStore;
        this.verificationMethods = opts.verificationMethods;
        this.cryptoCallbacks = opts.cryptoCallbacks || {};

        this.forceTURN = opts.forceTURN || false;
        this.iceCandidatePoolSize = opts.iceCandidatePoolSize === undefined ? 0 : opts.iceCandidatePoolSize;
        this.supportsCallTransfer = opts.supportsCallTransfer || false;
        this.fallbackICEServerAllowed = opts.fallbackICEServerAllowed || false;

        // List of which rooms have encryption enabled: separate from crypto because
        // we still want to know which rooms are encrypted even if crypto is disabled:
        // we don't want to start sending unencrypted events to them.
        this.roomList = new RoomList(this.cryptoStore);

        // The SDK doesn't really provide a clean way for events to recalculate the push
        // actions for themselves, so we have to kinda help them out when they are encrypted.
        // We do this so that push rules are correctly executed on events in their decrypted
        // state, such as highlights when the user's name is mentioned.
        this.on("Event.decrypted", (event) => {
            utils.setHighlightBadgeForEncryptedRooms(this, event);
        });

        // Like above, we have to listen for read receipts from ourselves in order to
        // correctly handle notification counts on encrypted rooms.
        // This fixes https://github.com/vector-im/element-web/issues/9421
        this.on("Room.receipt", (event, room) => {
            if (room && this.isRoomEncrypted(room.roomId)) {
                // Figure out if we've read something or if it's just informational
                const content = event.getContent();
                const isSelf = Object.keys(content).filter(eid => {
                    return Object.keys(content[eid]['m.read']).includes(this.getUserId());
                }).length > 0;

                if (!isSelf) return;

                // Work backwards to determine how many events are unread. We also set
                // a limit for how back we'll look to avoid spinning CPU for too long.
                // If we hit the limit, we assume the count is unchanged.
                const maxHistory = 20;

                const context = event.getThread() ?? room;
                const events = context.getLiveTimeline().getEvents();

                let highlightCount = 0;

                for (let i = events.length - 1; i >= 0; i--) {
                    if (i === events.length - maxHistory) return; // limit reached

                    const event = events[i];

                    if (context.hasUserReadEvent(this.getUserId(), event.getId())) {
                        // If the user has read the event, then the counting is done.
                        break;
                    }

                    const pushActions = this.getPushActionsForEvent(event);
                    highlightCount += pushActions.tweaks &&
                    pushActions.tweaks.highlight ? 1 : 0;
                }

                // Note: we don't need to handle 'total' notifications because the counts
                // will come from the server.
                context.setUnreadNotificationCount("highlight", highlightCount);
            }
        });
    }

    /**
     * High level helper method to begin syncing and poll for new events. To listen for these
     * events, add a listener for {@link module:client~MatrixClient#event:"event"}
     * via {@link module:client~MatrixClient#on}. Alternatively, listen for specific
     * state change events.
     * @param {Object=} opts Options to apply when syncing.
     */
    public async startClient(opts: IStartClientOpts) {
        if (this.clientRunning) {
            // client is already running.
            return;
        }
        this.clientRunning = true;
        // backwards compat for when 'opts' was 'historyLen'.
        if (typeof opts === "number") {
            opts = {
                initialSyncLimit: opts,
            };
        }

        // Create our own user object artificially (instead of waiting for sync)
        // so it's always available, even if the user is not in any rooms etc.
        const userId = this.getUserId();
        if (userId) {
            this.store.storeUser(new User(userId));
        }

        if (this.crypto) {
            this.crypto.uploadDeviceKeys();
            this.crypto.start();
        }

        // periodically poll for turn servers if we support voip
        if (this.canSupportVoip) {
            this.checkTurnServersIntervalID = setInterval(() => {
                this.checkTurnServers();
            }, TURN_CHECK_INTERVAL);
            // noinspection ES6MissingAwait
            this.checkTurnServers();
        }

        if (this.syncApi) {
            // This shouldn't happen since we thought the client was not running
            logger.error("Still have sync object whilst not running: stopping old one");
            this.syncApi.stop();
        }

        // shallow-copy the opts dict before modifying and storing it
        this.clientOpts = Object.assign({}, opts) as IStoredClientOpts;
        this.clientOpts.crypto = this.crypto;
        this.clientOpts.canResetEntireTimeline = (roomId) => {
            if (!this.canResetTimelineCallback) {
                return false;
            }
            return this.canResetTimelineCallback(roomId);
        };
        this.syncApi = new SyncApi(this, this.clientOpts);
        this.syncApi.sync();

        if (this.clientOpts.clientWellKnownPollPeriod !== undefined) {
            this.clientWellKnownIntervalID = setInterval(() => {
                this.fetchClientWellKnown();
            }, 1000 * this.clientOpts.clientWellKnownPollPeriod);
            this.fetchClientWellKnown();
        }
    }

    /**
     * High level helper method to stop the client from polling and allow a
     * clean shutdown.
     */
    public stopClient() {
        logger.log('stopping MatrixClient');

        this.clientRunning = false;

        this.syncApi?.stop();
        this.syncApi = null;

        this.crypto?.stop();
        this.peekSync?.stopPeeking();

        this.callEventHandler?.stop();
        this.callEventHandler = null;

        global.clearInterval(this.checkTurnServersIntervalID);
        if (this.clientWellKnownIntervalID !== undefined) {
            global.clearInterval(this.clientWellKnownIntervalID);
        }
    }

    /**
     * Try to rehydrate a device if available.  The client must have been
     * initialized with a `cryptoCallback.getDehydrationKey` option, and this
     * function must be called before initCrypto and startClient are called.
     *
     * @return {Promise<string>} Resolves to undefined if a device could not be dehydrated, or
     *     to the new device ID if the dehydration was successful.
     * @return {module:http-api.MatrixError} Rejects: with an error response.
     */
    public async rehydrateDevice(): Promise<string> {
        if (this.crypto) {
            throw new Error("Cannot rehydrate device after crypto is initialized");
        }

        if (!this.cryptoCallbacks.getDehydrationKey) {
            return;
        }

        const getDeviceResult = await this.getDehydratedDevice();
        if (!getDeviceResult) {
            return;
        }

        if (!getDeviceResult.device_data || !getDeviceResult.device_id) {
            logger.info("no dehydrated device found");
            return;
        }

        const account = new global.Olm.Account();
        try {
            const deviceData = getDeviceResult.device_data;
            if (deviceData.algorithm !== DEHYDRATION_ALGORITHM) {
                logger.warn("Wrong algorithm for dehydrated device");
                return;
            }
            logger.log("unpickling dehydrated device");
            const key = await this.cryptoCallbacks.getDehydrationKey(
                deviceData,
                (k) => {
                    // copy the key so that it doesn't get clobbered
                    account.unpickle(new Uint8Array(k), deviceData.account);
                },
            );
            account.unpickle(key, deviceData.account);
            logger.log("unpickled device");

            const rehydrateResult = await this.http.authedRequest(
                undefined,
                "POST",
                "/dehydrated_device/claim",
                undefined,
                {
                    device_id: getDeviceResult.device_id,
                },
                {
                    prefix: "/_matrix/client/unstable/org.matrix.msc2697.v2",
                },
            );

            if (rehydrateResult.success === true) {
                this.deviceId = getDeviceResult.device_id;
                logger.info("using dehydrated device");
                const pickleKey = this.pickleKey || "DEFAULT_KEY";
                this.exportedOlmDeviceToImport = {
                    pickledAccount: account.pickle(pickleKey),
                    sessions: [],
                    pickleKey: pickleKey,
                };
                account.free();
                return this.deviceId;
            } else {
                account.free();
                logger.info("not using dehydrated device");
                return;
            }
        } catch (e) {
            account.free();
            logger.warn("could not unpickle", e);
        }
    }

    /**
     * Get the current dehydrated device, if any
     * @return {Promise} A promise of an object containing the dehydrated device
     */
    public async getDehydratedDevice(): Promise<IDehydratedDevice> {
        try {
            return await this.http.authedRequest(
                undefined,
                "GET",
                "/dehydrated_device",
                undefined, undefined,
                {
                    prefix: "/_matrix/client/unstable/org.matrix.msc2697.v2",
                },
            );
        } catch (e) {
            logger.info("could not get dehydrated device", e.toString());
            return;
        }
    }

    /**
     * Set the dehydration key.  This will also periodically dehydrate devices to
     * the server.
     *
     * @param {Uint8Array} key the dehydration key
     * @param {IDehydratedDeviceKeyInfo} [keyInfo] Information about the key.  Primarily for
     *     information about how to generate the key from a passphrase.
     * @param {string} [deviceDisplayName] The device display name for the
     *     dehydrated device.
     * @return {Promise} A promise that resolves when the dehydrated device is stored.
     */
    public async setDehydrationKey(
        key: Uint8Array,
        keyInfo: IDehydratedDeviceKeyInfo,
        deviceDisplayName?: string,
    ): Promise<void> {
        if (!this.crypto) {
            logger.warn('not dehydrating device if crypto is not enabled');
            return;
        }
        // XXX: Private member access.
        return await this.crypto.dehydrationManager.setKeyAndQueueDehydration(
            key, keyInfo, deviceDisplayName,
        );
    }

    /**
     * Creates a new dehydrated device (without queuing periodic dehydration)
     * @param {Uint8Array} key the dehydration key
     * @param {IDehydratedDeviceKeyInfo} [keyInfo] Information about the key.  Primarily for
     *     information about how to generate the key from a passphrase.
     * @param {string} [deviceDisplayName] The device display name for the
     *     dehydrated device.
     * @return {Promise<String>} the device id of the newly created dehydrated device
     */
    public async createDehydratedDevice(
        key: Uint8Array,
        keyInfo: IDehydratedDeviceKeyInfo,
        deviceDisplayName?: string,
    ): Promise<string> {
        if (!this.crypto) {
            logger.warn('not dehydrating device if crypto is not enabled');
            return;
        }
        await this.crypto.dehydrationManager.setKey(
            key, keyInfo, deviceDisplayName,
        );
        // XXX: Private member access.
        return await this.crypto.dehydrationManager.dehydrateDevice();
    }

    public async exportDevice(): Promise<IExportedDevice> {
        if (!this.crypto) {
            logger.warn('not exporting device if crypto is not enabled');
            return;
        }
        return {
            userId: this.credentials.userId,
            deviceId: this.deviceId,
            // XXX: Private member access.
            olmDevice: await this.crypto.olmDevice.export(),
        };
    }

    /**
     * Clear any data out of the persistent stores used by the client.
     *
     * @returns {Promise} Promise which resolves when the stores have been cleared.
     */
    public clearStores(): Promise<void> {
        if (this.clientRunning) {
            throw new Error("Cannot clear stores while client is running");
        }

        const promises = [];

        promises.push(this.store.deleteAllData());
        if (this.cryptoStore) {
            promises.push(this.cryptoStore.deleteAllData());
        }
        return Promise.all(promises).then(); // .then to fix types
    }

    /**
     * Get the user-id of the logged-in user
     *
     * @return {?string} MXID for the logged-in user, or null if not logged in
     */
    public getUserId(): string {
        if (this.credentials && this.credentials.userId) {
            return this.credentials.userId;
        }
        return null;
    }

    /**
     * Get the domain for this client's MXID
     * @return {?string} Domain of this MXID
     */
    public getDomain(): string {
        if (this.credentials && this.credentials.userId) {
            return this.credentials.userId.replace(/^.*?:/, '');
        }
        return null;
    }

    /**
     * Get the local part of the current user ID e.g. "foo" in "@foo:bar".
     * @return {?string} The user ID localpart or null.
     */
    public getUserIdLocalpart(): string {
        if (this.credentials && this.credentials.userId) {
            return this.credentials.userId.split(":")[0].substring(1);
        }
        return null;
    }

    /**
     * Get the device ID of this client
     * @return {?string} device ID
     */
    public getDeviceId(): string {
        return this.deviceId;
    }

    /**
     * Check if the runtime environment supports VoIP calling.
     * @return {boolean} True if VoIP is supported.
     */
    public supportsVoip(): boolean {
        return this.canSupportVoip;
    }

    /**
     * @returns {MediaHandler}
     */
    public getMediaHandler(): MediaHandler {
        return this.mediaHandler;
    }

    /**
     * Set whether VoIP calls are forced to use only TURN
     * candidates. This is the same as the forceTURN option
     * when creating the client.
     * @param {boolean} force True to force use of TURN servers
     */
    public setForceTURN(force: boolean) {
        this.forceTURN = force;
    }

    /**
     * Set whether to advertise transfer support to other parties on Matrix calls.
     * @param {boolean} support True to advertise the 'm.call.transferee' capability
     */
    public setSupportsCallTransfer(support: boolean) {
        this.supportsCallTransfer = support;
    }

    /**
     * Creates a new call.
     * The place*Call methods on the returned call can be used to actually place a call
     *
     * @param {string} roomId The room the call is to be placed in.
     * @return {MatrixCall} the call or null if the browser doesn't support calling.
     */
    public createCall(roomId: string): MatrixCall {
        return createNewMatrixCall(this, roomId);
    }

    /**
     * Get the current sync state.
     * @return {?SyncState} the sync state, which may be null.
     * @see module:client~MatrixClient#event:"sync"
     */
    public getSyncState(): SyncState {
        if (!this.syncApi) {
            return null;
        }
        return this.syncApi.getSyncState();
    }

    /**
     * Returns the additional data object associated with
     * the current sync state, or null if there is no
     * such data.
     * Sync errors, if available, are put in the 'error' key of
     * this object.
     * @return {?Object}
     */
    public getSyncStateData(): ISyncStateData | null {
        if (!this.syncApi) {
            return null;
        }
        return this.syncApi.getSyncStateData();
    }

    /**
     * Whether the initial sync has completed.
     * @return {boolean} True if at least one sync has happened.
     */
    public isInitialSyncComplete(): boolean {
        const state = this.getSyncState();
        if (!state) {
            return false;
        }
        return state === SyncState.Prepared || state === SyncState.Syncing;
    }

    /**
     * Return whether the client is configured for a guest account.
     * @return {boolean} True if this is a guest access_token (or no token is supplied).
     */
    public isGuest(): boolean {
        return this.isGuestAccount;
    }

    /**
     * Set whether this client is a guest account. <b>This method is experimental
     * and may change without warning.</b>
     * @param {boolean} guest True if this is a guest account.
     */
    public setGuest(guest: boolean) {
        // EXPERIMENTAL:
        // If the token is a macaroon, it should be encoded in it that it is a 'guest'
        // access token, which means that the SDK can determine this entirely without
        // the dev manually flipping this flag.
        this.isGuestAccount = guest;
    }

    /**
     * Return the provided scheduler, if any.
     * @return {?module:scheduler~MatrixScheduler} The scheduler or null
     */
    public getScheduler(): MatrixScheduler {
        return this.scheduler;
    }

    /**
     * Retry a backed off syncing request immediately. This should only be used when
     * the user <b>explicitly</b> attempts to retry their lost connection.
     * @return {boolean} True if this resulted in a request being retried.
     */
    public retryImmediately(): boolean {
        return this.syncApi.retryImmediately();
    }

    /**
     * Return the global notification EventTimelineSet, if any
     *
     * @return {EventTimelineSet} the globl notification EventTimelineSet
     */
    public getNotifTimelineSet(): EventTimelineSet {
        return this.notifTimelineSet;
    }

    /**
     * Set the global notification EventTimelineSet
     *
     * @param {EventTimelineSet} set
     */
    public setNotifTimelineSet(set: EventTimelineSet) {
        this.notifTimelineSet = set;
    }

    /**
     * Gets the capabilities of the homeserver. Always returns an object of
     * capability keys and their options, which may be empty.
     * @param {boolean} fresh True to ignore any cached values.
     * @return {Promise} Resolves to the capabilities of the homeserver
     * @return {module:http-api.MatrixError} Rejects: with an error response.
     */
    public getCapabilities(fresh = false): Promise<ICapabilities> {
        const now = new Date().getTime();

        if (this.cachedCapabilities && !fresh) {
            if (now < this.cachedCapabilities.expiration) {
                logger.log("Returning cached capabilities");
                return Promise.resolve(this.cachedCapabilities.capabilities);
            }
        }

        // We swallow errors because we need a default object anyhow
        return this.http.authedRequest(
            undefined, "GET", "/capabilities",
        ).catch((e) => {
            logger.error(e);
            return null; // otherwise consume the error
        }).then((r) => {
            if (!r) r = {};
            const capabilities: ICapabilities = r["capabilities"] || {};

            // If the capabilities missed the cache, cache it for a shorter amount
            // of time to try and refresh them later.
            const cacheMs = Object.keys(capabilities).length
                ? CAPABILITIES_CACHE_MS
                : 60000 + (Math.random() * 5000);

            this.cachedCapabilities = {
                capabilities,
                expiration: now + cacheMs,
            };

            logger.log("Caching capabilities: ", capabilities);
            return capabilities;
        });
    }

    /**
     * Initialise support for end-to-end encryption in this client
     *
     * You should call this method after creating the matrixclient, but *before*
     * calling `startClient`, if you want to support end-to-end encryption.
     *
     * It will return a Promise which will resolve when the crypto layer has been
     * successfully initialised.
     */
    public async initCrypto(): Promise<void> {
        if (!isCryptoAvailable()) {
            throw new Error(
                `End-to-end encryption not supported in this js-sdk build: did ` +
                `you remember to load the olm library?`,
            );
        }

        if (this.crypto) {
            logger.warn("Attempt to re-initialise e2e encryption on MatrixClient");
            return;
        }

        if (!this.sessionStore) {
            // this is temporary, the sessionstore is supposed to be going away
            throw new Error(`Cannot enable encryption: no sessionStore provided`);
        }
        if (!this.cryptoStore) {
            // the cryptostore is provided by sdk.createClient, so this shouldn't happen
            throw new Error(`Cannot enable encryption: no cryptoStore provided`);
        }

        logger.log("Crypto: Starting up crypto store...");
        await this.cryptoStore.startup();

        // initialise the list of encrypted rooms (whether or not crypto is enabled)
        logger.log("Crypto: initialising roomlist...");
        await this.roomList.init();

        const userId = this.getUserId();
        if (userId === null) {
            throw new Error(
                `Cannot enable encryption on MatrixClient with unknown userId: ` +
                `ensure userId is passed in createClient().`,
            );
        }
        if (this.deviceId === null) {
            throw new Error(
                `Cannot enable encryption on MatrixClient with unknown deviceId: ` +
                `ensure deviceId is passed in createClient().`,
            );
        }

        const crypto = new Crypto(
            this,
            this.sessionStore,
            userId, this.deviceId,
            this.store,
            this.cryptoStore,
            this.roomList,
            this.verificationMethods,
        );

        this.reEmitter.reEmit(crypto, [
            "crypto.keyBackupFailed",
            "crypto.keyBackupSessionsRemaining",
            "crypto.roomKeyRequest",
            "crypto.roomKeyRequestCancellation",
            "crypto.warning",
            "crypto.devicesUpdated",
            "crypto.willUpdateDevices",
            "deviceVerificationChanged",
            "userTrustStatusChanged",
            "crossSigning.keysChanged",
        ]);

        logger.log("Crypto: initialising crypto object...");
        await crypto.init({
            exportedOlmDevice: this.exportedOlmDeviceToImport,
            pickleKey: this.pickleKey,
        });
        delete this.exportedOlmDeviceToImport;

        this.olmVersion = Crypto.getOlmVersion();

        // if crypto initialisation was successful, tell it to attach its event
        // handlers.
        crypto.registerEventHandlers(this);
        this.crypto = crypto;
    }

    /**
     * Is end-to-end crypto enabled for this client.
     * @return {boolean} True if end-to-end is enabled.
     */
    public isCryptoEnabled(): boolean {
        return !!this.crypto;
    }

    /**
     * Get the Ed25519 key for this device
     *
     * @return {?string} base64-encoded ed25519 key. Null if crypto is
     *    disabled.
     */
    public getDeviceEd25519Key(): string {
        if (!this.crypto) return null;
        return this.crypto.getDeviceEd25519Key();
    }

    /**
     * Get the Curve25519 key for this device
     *
     * @return {?string} base64-encoded curve25519 key. Null if crypto is
     *    disabled.
     */
    public getDeviceCurve25519Key(): string {
        if (!this.crypto) return null;
        return this.crypto.getDeviceCurve25519Key();
    }

    /**
     * Upload the device keys to the homeserver.
     * @return {Promise<void>} A promise that will resolve when the keys are uploaded.
     */
    public async uploadKeys(): Promise<void> {
        if (!this.crypto) {
            throw new Error("End-to-end encryption disabled");
        }

        await this.crypto.uploadDeviceKeys();
    }

    /**
     * Download the keys for a list of users and stores the keys in the session
     * store.
     * @param {Array} userIds The users to fetch.
     * @param {boolean} forceDownload Always download the keys even if cached.
     *
     * @return {Promise} A promise which resolves to a map userId->deviceId->{@link
        * module:crypto~DeviceInfo|DeviceInfo}.
     */
    public downloadKeys(
        userIds: string[],
        forceDownload?: boolean,
    ): Promise<Record<string, Record<string, IDevice>>> {
        if (!this.crypto) {
            return Promise.reject(new Error("End-to-end encryption disabled"));
        }
        return this.crypto.downloadKeys(userIds, forceDownload);
    }

    /**
     * Get the stored device keys for a user id
     *
     * @param {string} userId the user to list keys for.
     *
     * @return {module:crypto/deviceinfo[]} list of devices
     */
    public getStoredDevicesForUser(userId: string): DeviceInfo[] {
        if (!this.crypto) {
            throw new Error("End-to-end encryption disabled");
        }
        return this.crypto.getStoredDevicesForUser(userId) || [];
    }

    /**
     * Get the stored device key for a user id and device id
     *
     * @param {string} userId the user to list keys for.
     * @param {string} deviceId unique identifier for the device
     *
     * @return {module:crypto/deviceinfo} device or null
     */
    public getStoredDevice(userId: string, deviceId: string): DeviceInfo {
        if (!this.crypto) {
            throw new Error("End-to-end encryption disabled");
        }
        return this.crypto.getStoredDevice(userId, deviceId) || null;
    }

    /**
     * Mark the given device as verified
     *
     * @param {string} userId owner of the device
     * @param {string} deviceId unique identifier for the device or user's
     * cross-signing public key ID.
     *
     * @param {boolean=} verified whether to mark the device as verified. defaults
     *   to 'true'.
     *
     * @returns {Promise}
     *
     * @fires module:client~event:MatrixClient"deviceVerificationChanged"
     */
    public setDeviceVerified(userId: string, deviceId: string, verified = true): Promise<void> {
        const prom = this.setDeviceVerification(userId, deviceId, verified, null, null);

        // if one of the user's own devices is being marked as verified / unverified,
        // check the key backup status, since whether or not we use this depends on
        // whether it has a signature from a verified device
        if (userId == this.credentials.userId) {
            this.checkKeyBackup();
        }
        return prom;
    }

    /**
     * Mark the given device as blocked/unblocked
     *
     * @param {string} userId owner of the device
     * @param {string} deviceId unique identifier for the device or user's
     * cross-signing public key ID.
     *
     * @param {boolean=} blocked whether to mark the device as blocked. defaults
     *   to 'true'.
     *
     * @returns {Promise}
     *
     * @fires module:client~event:MatrixClient"deviceVerificationChanged"
     */
    public setDeviceBlocked(userId: string, deviceId: string, blocked = true): Promise<void> {
        return this.setDeviceVerification(userId, deviceId, null, blocked, null);
    }

    /**
     * Mark the given device as known/unknown
     *
     * @param {string} userId owner of the device
     * @param {string} deviceId unique identifier for the device or user's
     * cross-signing public key ID.
     *
     * @param {boolean=} known whether to mark the device as known. defaults
     *   to 'true'.
     *
     * @returns {Promise}
     *
     * @fires module:client~event:MatrixClient"deviceVerificationChanged"
     */
    public setDeviceKnown(userId: string, deviceId: string, known = true): Promise<void> {
        return this.setDeviceVerification(userId, deviceId, null, null, known);
    }

    private async setDeviceVerification(
        userId: string,
        deviceId: string,
        verified: boolean,
        blocked: boolean,
        known: boolean,
    ): Promise<void> {
        if (!this.crypto) {
            throw new Error("End-to-end encryption disabled");
        }
        await this.crypto.setDeviceVerification(userId, deviceId, verified, blocked, known);
    }

    /**
     * Request a key verification from another user, using a DM.
     *
     * @param {string} userId the user to request verification with
     * @param {string} roomId the room to use for verification
     *
     * @returns {Promise<module:crypto/verification/request/VerificationRequest>} resolves to a VerificationRequest
     *    when the request has been sent to the other party.
     */
    public requestVerificationDM(userId: string, roomId: string): Promise<VerificationRequest> {
        if (!this.crypto) {
            throw new Error("End-to-end encryption disabled");
        }
        return this.crypto.requestVerificationDM(userId, roomId);
    }

    /**
     * Finds a DM verification request that is already in progress for the given room id
     *
     * @param {string} roomId the room to use for verification
     *
     * @returns {module:crypto/verification/request/VerificationRequest?} the VerificationRequest that is in progress, if any
     */
    public findVerificationRequestDMInProgress(roomId: string): VerificationRequest {
        if (!this.crypto) {
            throw new Error("End-to-end encryption disabled");
        }
        return this.crypto.findVerificationRequestDMInProgress(roomId);
    }

    /**
     * Returns all to-device verification requests that are already in progress for the given user id
     *
     * @param {string} userId the ID of the user to query
     *
     * @returns {module:crypto/verification/request/VerificationRequest[]} the VerificationRequests that are in progress
     */
    public getVerificationRequestsToDeviceInProgress(userId: string): VerificationRequest[] {
        if (!this.crypto) {
            throw new Error("End-to-end encryption disabled");
        }
        return this.crypto.getVerificationRequestsToDeviceInProgress(userId);
    }

    /**
     * Request a key verification from another user.
     *
     * @param {string} userId the user to request verification with
     * @param {Array} devices array of device IDs to send requests to.  Defaults to
     *    all devices owned by the user
     *
     * @returns {Promise<module:crypto/verification/request/VerificationRequest>} resolves to a VerificationRequest
     *    when the request has been sent to the other party.
     */
    public requestVerification(userId: string, devices?: string[]): Promise<VerificationRequest> {
        if (!this.crypto) {
            throw new Error("End-to-end encryption disabled");
        }
        return this.crypto.requestVerification(userId, devices);
    }

    /**
     * Begin a key verification.
     *
     * @param {string} method the verification method to use
     * @param {string} userId the user to verify keys with
     * @param {string} deviceId the device to verify
     *
     * @returns {Verification} a verification object
     * @deprecated Use `requestVerification` instead.
     */
    public beginKeyVerification(method: string, userId: string, deviceId: string): Verification {
        if (!this.crypto) {
            throw new Error("End-to-end encryption disabled");
        }
        return this.crypto.beginKeyVerification(method, userId, deviceId);
    }

    public checkSecretStorageKey(key: Uint8Array, info: ISecretStorageKeyInfo): Promise<boolean> {
        if (!this.crypto) {
            throw new Error("End-to-end encryption disabled");
        }
        return this.crypto.checkSecretStorageKey(key, info);
    }

    /**
     * Set the global override for whether the client should ever send encrypted
     * messages to unverified devices.  This provides the default for rooms which
     * do not specify a value.
     *
     * @param {boolean} value whether to blacklist all unverified devices by default
     */
    public setGlobalBlacklistUnverifiedDevices(value: boolean) {
        if (!this.crypto) {
            throw new Error("End-to-end encryption disabled");
        }
        return this.crypto.setGlobalBlacklistUnverifiedDevices(value);
    }

    /**
     * @return {boolean} whether to blacklist all unverified devices by default
     */
    public getGlobalBlacklistUnverifiedDevices(): boolean {
        if (!this.crypto) {
            throw new Error("End-to-end encryption disabled");
        }
        return this.crypto.getGlobalBlacklistUnverifiedDevices();
    }

    /**
     * Set whether sendMessage in a room with unknown and unverified devices
     * should throw an error and not send them message. This has 'Global' for
     * symmetry with setGlobalBlacklistUnverifiedDevices but there is currently
     * no room-level equivalent for this setting.
     *
     * This API is currently UNSTABLE and may change or be removed without notice.
     *
     * @param {boolean} value whether error on unknown devices
     */
    public setGlobalErrorOnUnknownDevices(value: boolean) {
        if (!this.crypto) {
            throw new Error("End-to-end encryption disabled");
        }
        return this.crypto.setGlobalErrorOnUnknownDevices(value);
    }

    /**
     * @return {boolean} whether to error on unknown devices
     *
     * This API is currently UNSTABLE and may change or be removed without notice.
     */
    public getGlobalErrorOnUnknownDevices(): boolean {
        if (!this.crypto) {
            throw new Error("End-to-end encryption disabled");
        }
        return this.crypto.getGlobalErrorOnUnknownDevices();
    }

    /**
     * Get the user's cross-signing key ID.
     *
     * The cross-signing API is currently UNSTABLE and may change without notice.
     *
     * @param {CrossSigningKey} [type=master] The type of key to get the ID of.  One of
     *     "master", "self_signing", or "user_signing".  Defaults to "master".
     *
     * @returns {string} the key ID
     */
    public getCrossSigningId(type: CrossSigningKey | string = CrossSigningKey.Master): string {
        if (!this.crypto) {
            throw new Error("End-to-end encryption disabled");
        }
        return this.crypto.getCrossSigningId(type);
    }

    /**
     * Get the cross signing information for a given user.
     *
     * The cross-signing API is currently UNSTABLE and may change without notice.
     *
     * @param {string} userId the user ID to get the cross-signing info for.
     *
     * @returns {CrossSigningInfo} the cross signing information for the user.
     */
    public getStoredCrossSigningForUser(userId: string): CrossSigningInfo {
        if (!this.crypto) {
            throw new Error("End-to-end encryption disabled");
        }
        return this.crypto.getStoredCrossSigningForUser(userId);
    }

    /**
     * Check whether a given user is trusted.
     *
     * The cross-signing API is currently UNSTABLE and may change without notice.
     *
     * @param {string} userId The ID of the user to check.
     *
     * @returns {UserTrustLevel}
     */
    public checkUserTrust(userId: string): UserTrustLevel {
        if (!this.crypto) {
            throw new Error("End-to-end encryption disabled");
        }
        return this.crypto.checkUserTrust(userId);
    }

    /**
     * Check whether a given device is trusted.
     *
     * The cross-signing API is currently UNSTABLE and may change without notice.
     *
     * @function module:client~MatrixClient#checkDeviceTrust
     * @param {string} userId The ID of the user whose devices is to be checked.
     * @param {string} deviceId The ID of the device to check
     *
     * @returns {DeviceTrustLevel}
     */
    public checkDeviceTrust(userId: string, deviceId: string): DeviceTrustLevel {
        if (!this.crypto) {
            throw new Error("End-to-end encryption disabled");
        }
        return this.crypto.checkDeviceTrust(userId, deviceId);
    }

    /**
     * Check the copy of our cross-signing key that we have in the device list and
     * see if we can get the private key. If so, mark it as trusted.
     * @param {Object} opts ICheckOwnCrossSigningTrustOpts object
     */
    public checkOwnCrossSigningTrust(opts?: ICheckOwnCrossSigningTrustOpts): Promise<void> {
        if (!this.crypto) {
            throw new Error("End-to-end encryption disabled");
        }
        return this.crypto.checkOwnCrossSigningTrust(opts);
    }

    /**
     * Checks that a given cross-signing private key matches a given public key.
     * This can be used by the getCrossSigningKey callback to verify that the
     * private key it is about to supply is the one that was requested.
     * @param {Uint8Array} privateKey The private key
     * @param {string} expectedPublicKey The public key
     * @returns {boolean} true if the key matches, otherwise false
     */
    public checkCrossSigningPrivateKey(privateKey: Uint8Array, expectedPublicKey: string): boolean {
        if (!this.crypto) {
            throw new Error("End-to-end encryption disabled");
        }
        return this.crypto.checkCrossSigningPrivateKey(privateKey, expectedPublicKey);
    }

    // deprecated: use requestVerification instead
    public legacyDeviceVerification(
        userId: string,
        deviceId: string,
        method: VerificationMethod,
    ): Promise<VerificationRequest> {
        if (!this.crypto) {
            throw new Error("End-to-end encryption disabled");
        }
        return this.crypto.legacyDeviceVerification(userId, deviceId, method);
    }

    /**
     * Perform any background tasks that can be done before a message is ready to
     * send, in order to speed up sending of the message.
     * @param {module:models/room} room the room the event is in
     */
    public prepareToEncrypt(room: Room) {
        if (!this.crypto) {
            throw new Error("End-to-end encryption disabled");
        }
        return this.crypto.prepareToEncrypt(room);
    }

    /**
     * Checks whether cross signing:
     * - is enabled on this account and trusted by this device
     * - has private keys either cached locally or stored in secret storage
     *
     * If this function returns false, bootstrapCrossSigning() can be used
     * to fix things such that it returns true. That is to say, after
     * bootstrapCrossSigning() completes successfully, this function should
     * return true.
     * @return {boolean} True if cross-signing is ready to be used on this device
     */
    public isCrossSigningReady(): Promise<boolean> {
        if (!this.crypto) {
            throw new Error("End-to-end encryption disabled");
        }
        return this.crypto.isCrossSigningReady();
    }

    /**
     * Bootstrap cross-signing by creating keys if needed. If everything is already
     * set up, then no changes are made, so this is safe to run to ensure
     * cross-signing is ready for use.
     *
     * This function:
     * - creates new cross-signing keys if they are not found locally cached nor in
     *   secret storage (if it has been setup)
     *
     * The cross-signing API is currently UNSTABLE and may change without notice.
     *
     * @param {function} opts.authUploadDeviceSigningKeys Function
     * called to await an interactive auth flow when uploading device signing keys.
     * @param {boolean} [opts.setupNewCrossSigning] Optional. Reset even if keys
     * already exist.
     * Args:
     *     {function} A function that makes the request requiring auth. Receives the
     *     auth data as an object. Can be called multiple times, first with an empty
     *     authDict, to obtain the flows.
     */
    public bootstrapCrossSigning(opts: IBootstrapCrossSigningOpts) {
        if (!this.crypto) {
            throw new Error("End-to-end encryption disabled");
        }
        return this.crypto.bootstrapCrossSigning(opts);
    }

    /**
     * Whether to trust a others users signatures of their devices.
     * If false, devices will only be considered 'verified' if we have
     * verified that device individually (effectively disabling cross-signing).
     *
     * Default: true
     *
     * @return {boolean} True if trusting cross-signed devices
     */
    public getCryptoTrustCrossSignedDevices(): boolean {
        if (!this.crypto) {
            throw new Error("End-to-end encryption disabled");
        }
        return this.crypto.getCryptoTrustCrossSignedDevices();
    }

    /**
     * See getCryptoTrustCrossSignedDevices

     * This may be set before initCrypto() is called to ensure no races occur.
     *
     * @param {boolean} val True to trust cross-signed devices
     */
    public setCryptoTrustCrossSignedDevices(val: boolean) {
        if (!this.crypto) {
            throw new Error("End-to-end encryption disabled");
        }
        return this.crypto.setCryptoTrustCrossSignedDevices(val);
    }

    /**
     * Counts the number of end to end session keys that are waiting to be backed up
     * @returns {Promise<int>} Resolves to the number of sessions requiring backup
     */
    public countSessionsNeedingBackup(): Promise<number> {
        if (!this.crypto) {
            throw new Error("End-to-end encryption disabled");
        }
        return this.crypto.countSessionsNeedingBackup();
    }

    /**
     * Get information about the encryption of an event
     *
     * @param {module:models/event.MatrixEvent} event event to be checked
     * @returns {IEncryptedEventInfo} The event information.
     */
    public getEventEncryptionInfo(event: MatrixEvent): IEncryptedEventInfo {
        if (!this.crypto) {
            throw new Error("End-to-end encryption disabled");
        }
        return this.crypto.getEventEncryptionInfo(event);
    }

    /**
     * Create a recovery key from a user-supplied passphrase.
     *
     * The Secure Secret Storage API is currently UNSTABLE and may change without notice.
     *
     * @param {string} password Passphrase string that can be entered by the user
     *     when restoring the backup as an alternative to entering the recovery key.
     *     Optional.
     * @returns {Promise<Object>} Object with public key metadata, encoded private
     *     recovery key which should be disposed of after displaying to the user,
     *     and raw private key to avoid round tripping if needed.
     */
    public createRecoveryKeyFromPassphrase(password?: string): Promise<IRecoveryKey> {
        if (!this.crypto) {
            throw new Error("End-to-end encryption disabled");
        }
        return this.crypto.createRecoveryKeyFromPassphrase(password);
    }

    /**
     * Checks whether secret storage:
     * - is enabled on this account
     * - is storing cross-signing private keys
     * - is storing session backup key (if enabled)
     *
     * If this function returns false, bootstrapSecretStorage() can be used
     * to fix things such that it returns true. That is to say, after
     * bootstrapSecretStorage() completes successfully, this function should
     * return true.
     *
     * The Secure Secret Storage API is currently UNSTABLE and may change without notice.
     *
     * @return {boolean} True if secret storage is ready to be used on this device
     */
    public isSecretStorageReady(): Promise<boolean> {
        if (!this.crypto) {
            throw new Error("End-to-end encryption disabled");
        }
        return this.crypto.isSecretStorageReady();
    }

    /**
     * Bootstrap Secure Secret Storage if needed by creating a default key. If everything is
     * already set up, then no changes are made, so this is safe to run to ensure secret
     * storage is ready for use.
     *
     * This function
     * - creates a new Secure Secret Storage key if no default key exists
     *   - if a key backup exists, it is migrated to store the key in the Secret
     *     Storage
     * - creates a backup if none exists, and one is requested
     * - migrates Secure Secret Storage to use the latest algorithm, if an outdated
     *   algorithm is found
     *
     * @param opts
     */
    public bootstrapSecretStorage(opts: ICreateSecretStorageOpts): Promise<void> {
        if (!this.crypto) {
            throw new Error("End-to-end encryption disabled");
        }
        return this.crypto.bootstrapSecretStorage(opts);
    }

    /**
     * Add a key for encrypting secrets.
     *
     * The Secure Secret Storage API is currently UNSTABLE and may change without notice.
     *
     * @param {string} algorithm the algorithm used by the key
     * @param {object} opts the options for the algorithm.  The properties used
     *     depend on the algorithm given.
     * @param {string} [keyName] the name of the key.  If not given, a random name will be generated.
     *
     * @return {object} An object with:
     *     keyId: {string} the ID of the key
     *     keyInfo: {object} details about the key (iv, mac, passphrase)
     */
    public addSecretStorageKey(
        algorithm: string,
        opts: IAddSecretStorageKeyOpts,
        keyName?: string,
    ): Promise<{keyId: string, keyInfo: ISecretStorageKeyInfo}> {
        if (!this.crypto) {
            throw new Error("End-to-end encryption disabled");
        }
        return this.crypto.addSecretStorageKey(algorithm, opts, keyName);
    }

    /**
     * Check whether we have a key with a given ID.
     *
     * The Secure Secret Storage API is currently UNSTABLE and may change without notice.
     *
     * @param {string} [keyId = default key's ID] The ID of the key to check
     *     for. Defaults to the default key ID if not provided.
     * @return {boolean} Whether we have the key.
     */
    public hasSecretStorageKey(keyId?: string): Promise<boolean> {
        if (!this.crypto) {
            throw new Error("End-to-end encryption disabled");
        }
        return this.crypto.hasSecretStorageKey(keyId);
    }

    /**
     * Store an encrypted secret on the server.
     *
     * The Secure Secret Storage API is currently UNSTABLE and may change without notice.
     *
     * @param {string} name The name of the secret
     * @param {string} secret The secret contents.
     * @param {Array} keys The IDs of the keys to use to encrypt the secret or null/undefined
     *     to use the default (will throw if no default key is set).
     */
    public storeSecret(name: string, secret: string, keys?: string[]) {
        if (!this.crypto) {
            throw new Error("End-to-end encryption disabled");
        }
        return this.crypto.storeSecret(name, secret, keys);
    }

    /**
     * Get a secret from storage.
     *
     * The Secure Secret Storage API is currently UNSTABLE and may change without notice.
     *
     * @param {string} name the name of the secret
     *
     * @return {string} the contents of the secret
     */
    public getSecret(name: string): Promise<string> {
        if (!this.crypto) {
            throw new Error("End-to-end encryption disabled");
        }
        return this.crypto.getSecret(name);
    }

    /**
     * Check if a secret is stored on the server.
     *
     * The Secure Secret Storage API is currently UNSTABLE and may change without notice.
     *
     * @param {string} name the name of the secret
     * @param {boolean} checkKey check if the secret is encrypted by a trusted
     *     key
     *
     * @return {object?} map of key name to key info the secret is encrypted
     *     with, or null if it is not present or not encrypted with a trusted
     *     key
     */
    public isSecretStored(name: string, checkKey: boolean): Promise<Record<string, ISecretStorageKeyInfo>> {
        if (!this.crypto) {
            throw new Error("End-to-end encryption disabled");
        }
        return this.crypto.isSecretStored(name, checkKey);
    }

    /**
     * Request a secret from another device.
     *
     * The Secure Secret Storage API is currently UNSTABLE and may change without notice.
     *
     * @param {string} name the name of the secret to request
     * @param {string[]} devices the devices to request the secret from
     *
     * @return {ISecretRequest} the secret request object
     */
    public requestSecret(name: string, devices: string[]): ISecretRequest {
        if (!this.crypto) {
            throw new Error("End-to-end encryption disabled");
        }
        return this.crypto.requestSecret(name, devices);
    }

    /**
     * Get the current default key ID for encrypting secrets.
     *
     * The Secure Secret Storage API is currently UNSTABLE and may change without notice.
     *
     * @return {string} The default key ID or null if no default key ID is set
     */
    public getDefaultSecretStorageKeyId(): Promise<string> {
        if (!this.crypto) {
            throw new Error("End-to-end encryption disabled");
        }
        return this.crypto.getDefaultSecretStorageKeyId();
    }

    /**
     * Set the current default key ID for encrypting secrets.
     *
     * The Secure Secret Storage API is currently UNSTABLE and may change without notice.
     *
     * @param {string} keyId The new default key ID
     */
    public setDefaultSecretStorageKeyId(keyId: string) {
        if (!this.crypto) {
            throw new Error("End-to-end encryption disabled");
        }
        return this.crypto.setDefaultSecretStorageKeyId(keyId);
    }

    /**
     * Checks that a given secret storage private key matches a given public key.
     * This can be used by the getSecretStorageKey callback to verify that the
     * private key it is about to supply is the one that was requested.
     *
     * The Secure Secret Storage API is currently UNSTABLE and may change without notice.
     *
     * @param {Uint8Array} privateKey The private key
     * @param {string} expectedPublicKey The public key
     * @returns {boolean} true if the key matches, otherwise false
     */
    public checkSecretStoragePrivateKey(privateKey: Uint8Array, expectedPublicKey: string): boolean {
        if (!this.crypto) {
            throw new Error("End-to-end encryption disabled");
        }
        return this.crypto.checkSecretStoragePrivateKey(privateKey, expectedPublicKey);
    }

    /**
     * Get e2e information on the device that sent an event
     *
     * @param {MatrixEvent} event event to be checked
     *
     * @return {Promise<module:crypto/deviceinfo?>}
     */
    public async getEventSenderDeviceInfo(event: MatrixEvent): Promise<DeviceInfo> {
        if (!this.crypto) {
            return null;
        }
        return this.crypto.getEventSenderDeviceInfo(event);
    }

    /**
     * Check if the sender of an event is verified
     *
     * @param {MatrixEvent} event event to be checked
     *
     * @return {boolean} true if the sender of this event has been verified using
     * {@link module:client~MatrixClient#setDeviceVerified|setDeviceVerified}.
     */
    public async isEventSenderVerified(event: MatrixEvent): Promise<boolean> {
        const device = await this.getEventSenderDeviceInfo(event);
        if (!device) {
            return false;
        }
        return device.isVerified();
    }

    /**
     * Cancel a room key request for this event if one is ongoing and resend the
     * request.
     * @param  {MatrixEvent} event event of which to cancel and resend the room
     *                            key request.
     * @return {Promise} A promise that will resolve when the key request is queued
     */
    public cancelAndResendEventRoomKeyRequest(event: MatrixEvent): Promise<void> {
        return event.cancelAndResendKeyRequest(this.crypto, this.getUserId());
    }

    /**
     * Enable end-to-end encryption for a room. This does not modify room state.
     * Any messages sent before the returned promise resolves will be sent unencrypted.
     * @param {string} roomId The room ID to enable encryption in.
     * @param {object} config The encryption config for the room.
     * @return {Promise} A promise that will resolve when encryption is set up.
     */
    public setRoomEncryption(roomId: string, config: IRoomEncryption): Promise<void> {
        if (!this.crypto) {
            throw new Error("End-to-End encryption disabled");
        }
        return this.crypto.setRoomEncryption(roomId, config);
    }

    /**
     * Whether encryption is enabled for a room.
     * @param {string} roomId the room id to query.
     * @return {boolean} whether encryption is enabled.
     */
    public isRoomEncrypted(roomId: string): boolean {
        const room = this.getRoom(roomId);
        if (!room) {
            // we don't know about this room, so can't determine if it should be
            // encrypted. Let's assume not.
            return false;
        }

        // if there is an 'm.room.encryption' event in this room, it should be
        // encrypted (independently of whether we actually support encryption)
        const ev = room.currentState.getStateEvents(EventType.RoomEncryption, "");
        if (ev) {
            return true;
        }

        // we don't have an m.room.encrypted event, but that might be because
        // the server is hiding it from us. Check the store to see if it was
        // previously encrypted.
        return this.roomList.isRoomEncrypted(roomId);
    }

    /**
     * Forces the current outbound group session to be discarded such
     * that another one will be created next time an event is sent.
     *
     * @param {string} roomId The ID of the room to discard the session for
     *
     * This should not normally be necessary.
     */
    public forceDiscardSession(roomId: string) {
        if (!this.crypto) {
            throw new Error("End-to-End encryption disabled");
        }
        this.crypto.forceDiscardSession(roomId);
    }

    /**
     * Get a list containing all of the room keys
     *
     * This should be encrypted before returning it to the user.
     *
     * @return {Promise} a promise which resolves to a list of
     *    session export objects
     */
    public exportRoomKeys(): Promise<IMegolmSessionData[]> {
        if (!this.crypto) {
            return Promise.reject(new Error("End-to-end encryption disabled"));
        }
        return this.crypto.exportRoomKeys();
    }

    /**
     * Import a list of room keys previously exported by exportRoomKeys
     *
     * @param {Object[]} keys a list of session export objects
     * @param {Object} opts
     * @param {Function} opts.progressCallback called with an object that has a "stage" param
     *
     * @return {Promise} a promise which resolves when the keys
     *    have been imported
     */
    public importRoomKeys(keys: IMegolmSessionData[], opts?: IImportRoomKeysOpts): Promise<void> {
        if (!this.crypto) {
            throw new Error("End-to-end encryption disabled");
        }
        return this.crypto.importRoomKeys(keys, opts);
    }

    /**
     * Force a re-check of the local key backup status against
     * what's on the server.
     *
     * @returns {Object} Object with backup info (as returned by
     *     getKeyBackupVersion) in backupInfo and
     *     trust information (as returned by isKeyBackupTrusted)
     *     in trustInfo.
     */
    public checkKeyBackup(): Promise<IKeyBackupCheck> {
        return this.crypto.backupManager.checkKeyBackup();
    }

    /**
     * Get information about the current key backup.
     * @returns {Promise} Information object from API or null
     */
    public async getKeyBackupVersion(): Promise<IKeyBackupInfo> {
        let res;
        try {
            res = await this.http.authedRequest(
                undefined, "GET", "/room_keys/version", undefined, undefined,
                { prefix: PREFIX_UNSTABLE },
            );
        } catch (e) {
            if (e.errcode === 'M_NOT_FOUND') {
                return null;
            } else {
                throw e;
            }
        }
        try {
            BackupManager.checkBackupVersion(res);
        } catch (e) {
            throw e;
        }
        return res;
    }

    /**
     * @param {object} info key backup info dict from getKeyBackupVersion()
     * @return {object} {
     *     usable: [bool], // is the backup trusted, true iff there is a sig that is valid & from a trusted device
     *     sigs: [
     *         valid: [bool],
     *         device: [DeviceInfo],
     *     ]
     * }
     */
    public isKeyBackupTrusted(info: IKeyBackupInfo): Promise<TrustInfo> {
        return this.crypto.backupManager.isKeyBackupTrusted(info);
    }

    /**
     * @returns {boolean} true if the client is configured to back up keys to
     *     the server, otherwise false. If we haven't completed a successful check
     *     of key backup status yet, returns null.
     */
    public getKeyBackupEnabled(): boolean {
        if (!this.crypto) {
            throw new Error("End-to-end encryption disabled");
        }
        return this.crypto.backupManager.getKeyBackupEnabled();
    }

    /**
     * Enable backing up of keys, using data previously returned from
     * getKeyBackupVersion.
     *
     * @param {object} info Backup information object as returned by getKeyBackupVersion
     * @returns {Promise<void>} Resolves when complete.
     */
    public enableKeyBackup(info: IKeyBackupInfo): Promise<void> {
        if (!this.crypto) {
            throw new Error("End-to-end encryption disabled");
        }

        return this.crypto.backupManager.enableKeyBackup(info);
    }

    /**
     * Disable backing up of keys.
     */
    public disableKeyBackup() {
        if (!this.crypto) {
            throw new Error("End-to-end encryption disabled");
        }

        this.crypto.backupManager.disableKeyBackup();
    }

    /**
     * Set up the data required to create a new backup version.  The backup version
     * will not be created and enabled until createKeyBackupVersion is called.
     *
     * @param {string} password Passphrase string that can be entered by the user
     *     when restoring the backup as an alternative to entering the recovery key.
     *     Optional.
     * @param {boolean} [opts.secureSecretStorage = false] Whether to use Secure
     *     Secret Storage to store the key encrypting key backups.
     *     Optional, defaults to false.
     *
     * @returns {Promise<object>} Object that can be passed to createKeyBackupVersion and
     *     additionally has a 'recovery_key' member with the user-facing recovery key string.
     */
    // TODO: Verify types
    public async prepareKeyBackupVersion(
        password?: string,
        opts: IKeyBackupPrepareOpts = { secureSecretStorage: false },
    ): Promise<Pick<IPreparedKeyBackupVersion, "algorithm" | "auth_data" | "recovery_key">> {
        if (!this.crypto) {
            throw new Error("End-to-end encryption disabled");
        }

        // eslint-disable-next-line camelcase
        const { algorithm, auth_data, recovery_key, privateKey } =
            await this.crypto.backupManager.prepareKeyBackupVersion(password);

        if (opts.secureSecretStorage) {
            await this.storeSecret("m.megolm_backup.v1", encodeBase64(privateKey));
            logger.info("Key backup private key stored in secret storage");
        }

        return {
            algorithm,
            auth_data,
            recovery_key,
        };
    }

    /**
     * Check whether the key backup private key is stored in secret storage.
     * @return {Promise<object?>} map of key name to key info the secret is
     *     encrypted with, or null if it is not present or not encrypted with a
     *     trusted key
     */
    public isKeyBackupKeyStored(): Promise<Record<string, ISecretStorageKeyInfo>> {
        return Promise.resolve(this.isSecretStored("m.megolm_backup.v1", false /* checkKey */));
    }

    /**
     * Create a new key backup version and enable it, using the information return
     * from prepareKeyBackupVersion.
     *
     * @param {object} info Info object from prepareKeyBackupVersion
     * @returns {Promise<object>} Object with 'version' param indicating the version created
     */
    // TODO: Fix types
    public async createKeyBackupVersion(info: IKeyBackupInfo): Promise<IKeyBackupInfo> {
        if (!this.crypto) {
            throw new Error("End-to-end encryption disabled");
        }

        await this.crypto.backupManager.createKeyBackupVersion(info);

        const data = {
            algorithm: info.algorithm,
            auth_data: info.auth_data,
        };

        // Sign the backup auth data with the device key for backwards compat with
        // older devices with cross-signing. This can probably go away very soon in
        // favour of just signing with the cross-singing master key.
        // XXX: Private member access
        await this.crypto.signObject(data.auth_data);

        if (
            this.cryptoCallbacks.getCrossSigningKey &&
            // XXX: Private member access
            this.crypto.crossSigningInfo.getId()
        ) {
            // now also sign the auth data with the cross-signing master key
            // we check for the callback explicitly here because we still want to be able
            // to create an un-cross-signed key backup if there is a cross-signing key but
            // no callback supplied.
            // XXX: Private member access
            await this.crypto.crossSigningInfo.signObject(data.auth_data, "master");
        }

        const res = await this.http.authedRequest(
            undefined, "POST", "/room_keys/version", undefined, data,
            { prefix: PREFIX_UNSTABLE },
        );

        // We could assume everything's okay and enable directly, but this ensures
        // we run the same signature verification that will be used for future
        // sessions.
        await this.checkKeyBackup();
        if (!this.getKeyBackupEnabled()) {
            logger.error("Key backup not usable even though we just created it");
        }

        return res;
    }

    public deleteKeyBackupVersion(version: string): Promise<void> {
        if (!this.crypto) {
            throw new Error("End-to-end encryption disabled");
        }

        // If we're currently backing up to this backup... stop.
        // (We start using it automatically in createKeyBackupVersion
        // so this is symmetrical).
        if (this.crypto.backupManager.version) {
            this.crypto.backupManager.disableKeyBackup();
        }

        const path = utils.encodeUri("/room_keys/version/$version", {
            $version: version,
        });

        return this.http.authedRequest(
            undefined, "DELETE", path, undefined, undefined,
            { prefix: PREFIX_UNSTABLE },
        );
    }

    private makeKeyBackupPath(roomId: string, sessionId: string, version: string): IKeyBackupPath {
        let path;
        if (sessionId !== undefined) {
            path = utils.encodeUri("/room_keys/keys/$roomId/$sessionId", {
                $roomId: roomId,
                $sessionId: sessionId,
            });
        } else if (roomId !== undefined) {
            path = utils.encodeUri("/room_keys/keys/$roomId", {
                $roomId: roomId,
            });
        } else {
            path = "/room_keys/keys";
        }
        const queryData = version === undefined ? undefined : { version };
        return { path, queryData };
    }

    /**
     * Back up session keys to the homeserver.
     * @param {string} roomId ID of the room that the keys are for Optional.
     * @param {string} sessionId ID of the session that the keys are for Optional.
     * @param {number} version backup version Optional.
     * @param {object} data Object keys to send
     * @return {Promise} a promise that will resolve when the keys
     * are uploaded
     */
    public sendKeyBackup(roomId: string, sessionId: string, version: string, data: IKeyBackup): Promise<void> {
        if (!this.crypto) {
            throw new Error("End-to-end encryption disabled");
        }

        const path = this.makeKeyBackupPath(roomId, sessionId, version);
        return this.http.authedRequest(
            undefined, "PUT", path.path, path.queryData, data,
            { prefix: PREFIX_UNSTABLE },
        );
    }

    /**
     * Marks all group sessions as needing to be backed up and schedules them to
     * upload in the background as soon as possible.
     */
    public async scheduleAllGroupSessionsForBackup() {
        if (!this.crypto) {
            throw new Error("End-to-end encryption disabled");
        }

        await this.crypto.backupManager.scheduleAllGroupSessionsForBackup();
    }

    /**
     * Marks all group sessions as needing to be backed up without scheduling
     * them to upload in the background.
     * @returns {Promise<int>} Resolves to the number of sessions requiring a backup.
     */
    public flagAllGroupSessionsForBackup(): Promise<number> {
        if (!this.crypto) {
            throw new Error("End-to-end encryption disabled");
        }

        return this.crypto.backupManager.flagAllGroupSessionsForBackup();
    }

    public isValidRecoveryKey(recoveryKey: string): boolean {
        try {
            decodeRecoveryKey(recoveryKey);
            return true;
        } catch (e) {
            return false;
        }
    }

    /**
     * Get the raw key for a key backup from the password
     * Used when migrating key backups into SSSS
     *
     * The cross-signing API is currently UNSTABLE and may change without notice.
     *
     * @param {string} password Passphrase
     * @param {object} backupInfo Backup metadata from `checkKeyBackup`
     * @return {Promise<Uint8Array>} key backup key
     */
    public keyBackupKeyFromPassword(password: string, backupInfo: IKeyBackupInfo): Promise<Uint8Array> {
        return keyFromAuthData(backupInfo.auth_data, password);
    }

    /**
     * Get the raw key for a key backup from the recovery key
     * Used when migrating key backups into SSSS
     *
     * The cross-signing API is currently UNSTABLE and may change without notice.
     *
     * @param {string} recoveryKey The recovery key
     * @return {Uint8Array} key backup key
     */
    public keyBackupKeyFromRecoveryKey(recoveryKey: string): Uint8Array {
        return decodeRecoveryKey(recoveryKey);
    }

    /**
     * Restore from an existing key backup via a passphrase.
     *
     * @param {string} password Passphrase
     * @param {string} [targetRoomId] Room ID to target a specific room.
     * Restores all rooms if omitted.
     * @param {string} [targetSessionId] Session ID to target a specific session.
     * Restores all sessions if omitted.
     * @param {object} backupInfo Backup metadata from `checkKeyBackup`
     * @param {object} opts Optional params such as callbacks
     * @return {Promise<object>} Status of restoration with `total` and `imported`
     * key counts.
     */
    public async restoreKeyBackupWithPassword(
        password: string,
        targetRoomId: string,
        targetSessionId: string,
        backupInfo: IKeyBackupInfo,
        opts: IKeyBackupRestoreOpts,
    ): Promise<IKeyBackupRestoreResult> {
        const privKey = await keyFromAuthData(backupInfo.auth_data, password);
        return this.restoreKeyBackup(
            privKey, targetRoomId, targetSessionId, backupInfo, opts,
        );
    }

    /**
     * Restore from an existing key backup via a private key stored in secret
     * storage.
     *
     * @param {object} backupInfo Backup metadata from `checkKeyBackup`
     * @param {string} [targetRoomId] Room ID to target a specific room.
     * Restores all rooms if omitted.
     * @param {string} [targetSessionId] Session ID to target a specific session.
     * Restores all sessions if omitted.
     * @param {object} opts Optional params such as callbacks
     * @return {Promise<object>} Status of restoration with `total` and `imported`
     * key counts.
     */
    public async restoreKeyBackupWithSecretStorage(
        backupInfo: IKeyBackupInfo,
        targetRoomId?: string,
        targetSessionId?: string,
        opts?: IKeyBackupRestoreOpts,
    ): Promise<IKeyBackupRestoreResult> {
        const storedKey = await this.getSecret("m.megolm_backup.v1");

        // ensure that the key is in the right format.  If not, fix the key and
        // store the fixed version
        const fixedKey = fixBackupKey(storedKey);
        if (fixedKey) {
            const [keyId] = await this.crypto.getSecretStorageKey();
            await this.storeSecret("m.megolm_backup.v1", fixedKey, [keyId]);
        }

        const privKey = decodeBase64(fixedKey || storedKey);
        return this.restoreKeyBackup(
            privKey, targetRoomId, targetSessionId, backupInfo, opts,
        );
    }

    /**
     * Restore from an existing key backup via an encoded recovery key.
     *
     * @param {string} recoveryKey Encoded recovery key
     * @param {string} [targetRoomId] Room ID to target a specific room.
     * Restores all rooms if omitted.
     * @param {string} [targetSessionId] Session ID to target a specific session.
     * Restores all sessions if omitted.
     * @param {object} backupInfo Backup metadata from `checkKeyBackup`
     * @param {object} opts Optional params such as callbacks

     * @return {Promise<object>} Status of restoration with `total` and `imported`
     * key counts.
     */
    public restoreKeyBackupWithRecoveryKey(
        recoveryKey: string,
        targetRoomId: string,
        targetSessionId: string,
        backupInfo: IKeyBackupInfo,
        opts: IKeyBackupRestoreOpts,
    ): Promise<IKeyBackupRestoreResult> {
        const privKey = decodeRecoveryKey(recoveryKey);
        return this.restoreKeyBackup(privKey, targetRoomId, targetSessionId, backupInfo, opts);
    }

    public async restoreKeyBackupWithCache(
        targetRoomId: string,
        targetSessionId: string,
        backupInfo: IKeyBackupInfo,
        opts?: IKeyBackupRestoreOpts,
    ): Promise<IKeyBackupRestoreResult> {
        const privKey = await this.crypto.getSessionBackupPrivateKey();
        if (!privKey) {
            throw new Error("Couldn't get key");
        }
        return this.restoreKeyBackup(privKey, targetRoomId, targetSessionId, backupInfo, opts);
    }

    private async restoreKeyBackup(
        privKey: ArrayLike<number>,
        targetRoomId: string,
        targetSessionId: string,
        backupInfo: IKeyBackupInfo,
        opts?: IKeyBackupRestoreOpts,
    ): Promise<IKeyBackupRestoreResult> {
        const cacheCompleteCallback = opts?.cacheCompleteCallback;
        const progressCallback = opts?.progressCallback;

        if (!this.crypto) {
            throw new Error("End-to-end encryption disabled");
        }

        let totalKeyCount = 0;
        let keys = [];

        const path = this.makeKeyBackupPath(targetRoomId, targetSessionId, backupInfo.version);

        const algorithm = await BackupManager.makeAlgorithm(backupInfo, async () => { return privKey; });

        const untrusted = algorithm.untrusted;

        try {
            // If the pubkey computed from the private data we've been given
            // doesn't match the one in the auth_data, the user has entered
            // a different recovery key / the wrong passphrase.
            if (!await algorithm.keyMatches(privKey)) {
                return Promise.reject(new MatrixError({ errcode: MatrixClient.RESTORE_BACKUP_ERROR_BAD_KEY }));
            }

            // Cache the key, if possible.
            // This is async.
            this.crypto.storeSessionBackupPrivateKey(privKey)
                .catch((e) => {
                    logger.warn("Error caching session backup key:", e);
                }).then(cacheCompleteCallback);

            if (progressCallback) {
                progressCallback({
                    stage: "fetch",
                });
            }

            const res = await this.http.authedRequest(
                undefined, "GET", path.path, path.queryData, undefined,
                { prefix: PREFIX_UNSTABLE },
            ) as IRoomsKeysResponse | IRoomKeysResponse | IKeyBackupSession;

            if ((res as IRoomsKeysResponse).rooms) {
                const rooms = (res as IRoomsKeysResponse).rooms;
                for (const [roomId, roomData] of Object.entries(rooms)) {
                    if (!roomData.sessions) continue;

                    totalKeyCount += Object.keys(roomData.sessions).length;
                    const roomKeys = await algorithm.decryptSessions(roomData.sessions);
                    for (const k of roomKeys) {
                        k.room_id = roomId;
                        keys.push(k);
                    }
                }
            } else if ((res as IRoomKeysResponse).sessions) {
                const sessions = (res as IRoomKeysResponse).sessions;
                totalKeyCount = Object.keys(sessions).length;
                keys = await algorithm.decryptSessions(sessions);
                for (const k of keys) {
                    k.room_id = targetRoomId;
                }
            } else {
                totalKeyCount = 1;
                try {
                    const [key] = await algorithm.decryptSessions({
                        [targetSessionId]: res as IKeyBackupSession,
                    });
                    key.room_id = targetRoomId;
                    key.session_id = targetSessionId;
                    keys.push(key);
                } catch (e) {
                    logger.log("Failed to decrypt megolm session from backup", e);
                }
            }
        } finally {
            algorithm.free();
        }

        await this.importRoomKeys(keys, {
            progressCallback,
            untrusted,
            source: "backup",
        });

        await this.checkKeyBackup();

        return { total: totalKeyCount, imported: keys.length };
    }

    public deleteKeysFromBackup(roomId: string, sessionId: string, version: string): Promise<void> {
        if (!this.crypto) {
            throw new Error("End-to-end encryption disabled");
        }

        const path = this.makeKeyBackupPath(roomId, sessionId, version);
        return this.http.authedRequest(
            undefined, "DELETE", path.path, path.queryData, undefined,
            { prefix: PREFIX_UNSTABLE },
        );
    }

    /**
     * Share shared-history decryption keys with the given users.
     *
     * @param {string} roomId the room for which keys should be shared.
     * @param {array} userIds a list of users to share with.  The keys will be sent to
     *     all of the user's current devices.
     */
    public async sendSharedHistoryKeys(roomId: string, userIds: string[]) {
        if (!this.crypto) {
            throw new Error("End-to-end encryption disabled");
        }

        const roomEncryption = this.roomList.getRoomEncryption(roomId);
        if (!roomEncryption) {
            // unknown room, or unencrypted room
            logger.error("Unknown room.  Not sharing decryption keys");
            return;
        }

        const deviceInfos = await this.crypto.downloadKeys(userIds);
        const devicesByUser = {};
        for (const [userId, devices] of Object.entries(deviceInfos)) {
            devicesByUser[userId] = Object.values(devices);
        }

        // XXX: Private member access
        const alg = this.crypto.getRoomDecryptor(roomId, roomEncryption.algorithm);
        if (alg.sendSharedHistoryInboundSessions) {
            await alg.sendSharedHistoryInboundSessions(devicesByUser);
        } else {
            logger.warn("Algorithm does not support sharing previous keys", roomEncryption.algorithm);
        }
    }

    /**
     * Get the group for the given group ID.
     * This function will return a valid group for any group for which a Group event
     * has been emitted.
     * @param {string} groupId The group ID
     * @return {Group} The Group or null if the group is not known or there is no data store.
     * @deprecated groups/communities never made it to the spec and support for them is being discontinued.
     */
    public getGroup(groupId: string): Group {
        return this.store.getGroup(groupId);
    }

    /**
     * Retrieve all known groups.
     * @return {Group[]} A list of groups, or an empty list if there is no data store.
     * @deprecated groups/communities never made it to the spec and support for them is being discontinued.
     */
    public getGroups(): Group[] {
        return this.store.getGroups();
    }

    /**
     * Get the config for the media repository.
     * @param {module:client.callback} callback Optional.
     * @return {Promise} Resolves with an object containing the config.
     */
    public getMediaConfig(callback?: Callback): Promise<IMediaConfig> {
        return this.http.authedRequest(
            callback, "GET", "/config", undefined, undefined, {
                prefix: PREFIX_MEDIA_R0,
            },
        );
    }

    /**
     * Get the room for the given room ID.
     * This function will return a valid room for any room for which a Room event
     * has been emitted. Note in particular that other events, eg. RoomState.members
     * will be emitted for a room before this function will return the given room.
     * @param {string} roomId The room ID
     * @return {Room} The Room or null if it doesn't exist or there is no data store.
     */
    public getRoom(roomId: string): Room {
        return this.store.getRoom(roomId);
    }

    /**
     * Retrieve all known rooms.
     * @return {Room[]} A list of rooms, or an empty list if there is no data store.
     */
    public getRooms(): Room[] {
        return this.store.getRooms();
    }

    /**
     * Retrieve all rooms that should be displayed to the user
     * This is essentially getRooms() with some rooms filtered out, eg. old versions
     * of rooms that have been replaced or (in future) other rooms that have been
     * marked at the protocol level as not to be displayed to the user.
     * @return {Room[]} A list of rooms, or an empty list if there is no data store.
     */
    public getVisibleRooms(): Room[] {
        const allRooms = this.store.getRooms();

        const replacedRooms = new Set();
        for (const r of allRooms) {
            const createEvent = r.currentState.getStateEvents(EventType.RoomCreate, '');
            // invites are included in this list and we don't know their create events yet
            if (createEvent) {
                const predecessor = createEvent.getContent()['predecessor'];
                if (predecessor && predecessor['room_id']) {
                    replacedRooms.add(predecessor['room_id']);
                }
            }
        }

        return allRooms.filter((r) => {
            const tombstone = r.currentState.getStateEvents(EventType.RoomTombstone, '');
            if (tombstone && replacedRooms.has(r.roomId)) {
                return false;
            }
            return true;
        });
    }

    /**
     * Retrieve a user.
     * @param {string} userId The user ID to retrieve.
     * @return {?User} A user or null if there is no data store or the user does
     * not exist.
     */
    public getUser(userId: string): User {
        return this.store.getUser(userId);
    }

    /**
     * Retrieve all known users.
     * @return {User[]} A list of users, or an empty list if there is no data store.
     */
    public getUsers(): User[] {
        return this.store.getUsers();
    }

    /**
     * Set account data event for the current user.
     * It will retry the request up to 5 times.
     * @param {string} eventType The event type
     * @param {Object} content the contents object for the event
     * @param {module:client.callback} callback Optional.
     * @return {Promise} Resolves: an empty object
     * @return {module:http-api.MatrixError} Rejects: with an error response.
     */
    public setAccountData(eventType: EventType | string, content: IContent, callback?: Callback): Promise<{}> {
        const path = utils.encodeUri("/user/$userId/account_data/$type", {
            $userId: this.credentials.userId,
            $type: eventType,
        });
        const promise = retryNetworkOperation(5, () => {
            return this.http.authedRequest(undefined, "PUT", path, undefined, content);
        });
        if (callback) {
            promise.then(result => callback(null, result), callback);
        }
        return promise;
    }

    /**
     * Get account data event of given type for the current user.
     * @param {string} eventType The event type
     * @return {?object} The contents of the given account data event
     */
    public getAccountData(eventType: string): MatrixEvent {
        return this.store.getAccountData(eventType);
    }

    /**
     * Get account data event of given type for the current user. This variant
     * gets account data directly from the homeserver if the local store is not
     * ready, which can be useful very early in startup before the initial sync.
     * @param {string} eventType The event type
     * @return {Promise} Resolves: The contents of the given account
     * data event.
     * @return {module:http-api.MatrixError} Rejects: with an error response.
     */
    public async getAccountDataFromServer(eventType: string): Promise<Record<string, any>> {
        if (this.isInitialSyncComplete()) {
            const event = this.store.getAccountData(eventType);
            if (!event) {
                return null;
            }
            // The network version below returns just the content, so this branch
            // does the same to match.
            return event.getContent();
        }
        const path = utils.encodeUri("/user/$userId/account_data/$type", {
            $userId: this.credentials.userId,
            $type: eventType,
        });
        try {
            return await this.http.authedRequest(
                undefined, "GET", path, undefined,
            );
        } catch (e) {
            if (e.data && e.data.errcode === 'M_NOT_FOUND') {
                return null;
            }
            throw e;
        }
    }

    /**
     * Gets the users that are ignored by this client
     * @returns {string[]} The array of users that are ignored (empty if none)
     */
    public getIgnoredUsers(): string[] {
        const event = this.getAccountData("m.ignored_user_list");
        if (!event || !event.getContent() || !event.getContent()["ignored_users"]) return [];
        return Object.keys(event.getContent()["ignored_users"]);
    }

    /**
     * Sets the users that the current user should ignore.
     * @param {string[]} userIds the user IDs to ignore
     * @param {module:client.callback} [callback] Optional.
     * @return {Promise} Resolves: an empty object
     * @return {module:http-api.MatrixError} Rejects: with an error response.
     */
    public setIgnoredUsers(userIds: string[], callback?: Callback): Promise<{}> {
        const content = { ignored_users: {} };
        userIds.map((u) => content.ignored_users[u] = {});
        return this.setAccountData("m.ignored_user_list", content, callback);
    }

    /**
     * Gets whether or not a specific user is being ignored by this client.
     * @param {string} userId the user ID to check
     * @returns {boolean} true if the user is ignored, false otherwise
     */
    public isUserIgnored(userId: string): boolean {
        return this.getIgnoredUsers().includes(userId);
    }

    /**
     * Join a room. If you have already joined the room, this will no-op.
     * @param {string} roomIdOrAlias The room ID or room alias to join.
     * @param {Object} opts Options when joining the room.
     * @param {boolean} opts.syncRoom True to do a room initial sync on the resulting
     * room. If false, the <strong>returned Room object will have no current state.
     * </strong> Default: true.
     * @param {boolean} opts.inviteSignUrl If the caller has a keypair 3pid invite, the signing URL is passed in this parameter.
     * @param {string[]} opts.viaServers The server names to try and join through in addition to those that are automatically chosen.
     * @param {module:client.callback} callback Optional.
     * @return {Promise} Resolves: Room object.
     * @return {module:http-api.MatrixError} Rejects: with an error response.
     */
    public async joinRoom(roomIdOrAlias: string, opts?: IJoinRoomOpts, callback?: Callback): Promise<Room> {
        // to help people when upgrading..
        if (utils.isFunction(opts)) {
            throw new Error("Expected 'opts' object, got function.");
        }
        opts = opts || {};
        if (opts.syncRoom === undefined) {
            opts.syncRoom = true;
        }

        const room = this.getRoom(roomIdOrAlias);
        if (room && room.hasMembershipState(this.credentials.userId, "join")) {
            return Promise.resolve(room);
        }

        let signPromise: Promise<IThirdPartySigned | void> = Promise.resolve();

        if (opts.inviteSignUrl) {
            signPromise = this.http.requestOtherUrl(
                undefined, 'POST',
                opts.inviteSignUrl, { mxid: this.credentials.userId },
            );
        }

        const queryString = {};
        if (opts.viaServers) {
            queryString["server_name"] = opts.viaServers;
        }

        const reqOpts = { qsStringifyOptions: { arrayFormat: 'repeat' } };

        try {
            const data: IJoinRequestBody = {};
            const signedInviteObj = await signPromise;
            if (signedInviteObj) {
                data.third_party_signed = signedInviteObj;
            }

            const path = utils.encodeUri("/join/$roomid", { $roomid: roomIdOrAlias });
            const res = await this.http.authedRequest(undefined, "POST", path, queryString, data, reqOpts);

            const roomId = res['room_id'];
            const syncApi = new SyncApi(this, this.clientOpts);
            const room = syncApi.createRoom(roomId);
            if (opts.syncRoom) {
                // v2 will do this for us
                // return syncApi.syncRoom(room);
            }
            callback?.(null, room);
            return room;
        } catch (e) {
            callback?.(e);
            throw e; // rethrow for reject
        }
    }

    /**
     * Resend an event.
     * @param {MatrixEvent} event The event to resend.
     * @param {Room} room Optional. The room the event is in. Will update the
     * timeline entry if provided.
     * @return {Promise} Resolves: to an ISendEventResponse object
     * @return {module:http-api.MatrixError} Rejects: with an error response.
     */
    public resendEvent(event: MatrixEvent, room: Room): Promise<ISendEventResponse> {
        this.updatePendingEventStatus(room, event, EventStatus.SENDING);
        return this.encryptAndSendEvent(room, event);
    }

    /**
     * Cancel a queued or unsent event.
     *
     * @param {MatrixEvent} event   Event to cancel
     * @throws Error if the event is not in QUEUED or NOT_SENT state
     */
    public cancelPendingEvent(event: MatrixEvent) {
        if ([EventStatus.QUEUED, EventStatus.NOT_SENT].indexOf(event.status) < 0) {
            throw new Error("cannot cancel an event with status " + event.status);
        }

        // first tell the scheduler to forget about it, if it's queued
        if (this.scheduler) {
            this.scheduler.removeEventFromQueue(event);
        }

        // then tell the room about the change of state, which will remove it
        // from the room's list of pending events.
        const room = this.getRoom(event.getRoomId());
        this.updatePendingEventStatus(room, event, EventStatus.CANCELLED);
    }

    /**
     * @param {string} roomId
     * @param {string} name
     * @param {module:client.callback} callback Optional.
     * @return {Promise} Resolves: TODO
     * @return {module:http-api.MatrixError} Rejects: with an error response.
     */
    public setRoomName(roomId: string, name: string, callback?: Callback): Promise<ISendEventResponse> {
        return this.sendStateEvent(roomId, EventType.RoomName, { name: name }, undefined, callback);
    }

    /**
     * @param {string} roomId
     * @param {string} topic
     * @param {module:client.callback} callback Optional.
     * @return {Promise} Resolves: TODO
     * @return {module:http-api.MatrixError} Rejects: with an error response.
     */
    public setRoomTopic(roomId: string, topic: string, callback?: Callback): Promise<ISendEventResponse> {
        return this.sendStateEvent(roomId, EventType.RoomTopic, { topic: topic }, undefined, callback);
    }

    /**
     * @param {string} roomId
     * @param {module:client.callback} callback Optional.
     * @return {Promise} Resolves: TODO
     * @return {module:http-api.MatrixError} Rejects: with an error response.
     */
    public getRoomTags(roomId: string, callback?: Callback): Promise<unknown> { // TODO: Types
        const path = utils.encodeUri("/user/$userId/rooms/$roomId/tags/", {
            $userId: this.credentials.userId,
            $roomId: roomId,
        });
        return this.http.authedRequest(
            callback, "GET", path, undefined,
        );
    }

    /**
     * @param {string} roomId
     * @param {string} tagName name of room tag to be set
     * @param {object} metadata associated with that tag to be stored
     * @param {module:client.callback} callback Optional.
     * @return {Promise} Resolves: to an empty object
     * @return {module:http-api.MatrixError} Rejects: with an error response.
     */
    public setRoomTag(roomId: string, tagName: string, metadata: ITagMetadata, callback?: Callback): Promise<{}> {
        const path = utils.encodeUri("/user/$userId/rooms/$roomId/tags/$tag", {
            $userId: this.credentials.userId,
            $roomId: roomId,
            $tag: tagName,
        });
        return this.http.authedRequest(callback, "PUT", path, undefined, metadata);
    }

    /**
     * @param {string} roomId
     * @param {string} tagName name of room tag to be removed
     * @param {module:client.callback} callback Optional.
     * @return {Promise} Resolves: TODO
     * @return {module:http-api.MatrixError} Rejects: with an error response.
     */
    public deleteRoomTag(roomId: string, tagName: string, callback?: Callback): Promise<void> {
        const path = utils.encodeUri("/user/$userId/rooms/$roomId/tags/$tag", {
            $userId: this.credentials.userId,
            $roomId: roomId,
            $tag: tagName,
        });
        return this.http.authedRequest(
            callback, "DELETE", path, undefined, undefined,
        );
    }

    /**
     * @param {string} roomId
     * @param {string} eventType event type to be set
     * @param {object} content event content
     * @param {module:client.callback} callback Optional.
     * @return {Promise} Resolves: to an empty object {}
     * @return {module:http-api.MatrixError} Rejects: with an error response.
     */
    public setRoomAccountData(
        roomId: string,
        eventType: string,
        content: Record<string, any>,
        callback?: Callback,
    ): Promise<{}> {
        const path = utils.encodeUri("/user/$userId/rooms/$roomId/account_data/$type", {
            $userId: this.credentials.userId,
            $roomId: roomId,
            $type: eventType,
        });
        return this.http.authedRequest(callback, "PUT", path, undefined, content);
    }

    /**
     * Set a user's power level.
     * @param {string} roomId
     * @param {string} userId
     * @param {Number} powerLevel
     * @param {MatrixEvent} event
     * @param {module:client.callback} callback Optional.
     * @return {Promise} Resolves: to an ISendEventResponse object
     * @return {module:http-api.MatrixError} Rejects: with an error response.
     */
    public setPowerLevel(
        roomId: string,
        userId: string,
        powerLevel: number,
        event: MatrixEvent,
        callback?: Callback,
    ): Promise<ISendEventResponse> {
        let content = {
            users: {},
        };
        if (event?.getType() === EventType.RoomPowerLevels) {
            // take a copy of the content to ensure we don't corrupt
            // existing client state with a failed power level change
            content = utils.deepCopy(event.getContent()) as typeof content;
        }
        content.users[userId] = powerLevel;
        const path = utils.encodeUri("/rooms/$roomId/state/m.room.power_levels", {
            $roomId: roomId,
        });
        return this.http.authedRequest(callback, "PUT", path, undefined, content);
    }

    /**
     * @param {string} roomId
     * @param {string} eventType
     * @param {Object} content
     * @param {string} txnId Optional.
     * @param {module:client.callback} callback Optional.
     * @return {Promise} Resolves: to an empty object {}
     * @return {module:http-api.MatrixError} Rejects: with an error response.
     */
    public sendEvent(
        roomId: string,
        eventType: string,
        content: IContent,
        txnId?: string,
        callback?: Callback,
    ): Promise<ISendEventResponse> {
        return this.sendCompleteEvent(roomId, { type: eventType, content }, txnId, callback);
    }

    /**
     * @param {string} roomId
     * @param {object} eventObject An object with the partial structure of an event, to which event_id, user_id, room_id and origin_server_ts will be added.
     * @param {string} txnId Optional.
     * @param {module:client.callback} callback Optional.
     * @return {Promise} Resolves: to an empty object {}
     * @return {module:http-api.MatrixError} Rejects: with an error response.
     */
    private sendCompleteEvent(
        roomId: string,
        eventObject: any,
        txnId?: string,
        callback?: Callback,
    ): Promise<ISendEventResponse> {
        if (utils.isFunction(txnId)) {
            callback = txnId as any as Callback; // convert for legacy
            txnId = undefined;
        }

        if (!txnId) {
            txnId = this.makeTxnId();
        }

        // we always construct a MatrixEvent when sending because the store and
        // scheduler use them. We'll extract the params back out if it turns out
        // the client has no scheduler or store.
        const localEvent = new MatrixEvent(Object.assign(eventObject, {
            event_id: "~" + roomId + ":" + txnId,
            user_id: this.credentials.userId,
            sender: this.credentials.userId,
            room_id: roomId,
            origin_server_ts: new Date().getTime(),
        }));

        const room = this.getRoom(roomId);

        // if this is a relation or redaction of an event
        // that hasn't been sent yet (e.g. with a local id starting with a ~)
        // then listen for the remote echo of that event so that by the time
        // this event does get sent, we have the correct event_id
        const targetId = localEvent.getAssociatedId();
        if (targetId && targetId.startsWith("~")) {
            const target = room.getPendingEvents().find(e => e.getId() === targetId);
            target.once("Event.localEventIdReplaced", () => {
                localEvent.updateAssociatedId(target.getId());
            });
        }

        const type = localEvent.getType();
        logger.log(`sendEvent of type ${type} in ${roomId} with txnId ${txnId}`);

        localEvent.setTxnId(txnId);
        localEvent.setStatus(EventStatus.SENDING);

        // add this event immediately to the local store as 'sending'.
        if (room) {
            room.addPendingEvent(localEvent, txnId);
        }

        // addPendingEvent can change the state to NOT_SENT if it believes
        // that there's other events that have failed. We won't bother to
        // try sending the event if the state has changed as such.
        if (localEvent.status === EventStatus.NOT_SENT) {
            return Promise.reject(new Error("Event blocked by other events not yet sent"));
        }

        return this.encryptAndSendEvent(room, localEvent, callback);
    }

    /**
     * encrypts the event if necessary; adds the event to the queue, or sends it; marks the event as sent/unsent
     * @param room
     * @param event
     * @param callback
     * @returns {Promise} returns a promise which resolves with the result of the send request
     * @private
     */
    private encryptAndSendEvent(room: Room, event: MatrixEvent, callback?: Callback): Promise<ISendEventResponse> {
        // Add an extra Promise.resolve() to turn synchronous exceptions into promise rejections,
        // so that we can handle synchronous and asynchronous exceptions with the
        // same code path.
        return Promise.resolve().then(() => {
            const encryptionPromise = this.encryptEventIfNeeded(event, room);
            if (!encryptionPromise) return null;

            this.updatePendingEventStatus(room, event, EventStatus.ENCRYPTING);
            return encryptionPromise.then(() => this.updatePendingEventStatus(room, event, EventStatus.SENDING));
        }).then(() => {
            let promise: Promise<ISendEventResponse>;
            if (this.scheduler) {
                // if this returns a promise then the scheduler has control now and will
                // resolve/reject when it is done. Internally, the scheduler will invoke
                // processFn which is set to this._sendEventHttpRequest so the same code
                // path is executed regardless.
                promise = this.scheduler.queueEvent(event);
                if (promise && this.scheduler.getQueueForEvent(event).length > 1) {
                    // event is processed FIFO so if the length is 2 or more we know
                    // this event is stuck behind an earlier event.
                    this.updatePendingEventStatus(room, event, EventStatus.QUEUED);
                }
            }

            if (!promise) {
                promise = this.sendEventHttpRequest(event);
                if (room) {
                    promise = promise.then(res => {
                        room.updatePendingEvent(event, EventStatus.SENT, res['event_id']);
                        return res;
                    });
                }
            }

            return promise;
        }).then(res => {
            callback?.(null, res);
            return res;
        }).catch(err => {
            logger.error("Error sending event", err.stack || err);
            try {
                // set the error on the event before we update the status:
                // updating the status emits the event, so the state should be
                // consistent at that point.
                event.error = err;
                this.updatePendingEventStatus(room, event, EventStatus.NOT_SENT);
                // also put the event object on the error: the caller will need this
                // to resend or cancel the event
                err.event = event;

                callback?.(err);
            } catch (e) {
                logger.error("Exception in error handler!", e.stack || err);
            }
            throw err;
        });
    }

    private encryptEventIfNeeded(event: MatrixEvent, room?: Room): Promise<void> | null {
        if (event.isEncrypted()) {
            // this event has already been encrypted; this happens if the
            // encryption step succeeded, but the send step failed on the first
            // attempt.
            return null;
        }

        if (!this.isRoomEncrypted(event.getRoomId())) {
            return null;
        }

        if (!this.crypto && this.usingExternalCrypto) {
            // The client has opted to allow sending messages to encrypted
            // rooms even if the room is encrypted, and we haven't setup
            // crypto. This is useful for users of matrix-org/pantalaimon
            return null;
        }

        if (event.getType() === EventType.Reaction) {
            // For reactions, there is a very little gained by encrypting the entire
            // event, as relation data is already kept in the clear. Event
            // encryption for a reaction effectively only obscures the event type,
            // but the purpose is still obvious from the relation data, so nothing
            // is really gained. It also causes quite a few problems, such as:
            //   * triggers notifications via default push rules
            //   * prevents server-side bundling for reactions
            // The reaction key / content / emoji value does warrant encrypting, but
            // this will be handled separately by encrypting just this value.
            // See https://github.com/matrix-org/matrix-doc/pull/1849#pullrequestreview-248763642
            return null;
        }

        if (!this.crypto) {
            throw new Error(
                "This room is configured to use encryption, but your client does " +
                "not support encryption.",
            );
        }

        return this.crypto.encryptEvent(event, room);
    }

    /**
     * Returns the eventType that should be used taking encryption into account
     * for a given eventType.
     * @param {MatrixClient} client the client
     * @param {string} roomId the room for the events `eventType` relates to
     * @param {string} eventType the event type
     * @return {string} the event type taking encryption into account
     */
    private getEncryptedIfNeededEventType(roomId: string, eventType: string): string {
        if (eventType === EventType.Reaction) return eventType;
        return this.isRoomEncrypted(roomId) ? EventType.RoomMessageEncrypted : eventType;
    }

    private updatePendingEventStatus(room: Room | null, event: MatrixEvent, newStatus: EventStatus) {
        if (room) {
            room.updatePendingEvent(event, newStatus);
        } else {
            event.setStatus(newStatus);
        }
    }

    private sendEventHttpRequest(event: MatrixEvent): Promise<ISendEventResponse> {
        let txnId = event.getTxnId();
        if (!txnId) {
            txnId = this.makeTxnId();
            event.setTxnId(txnId);
        }

        const pathParams = {
            $roomId: event.getRoomId(),
            $eventType: event.getWireType(),
            $stateKey: event.getStateKey(),
            $txnId: txnId,
        };

        let path;

        if (event.isState()) {
            let pathTemplate = "/rooms/$roomId/state/$eventType";
            if (event.getStateKey() && event.getStateKey().length > 0) {
                pathTemplate = "/rooms/$roomId/state/$eventType/$stateKey";
            }
            path = utils.encodeUri(pathTemplate, pathParams);
        } else if (event.isRedaction()) {
            const pathTemplate = `/rooms/$roomId/redact/$redactsEventId/$txnId`;
            path = utils.encodeUri(pathTemplate, Object.assign({
                $redactsEventId: event.event.redacts,
            }, pathParams));
        } else {
            path = utils.encodeUri("/rooms/$roomId/send/$eventType/$txnId", pathParams);
        }

        return this.http.authedRequest(
            undefined, "PUT", path, undefined, event.getWireContent(),
        ).then((res) => {
            logger.log(`Event sent to ${event.getRoomId()} with event id ${res.event_id}`);
            return res;
        });
    }

    /**
     * @param {string} roomId
     * @param {string} eventId
     * @param {string} [txnId]  transaction id. One will be made up if not
     *    supplied.
     * @param {object|module:client.callback} cbOrOpts
     *    Options to pass on, may contain `reason`.
     *    Can be callback for backwards compatibility.
     * @return {Promise} Resolves: TODO
     * @return {module:http-api.MatrixError} Rejects: with an error response.
     */
    public redactEvent(
        roomId: string,
        eventId: string,
        txnId?: string,
        cbOrOpts?: Callback | IRedactOpts,
    ): Promise<ISendEventResponse> {
        const opts = typeof (cbOrOpts) === 'object' ? cbOrOpts : {};
        const reason = opts.reason;
        const callback = typeof (cbOrOpts) === 'function' ? cbOrOpts : undefined;
        return this.sendCompleteEvent(roomId, {
            type: EventType.RoomRedaction,
            content: { reason: reason },
            redacts: eventId,
        }, txnId, callback);
    }

    /**
     * @param {string} roomId
     * @param {Object} content
     * @param {string} txnId Optional.
     * @param {module:client.callback} callback Optional.
     * @return {Promise} Resolves: to an ISendEventResponse object
     * @return {module:http-api.MatrixError} Rejects: with an error response.
     */
    public sendMessage(
        roomId: string,
        content: IContent,
        txnId?: string,
        callback?: Callback,
    ): Promise<ISendEventResponse> {
        if (utils.isFunction(txnId)) {
            callback = txnId as any as Callback; // for legacy
            txnId = undefined;
        }
        return this.sendEvent(roomId, EventType.RoomMessage, content, txnId, callback);
    }

    /**
     * @param {string} roomId
     * @param {string} body
     * @param {string} txnId Optional.
     * @param {module:client.callback} callback Optional.
     * @return {Promise} Resolves: to an empty object {}
     * @return {module:http-api.MatrixError} Rejects: with an error response.
     */
    public sendTextMessage(
        roomId: string,
        body: string,
        txnId?: string,
        callback?: Callback,
    ): Promise<ISendEventResponse> {
        const content = ContentHelpers.makeTextMessage(body);
        return this.sendMessage(roomId, content, txnId, callback);
    }

    /**
     * @param {string} roomId
     * @param {string} body
     * @param {string} txnId Optional.
     * @param {module:client.callback} callback Optional.
     * @return {Promise} Resolves: to a ISendEventResponse object
     * @return {module:http-api.MatrixError} Rejects: with an error response.
     */
    public sendNotice(roomId: string, body: string, txnId?: string, callback?: Callback): Promise<ISendEventResponse> {
        const content = ContentHelpers.makeNotice(body);
        return this.sendMessage(roomId, content, txnId, callback);
    }

    /**
     * @param {string} roomId
     * @param {string} body
     * @param {string} txnId Optional.
     * @param {module:client.callback} callback Optional.
     * @return {Promise} Resolves: to a ISendEventResponse object
     * @return {module:http-api.MatrixError} Rejects: with an error response.
     */
    public sendEmoteMessage(
        roomId: string,
        body: string,
        txnId?: string,
        callback?: Callback,
    ): Promise<ISendEventResponse> {
        const content = ContentHelpers.makeEmoteMessage(body);
        return this.sendMessage(roomId, content, txnId, callback);
    }

    /**
     * @param {string} roomId
     * @param {string} url
     * @param {Object} info
     * @param {string} text
     * @param {module:client.callback} callback Optional.
     * @return {Promise} Resolves: to a ISendEventResponse object
     * @return {module:http-api.MatrixError} Rejects: with an error response.
     */
    public sendImageMessage(
        roomId: string,
        url: string,
        info?: IImageInfo,
        text = "Image",
        callback?: Callback,
    ): Promise<ISendEventResponse> {
        if (utils.isFunction(text)) {
            callback = text as any as Callback; // legacy
            text = undefined;
        }
        const content = {
            msgtype: MsgType.Image,
            url: url,
            info: info,
            body: text,
        };
        return this.sendMessage(roomId, content, undefined, callback);
    }

    /**
     * @param {string} roomId
     * @param {string} url
     * @param {Object} info
     * @param {string} text
     * @param {module:client.callback} callback Optional.
     * @return {Promise} Resolves: to a ISendEventResponse object
     * @return {module:http-api.MatrixError} Rejects: with an error response.
     */
    public sendStickerMessage(
        roomId: string,
        url: string,
        info?: IImageInfo,
        text = "Sticker",
        callback?: Callback,
    ): Promise<ISendEventResponse> {
        if (utils.isFunction(text)) {
            callback = text as any as Callback; // legacy
            text = undefined;
        }
        const content = {
            url: url,
            info: info,
            body: text,
        };
        return this.sendEvent(roomId, EventType.Sticker, content, undefined, callback);
    }

    /**
     * @param {string} roomId
     * @param {string} body
     * @param {string} htmlBody
     * @param {module:client.callback} callback Optional.
     * @return {Promise} Resolves: to a ISendEventResponse object
     * @return {module:http-api.MatrixError} Rejects: with an error response.
     */
    public sendHtmlMessage(
        roomId: string,
        body: string,
        htmlBody: string,
        callback?: Callback,
    ): Promise<ISendEventResponse> {
        const content = ContentHelpers.makeHtmlMessage(body, htmlBody);
        return this.sendMessage(roomId, content, undefined, callback);
    }

    /**
     * @param {string} roomId
     * @param {string} body
     * @param {string} htmlBody
     * @param {module:client.callback} callback Optional.
     * @return {Promise} Resolves: to a ISendEventResponse object
     * @return {module:http-api.MatrixError} Rejects: with an error response.
     */
    public sendHtmlNotice(
        roomId: string,
        body: string,
        htmlBody: string,
        callback?: Callback,
    ): Promise<ISendEventResponse> {
        const content = ContentHelpers.makeHtmlNotice(body, htmlBody);
        return this.sendMessage(roomId, content, undefined, callback);
    }

    /**
     * @param {string} roomId
     * @param {string} body
     * @param {string} htmlBody
     * @param {module:client.callback} callback Optional.
     * @return {Promise} Resolves: to a ISendEventResponse object
     * @return {module:http-api.MatrixError} Rejects: with an error response.
     */
    public sendHtmlEmote(
        roomId: string,
        body: string,
        htmlBody: string,
        callback?: Callback,
    ): Promise<ISendEventResponse> {
        const content = ContentHelpers.makeHtmlEmote(body, htmlBody);
        return this.sendMessage(roomId, content, undefined, callback);
    }

    /**
     * Send a receipt.
     * @param {Event} event The event being acknowledged
     * @param {string} receiptType The kind of receipt e.g. "m.read"
     * @param {object} body Additional content to send alongside the receipt.
     * @param {module:client.callback} callback Optional.
     * @return {Promise} Resolves: to an empty object {}
     * @return {module:http-api.MatrixError} Rejects: with an error response.
     */
    public sendReceipt(event: MatrixEvent, receiptType: string, body: any, callback?: Callback): Promise<{}> {
        if (typeof (body) === 'function') {
            callback = body as any as Callback; // legacy
            body = {};
        }

        if (this.isGuest()) {
            return Promise.resolve({}); // guests cannot send receipts so don't bother.
        }

        const path = utils.encodeUri("/rooms/$roomId/receipt/$receiptType/$eventId", {
            $roomId: event.getRoomId(),
            $receiptType: receiptType,
            $eventId: event.getId(),
        });
        const promise = this.http.authedRequest(callback, "POST", path, undefined, body || {});

        const room = this.getRoom(event.getRoomId());
        if (room) {
            room.addLocalEchoReceipt(this.credentials.userId, event, receiptType);
        }
        return promise;
    }

    /**
     * Send a read receipt.
     * @param {Event} event The event that has been read.
     * @param {object} opts The options for the read receipt.
     * @param {boolean} opts.hidden True to prevent the receipt from being sent to
     * other users and homeservers. Default false (send to everyone). <b>This
     * property is unstable and may change in the future.</b>
     * @param {module:client.callback} callback Optional.
     * @return {Promise} Resolves: to an empty object
     * @return {module:http-api.MatrixError} Rejects: with an error response.
     */
    public async sendReadReceipt(event: MatrixEvent, opts?: { hidden?: boolean }, callback?: Callback): Promise<{}> {
        if (typeof (opts) === 'function') {
            callback = opts as any as Callback; // legacy
            opts = {};
        }
        if (!opts) opts = {};

        const eventId = event.getId();
        const room = this.getRoom(event.getRoomId());
        if (room && room.hasPendingEvent(eventId)) {
            throw new Error(`Cannot set read receipt to a pending event (${eventId})`);
        }

        const addlContent = {
            "org.matrix.msc2285.hidden": Boolean(opts.hidden),
        };

        return this.sendReceipt(event, "m.read", addlContent, callback);
    }

    /**
     * Set a marker to indicate the point in a room before which the user has read every
     * event. This can be retrieved from room account data (the event type is `m.fully_read`)
     * and displayed as a horizontal line in the timeline that is visually distinct to the
     * position of the user's own read receipt.
     * @param {string} roomId ID of the room that has been read
     * @param {string} rmEventId ID of the event that has been read
     * @param {MatrixEvent} rrEvent the event tracked by the read receipt. This is here for
     * convenience because the RR and the RM are commonly updated at the same time as each
     * other. The local echo of this receipt will be done if set. Optional.
     * @param {object} opts Options for the read markers
     * @param {object} opts.hidden True to hide the receipt from other users and homeservers.
     * <b>This property is unstable and may change in the future.</b>
     * @return {Promise} Resolves: the empty object, {}.
     */
    public async setRoomReadMarkers(
        roomId: string,
        rmEventId: string,
        rrEvent: MatrixEvent,
        opts: { hidden?: boolean },
    ): Promise<{}> {
        const room = this.getRoom(roomId);

        const rmEvent = room.findEventById(rmEventId);
        const context = rmEvent.getThread() ?? room;

        if (context && context.hasPendingEvent(rmEventId)) {
            throw new Error(`Cannot set read marker to a pending event (${rmEventId})`);
        }

        // Add the optional RR update, do local echo like `sendReceipt`
        let rrEventId;
        if (rrEvent) {
            rrEventId = rrEvent.getId();
            if (context && context.hasPendingEvent(rrEventId)) {
                throw new Error(`Cannot set read receipt to a pending event (${rrEventId})`);
            }
            if (context) {
                context.addLocalEchoReceipt(this.credentials.userId, rrEvent, "m.read");
            }
        }

        return this.setRoomReadMarkersHttpRequest(roomId, rmEventId, rrEventId, opts);
    }

    /**
     * Get a preview of the given URL as of (roughly) the given point in time,
     * described as an object with OpenGraph keys and associated values.
     * Attributes may be synthesized where actual OG metadata is lacking.
     * Caches results to prevent hammering the server.
     * @param {string} url The URL to get preview data for
     * @param {Number} ts The preferred point in time that the preview should
     * describe (ms since epoch).  The preview returned will either be the most
     * recent one preceding this timestamp if available, or failing that the next
     * most recent available preview.
     * @param {module:client.callback} callback Optional.
     * @return {Promise} Resolves: Object of OG metadata.
     * @return {module:http-api.MatrixError} Rejects: with an error response.
     * May return synthesized attributes if the URL lacked OG meta.
     */
    public getUrlPreview(url: string, ts: number, callback?: Callback): Promise<IPreviewUrlResponse> {
        // bucket the timestamp to the nearest minute to prevent excessive spam to the server
        // Surely 60-second accuracy is enough for anyone.
        ts = Math.floor(ts / 60000) * 60000;

        const parsed = new URL(url);
        parsed.hash = ""; // strip the hash as it won't affect the preview
        url = parsed.toString();

        const key = ts + "_" + url;

        // If there's already a request in flight (or we've handled it), return that instead.
        const cachedPreview = this.urlPreviewCache[key];
        if (cachedPreview) {
            if (callback) {
                cachedPreview.then(callback).catch(callback);
            }
            return cachedPreview;
        }

        const resp = this.http.authedRequest(
            callback, "GET", "/preview_url", {
                url: url,
                ts: ts,
            }, undefined, {
                prefix: PREFIX_MEDIA_R0,
            },
        );
        // TODO: Expire the URL preview cache sometimes
        this.urlPreviewCache[key] = resp;
        return resp;
    }

    /**
     * @param {string} roomId
     * @param {boolean} isTyping
     * @param {Number} timeoutMs
     * @param {module:client.callback} callback Optional.
     * @return {Promise} Resolves: to an empty object {}
     * @return {module:http-api.MatrixError} Rejects: with an error response.
     */
    public sendTyping(roomId: string, isTyping: boolean, timeoutMs: number, callback?: Callback): Promise<{}> {
        if (this.isGuest()) {
            return Promise.resolve({}); // guests cannot send typing notifications so don't bother.
        }

        const path = utils.encodeUri("/rooms/$roomId/typing/$userId", {
            $roomId: roomId,
            $userId: this.credentials.userId,
        });
        const data: any = {
            typing: isTyping,
        };
        if (isTyping) {
            data.timeout = timeoutMs ? timeoutMs : 20000;
        }
        return this.http.authedRequest(callback, "PUT", path, undefined, data);
    }

    /**
     * Determines the history of room upgrades for a given room, as far as the
     * client can see. Returns an array of Rooms where the first entry is the
     * oldest and the last entry is the newest (likely current) room. If the
     * provided room is not found, this returns an empty list. This works in
     * both directions, looking for older and newer rooms of the given room.
     * @param {string} roomId The room ID to search from
     * @param {boolean} verifyLinks If true, the function will only return rooms
     * which can be proven to be linked. For example, rooms which have a create
     * event pointing to an old room which the client is not aware of or doesn't
     * have a matching tombstone would not be returned.
     * @return {Room[]} An array of rooms representing the upgrade
     * history.
     */
    public getRoomUpgradeHistory(roomId: string, verifyLinks = false): Room[] {
        let currentRoom = this.getRoom(roomId);
        if (!currentRoom) return [];

        const upgradeHistory = [currentRoom];

        // Work backwards first, looking at create events.
        let createEvent = currentRoom.currentState.getStateEvents(EventType.RoomCreate, "");
        while (createEvent) {
            const predecessor = createEvent.getContent()['predecessor'];
            if (predecessor && predecessor['room_id']) {
                const refRoom = this.getRoom(predecessor['room_id']);
                if (!refRoom) break; // end of the chain

                if (verifyLinks) {
                    const tombstone = refRoom.currentState.getStateEvents(EventType.RoomTombstone, "");

                    if (!tombstone
                        || tombstone.getContent()['replacement_room'] !== refRoom.roomId) {
                        break;
                    }
                }

                // Insert at the front because we're working backwards from the currentRoom
                upgradeHistory.splice(0, 0, refRoom);
                createEvent = refRoom.currentState.getStateEvents(EventType.RoomCreate, "");
            } else {
                // No further create events to look at
                break;
            }
        }

        // Work forwards next, looking at tombstone events
        let tombstoneEvent = currentRoom.currentState.getStateEvents(EventType.RoomTombstone, "");
        while (tombstoneEvent) {
            const refRoom = this.getRoom(tombstoneEvent.getContent()['replacement_room']);
            if (!refRoom) break; // end of the chain
            if (refRoom.roomId === currentRoom.roomId) break; // Tombstone is referencing it's own room

            if (verifyLinks) {
                createEvent = refRoom.currentState.getStateEvents(EventType.RoomCreate, "");
                if (!createEvent || !createEvent.getContent()['predecessor']) break;

                const predecessor = createEvent.getContent()['predecessor'];
                if (predecessor['room_id'] !== currentRoom.roomId) break;
            }

            // Push to the end because we're looking forwards
            upgradeHistory.push(refRoom);
            const roomIds = new Set(upgradeHistory.map((ref) => ref.roomId));
            if (roomIds.size < upgradeHistory.length) {
                // The last room added to the list introduced a previous roomId
                // To avoid recursion, return the last rooms - 1
                return upgradeHistory.slice(0, upgradeHistory.length - 1);
            }

            // Set the current room to the reference room so we know where we're at
            currentRoom = refRoom;
            tombstoneEvent = currentRoom.currentState.getStateEvents(EventType.RoomTombstone, "");
        }

        return upgradeHistory;
    }

    /**
     * @param {string} roomId
     * @param {string} userId
     * @param {module:client.callback} callback Optional.
     * @param {string} reason Optional.
     * @return {Promise} Resolves: {} an empty object.
     * @return {module:http-api.MatrixError} Rejects: with an error response.
     */
    public invite(roomId: string, userId: string, callback?: Callback, reason?: string): Promise<{}> {
        return this.membershipChange(roomId, userId, "invite", reason, callback);
    }

    /**
     * Invite a user to a room based on their email address.
     * @param {string} roomId The room to invite the user to.
     * @param {string} email The email address to invite.
     * @param {module:client.callback} callback Optional.
     * @return {Promise} Resolves: {} an empty object.
     * @return {module:http-api.MatrixError} Rejects: with an error response.
     */
    public inviteByEmail(roomId: string, email: string, callback?: Callback): Promise<{}> {
        return this.inviteByThreePid(roomId, "email", email, callback);
    }

    /**
     * Invite a user to a room based on a third-party identifier.
     * @param {string} roomId The room to invite the user to.
     * @param {string} medium The medium to invite the user e.g. "email".
     * @param {string} address The address for the specified medium.
     * @param {module:client.callback} callback Optional.
     * @return {Promise} Resolves: {} an empty object.
     * @return {module:http-api.MatrixError} Rejects: with an error response.
     */
    public async inviteByThreePid(roomId: string, medium: string, address: string, callback?: Callback): Promise<{}> {
        const path = utils.encodeUri(
            "/rooms/$roomId/invite",
            { $roomId: roomId },
        );

        const identityServerUrl = this.getIdentityServerUrl(true);
        if (!identityServerUrl) {
            return Promise.reject(new MatrixError({
                error: "No supplied identity server URL",
                errcode: "ORG.MATRIX.JSSDK_MISSING_PARAM",
            }));
        }
        const params = {
            id_server: identityServerUrl,
            medium: medium,
            address: address,
        };

        if (
            this.identityServer &&
            this.identityServer.getAccessToken &&
            await this.doesServerAcceptIdentityAccessToken()
        ) {
            const identityAccessToken = await this.identityServer.getAccessToken();
            if (identityAccessToken) {
                params['id_access_token'] = identityAccessToken;
            }
        }

        return this.http.authedRequest(callback, "POST", path, undefined, params);
    }

    /**
     * @param {string} roomId
     * @param {module:client.callback} callback Optional.
     * @return {Promise} Resolves: {} an empty object.
     * @return {module:http-api.MatrixError} Rejects: with an error response.
     */
    public leave(roomId: string, callback?: Callback): Promise<{}> {
        return this.membershipChange(roomId, undefined, "leave", undefined, callback);
    }

    /**
     * Leaves all rooms in the chain of room upgrades based on the given room. By
     * default, this will leave all the previous and upgraded rooms, including the
     * given room. To only leave the given room and any previous rooms, keeping the
     * upgraded (modern) rooms untouched supply `false` to `includeFuture`.
     * @param {string} roomId The room ID to start leaving at
     * @param {boolean} includeFuture If true, the whole chain (past and future) of
     * upgraded rooms will be left.
     * @return {Promise} Resolves when completed with an object keyed
     * by room ID and value of the error encountered when leaving or null.
     */
    public leaveRoomChain(
        roomId: string,
        includeFuture = true,
    ): Promise<{ [roomId: string]: Error | MatrixError | null }> {
        const upgradeHistory = this.getRoomUpgradeHistory(roomId);

        let eligibleToLeave = upgradeHistory;
        if (!includeFuture) {
            eligibleToLeave = [];
            for (const room of upgradeHistory) {
                eligibleToLeave.push(room);
                if (room.roomId === roomId) {
                    break;
                }
            }
        }

        const populationResults = {}; // {roomId: Error}
        const promises = [];

        const doLeave = (roomId) => {
            return this.leave(roomId).then(() => {
                populationResults[roomId] = null;
            }).catch((err) => {
                populationResults[roomId] = err;
                return null; // suppress error
            });
        };

        for (const room of eligibleToLeave) {
            promises.push(doLeave(room.roomId));
        }

        return Promise.all(promises).then(() => populationResults);
    }

    /**
     * @param {string} roomId
     * @param {string} userId
     * @param {string} reason Optional.
     * @param {module:client.callback} callback Optional.
     * @return {Promise} Resolves: TODO
     * @return {module:http-api.MatrixError} Rejects: with an error response.
     */
    public ban(roomId: string, userId: string, reason?: string, callback?: Callback) {
        return this.membershipChange(roomId, userId, "ban", reason, callback);
    }

    /**
     * @param {string} roomId
     * @param {boolean} deleteRoom True to delete the room from the store on success.
     * Default: true.
     * @param {module:client.callback} callback Optional.
     * @return {Promise} Resolves: {} an empty object.
     * @return {module:http-api.MatrixError} Rejects: with an error response.
     */
    public forget(roomId: string, deleteRoom?: boolean, callback?: Callback): Promise<{}> {
        if (deleteRoom === undefined) {
            deleteRoom = true;
        }
        const promise = this.membershipChange(roomId, undefined, "forget", undefined,
            callback);
        if (!deleteRoom) {
            return promise;
        }
        return promise.then((response) => {
            this.store.removeRoom(roomId);
            this.emit("deleteRoom", roomId);
            return response;
        });
    }

    /**
     * @param {string} roomId
     * @param {string} userId
     * @param {module:client.callback} callback Optional.
     * @return {Promise} Resolves: Object (currently empty)
     * @return {module:http-api.MatrixError} Rejects: with an error response.
     */
    public unban(roomId: string, userId: string, callback?: Callback): Promise<void> {
        // unbanning != set their state to leave: this used to be
        // the case, but was then changed so that leaving was always
        // a revoking of privilege, otherwise two people racing to
        // kick / ban someone could end up banning and then un-banning
        // them.
        const path = utils.encodeUri("/rooms/$roomId/unban", {
            $roomId: roomId,
        });
        const data = {
            user_id: userId,
        };
        return this.http.authedRequest(
            callback, "POST", path, undefined, data,
        );
    }

    /**
     * @param {string} roomId
     * @param {string} userId
     * @param {string} reason Optional.
     * @param {module:client.callback} callback Optional.
     * @return {Promise} Resolves: {} an empty object.
     * @return {module:http-api.MatrixError} Rejects: with an error response.
     */
    public kick(roomId: string, userId: string, reason?: string, callback?: Callback): Promise<{}> {
        const path = utils.encodeUri("/rooms/$roomId/kick", {
            $roomId: roomId,
        });
        const data = {
            user_id: userId,
            reason: reason,
        };
        return this.http.authedRequest(
            callback, "POST", path, undefined, data,
        );
    }

    /**
     * This is an internal method.
     * @param {MatrixClient} client
     * @param {string} roomId
     * @param {string} userId
     * @param {string} membershipValue
     * @param {string} reason
     * @param {module:client.callback} callback Optional.
     * @return {Promise} Resolves: TODO
     * @return {module:http-api.MatrixError} Rejects: with an error response.
     */
    private setMembershipState(
        roomId: string,
        userId: string,
        membershipValue: string,
        reason?: string,
        callback?: Callback,
    ) {
        if (utils.isFunction(reason)) {
            callback = reason as any as Callback; // legacy
            reason = undefined;
        }

        const path = utils.encodeUri(
            "/rooms/$roomId/state/m.room.member/$userId",
            { $roomId: roomId, $userId: userId },
        );

        return this.http.authedRequest(callback, "PUT", path, undefined, {
            membership: membershipValue,
            reason: reason,
        });
    }

    private membershipChange(
        roomId: string,
        userId: string,
        membership: string,
        reason?: string,
        callback?: Callback,
    ): Promise<{}> {
        if (utils.isFunction(reason)) {
            callback = reason as any as Callback; // legacy
            reason = undefined;
        }

        const path = utils.encodeUri("/rooms/$room_id/$membership", {
            $room_id: roomId,
            $membership: membership,
        });
        return this.http.authedRequest(
            callback, "POST", path, undefined, {
                user_id: userId,  // may be undefined e.g. on leave
                reason: reason,
            },
        );
    }

    /**
     * Obtain a dict of actions which should be performed for this event according
     * to the push rules for this user.  Caches the dict on the event.
     * @param {MatrixEvent} event The event to get push actions for.
     * @return {module:pushprocessor~PushAction} A dict of actions to perform.
     */
    public getPushActionsForEvent(event: MatrixEvent): IActionsObject {
        if (!event.getPushActions()) {
            event.setPushActions(this.pushProcessor.actionsForEvent(event));
        }
        return event.getPushActions();
    }

    /**
     * @param {string} info The kind of info to set (e.g. 'avatar_url')
     * @param {Object} data The JSON object to set.
     * @param {module:client.callback} callback Optional.
     * @return {Promise} Resolves: to an empty object {}
     * @return {module:http-api.MatrixError} Rejects: with an error response.
     */
    // eslint-disable-next-line camelcase
    public setProfileInfo(info: "avatar_url", data: { avatar_url: string }, callback?: Callback): Promise<{}>;
    public setProfileInfo(info: "displayname", data: { displayname: string }, callback?: Callback): Promise<{}>;
    public setProfileInfo(info: "avatar_url" | "displayname", data: object, callback?: Callback): Promise<{}> {
        const path = utils.encodeUri("/profile/$userId/$info", {
            $userId: this.credentials.userId,
            $info: info,
        });
        return this.http.authedRequest(callback, "PUT", path, undefined, data);
    }

    /**
     * @param {string} name
     * @param {module:client.callback} callback Optional.
     * @return {Promise} Resolves: {} an empty object.
     * @return {module:http-api.MatrixError} Rejects: with an error response.
     */
    public async setDisplayName(name: string, callback?: Callback): Promise<{}> {
        const prom = await this.setProfileInfo("displayname", { displayname: name }, callback);
        // XXX: synthesise a profile update for ourselves because Synapse is broken and won't
        const user = this.getUser(this.getUserId());
        if (user) {
            user.displayName = name;
            user.emit("User.displayName", user.events.presence, user);
        }
        return prom;
    }

    /**
     * @param {string} url
     * @param {module:client.callback} callback Optional.
     * @return {Promise} Resolves: {} an empty object.
     * @return {module:http-api.MatrixError} Rejects: with an error response.
     */
    public async setAvatarUrl(url: string, callback?: Callback): Promise<{}> {
        const prom = await this.setProfileInfo("avatar_url", { avatar_url: url }, callback);
        // XXX: synthesise a profile update for ourselves because Synapse is broken and won't
        const user = this.getUser(this.getUserId());
        if (user) {
            user.avatarUrl = url;
            user.emit("User.avatarUrl", user.events.presence, user);
        }
        return prom;
    }

    /**
     * Turn an MXC URL into an HTTP one. <strong>This method is experimental and
     * may change.</strong>
     * @param {string} mxcUrl The MXC URL
     * @param {Number} width The desired width of the thumbnail.
     * @param {Number} height The desired height of the thumbnail.
     * @param {string} resizeMethod The thumbnail resize method to use, either
     * "crop" or "scale".
     * @param {Boolean} allowDirectLinks If true, return any non-mxc URLs
     * directly. Fetching such URLs will leak information about the user to
     * anyone they share a room with. If false, will return null for such URLs.
     * @return {?string} the avatar URL or null.
     */
    public mxcUrlToHttp(
        mxcUrl: string,
        width?: number,
        height?: number,
        resizeMethod?: string,
        allowDirectLinks?: boolean,
    ): string | null {
        return getHttpUriForMxc(this.baseUrl, mxcUrl, width, height, resizeMethod, allowDirectLinks);
    }

    /**
     * Sets a new status message for the user. The message may be null/falsey
     * to clear the message.
     * @param {string} newMessage The new message to set.
     * @return {Promise} Resolves: to nothing
     * @return {module:http-api.MatrixError} Rejects: with an error response.
     */
    public _unstable_setStatusMessage(newMessage: string): Promise<void> { // eslint-disable-line
        const type = "im.vector.user_status";
        return Promise.all(this.getRooms().map(async (room) => {
            const isJoined = room.getMyMembership() === "join";
            const looksLikeDm = room.getInvitedAndJoinedMemberCount() === 2;
            if (!isJoined || !looksLikeDm) return;
            // Check power level separately as it's a bit more expensive.
            const maySend = room.currentState.mayClientSendStateEvent(type, this);
            if (!maySend) return;
            await this.sendStateEvent(room.roomId, type, { status: newMessage }, this.getUserId());
        })).then(); // .then to fix return type
    }

    /**
     * @param {Object} opts Options to apply
     * @param {string} opts.presence One of "online", "offline" or "unavailable"
     * @param {string} opts.status_msg The status message to attach.
     * @param {module:client.callback} callback Optional.
     * @return {Promise} Resolves: TODO
     * @return {module:http-api.MatrixError} Rejects: with an error response.
     * @throws If 'presence' isn't a valid presence enum value.
     */
    public setPresence(opts: IPresenceOpts, callback?: Callback): Promise<void> {
        const path = utils.encodeUri("/presence/$userId/status", {
            $userId: this.credentials.userId,
        });

        if (typeof opts === "string") {
            opts = { presence: opts }; // legacy
        }

        const validStates = ["offline", "online", "unavailable"];
        if (validStates.indexOf(opts.presence) === -1) {
            throw new Error("Bad presence value: " + opts.presence);
        }
        return this.http.authedRequest(
            callback, "PUT", path, undefined, opts,
        );
    }

    /**
     * @param {string} userId The user to get presence for
     * @param {module:client.callback} callback Optional.
     * @return {Promise} Resolves: The presence state for this user.
     * @return {module:http-api.MatrixError} Rejects: with an error response.
     */
    public getPresence(userId: string, callback?: Callback): Promise<unknown> { // TODO: Types
        const path = utils.encodeUri("/presence/$userId/status", {
            $userId: userId,
        });

        return this.http.authedRequest(callback, "GET", path, undefined, undefined);
    }

    /**
     * Retrieve older messages from the given room and put them in the timeline.
     *
     * If this is called multiple times whilst a request is ongoing, the <i>same</i>
     * Promise will be returned. If there was a problem requesting scrollback, there
     * will be a small delay before another request can be made (to prevent tight-looping
     * when there is no connection).
     *
     * @param {Room} room The room to get older messages in.
     * @param {Integer} limit Optional. The maximum number of previous events to
     * pull in. Default: 30.
     * @param {module:client.callback} callback Optional.
     * @return {Promise} Resolves: Room. If you are at the beginning
     * of the timeline, <code>Room.oldState.paginationToken</code> will be
     * <code>null</code>.
     * @return {module:http-api.MatrixError} Rejects: with an error response.
     */
    public scrollback(room: Room, limit: number, callback?: Callback): Promise<Room> {
        if (utils.isFunction(limit)) {
            callback = limit as any as Callback; // legacy
            limit = undefined;
        }
        limit = limit || 30;
        let timeToWaitMs = 0;

        let info = this.ongoingScrollbacks[room.roomId] || {};
        if (info.promise) {
            return info.promise;
        } else if (info.errorTs) {
            const timeWaitedMs = Date.now() - info.errorTs;
            timeToWaitMs = Math.max(SCROLLBACK_DELAY_MS - timeWaitedMs, 0);
        }

        if (room.oldState.paginationToken === null) {
            return Promise.resolve(room); // already at the start.
        }
        // attempt to grab more events from the store first
        const numAdded = this.store.scrollback(room, limit).length;
        if (numAdded === limit) {
            // store contained everything we needed.
            return Promise.resolve(room);
        }
        // reduce the required number of events appropriately
        limit = limit - numAdded;

        const prom = new Promise<Room>((resolve, reject) => {
            // wait for a time before doing this request
            // (which may be 0 in order not to special case the code paths)
            sleep(timeToWaitMs).then(() => {
                return this.createMessagesRequest(
                    room.roomId,
                    room.oldState.paginationToken,
                    limit,
                    Direction.Backward,
                );
            }).then((res: IMessagesResponse) => {
                const matrixEvents = res.chunk.map(this.getEventMapper());
                if (res.state) {
                    const stateEvents = res.state.map(this.getEventMapper());
                    room.currentState.setUnknownStateEvents(stateEvents);
                }

                const [timelineEvents, threadedEvents] = this.partitionThreadedEvents(matrixEvents);

                room.addEventsToTimeline(timelineEvents, true, room.getLiveTimeline());
                this.processThreadEvents(room, threadedEvents);

                room.oldState.paginationToken = res.end;
                if (res.chunk.length === 0) {
                    room.oldState.paginationToken = null;
                }
                this.store.storeEvents(room, matrixEvents, res.end, true);
                this.ongoingScrollbacks[room.roomId] = null;
                callback?.(null, room);
                resolve(room);
            }).catch((err) => {
                this.ongoingScrollbacks[room.roomId] = {
                    errorTs: Date.now(),
                };
                callback?.(err);
                reject(err);
            });
        });

        info = {
            promise: prom,
            errorTs: null,
        };

        this.ongoingScrollbacks[room.roomId] = info;
        return prom;
    }

    /**
     * @param {object} [options]
     * @param {boolean} options.preventReEmit don't re-emit events emitted on an event mapped by this mapper on the client
     * @param {boolean} options.decrypt decrypt event proactively
     * @return {Function}
     */
    public getEventMapper(options?: MapperOpts): EventMapper {
        return eventMapperFor(this, options || {});
    }

    /**
     * Get an EventTimeline for the given event
     *
     * <p>If the EventTimelineSet object already has the given event in its store, the
     * corresponding timeline will be returned. Otherwise, a /context request is
     * made, and used to construct an EventTimeline.
     *
     * @param {EventTimelineSet} timelineSet  The timelineSet to look for the event in
     * @param {string} eventId  The ID of the event to look for
     *
     * @return {Promise} Resolves:
     *    {@link module:models/event-timeline~EventTimeline} including the given
     *    event
     */
    public getEventTimeline(timelineSet: EventTimelineSet, eventId: string): Promise<EventTimeline> {
        // don't allow any timeline support unless it's been enabled.
        if (!this.timelineSupport) {
            throw new Error("timeline support is disabled. Set the 'timelineSupport'" +
                " parameter to true when creating MatrixClient to enable" +
                " it.");
        }

        if (timelineSet.getTimelineForEvent(eventId)) {
            return Promise.resolve(timelineSet.getTimelineForEvent(eventId));
        }

        const path = utils.encodeUri(
            "/rooms/$roomId/context/$eventId", {
                $roomId: timelineSet.room.roomId,
                $eventId: eventId,
            },
        );

        let params = undefined;
        if (this.clientOpts.lazyLoadMembers) {
            params = { filter: JSON.stringify(Filter.LAZY_LOADING_MESSAGES_FILTER) };
        }

        // TODO: we should implement a backoff (as per scrollback()) to deal more
        // nicely with HTTP errors.
        const promise = this.http.authedRequest(undefined, "GET", path, params).then((res) => {
            if (!res.event) {
                throw new Error("'event' not in '/context' result - homeserver too old?");
            }

            // by the time the request completes, the event might have ended up in
            // the timeline.
            if (timelineSet.getTimelineForEvent(eventId)) {
                return timelineSet.getTimelineForEvent(eventId);
            }

            // we start with the last event, since that's the point at which we
            // have known state.
            // events_after is already backwards; events_before is forwards.
            res.events_after.reverse();
            const events = res.events_after
                .concat([res.event])
                .concat(res.events_before);
            const matrixEvents = events.map(this.getEventMapper());

            let timeline = timelineSet.getTimelineForEvent(matrixEvents[0].getId());
            if (!timeline) {
                timeline = timelineSet.addTimeline();
                timeline.initialiseState(res.state.map(this.getEventMapper()));
                timeline.getState(EventTimeline.FORWARDS).paginationToken = res.end;
            } else {
                const stateEvents = res.state.map(this.getEventMapper());
                timeline.getState(EventTimeline.BACKWARDS).setUnknownStateEvents(stateEvents);
            }

            const [timelineEvents, threadedEvents] = this.partitionThreadedEvents(matrixEvents);

            timelineSet.addEventsToTimeline(timelineEvents, true, timeline, res.start);
            this.processThreadEvents(timelineSet.room, threadedEvents);

            // there is no guarantee that the event ended up in "timeline" (we
            // might have switched to a neighbouring timeline) - so check the
            // room's index again. On the other hand, there's no guarantee the
            // event ended up anywhere, if it was later redacted, so we just
            // return the timeline we first thought of.
            return timelineSet.getTimelineForEvent(eventId) || timeline;
        });
        return promise;
    }

    /**
     * Makes a request to /messages with the appropriate lazy loading filter set.
     * XXX: if we do get rid of scrollback (as it's not used at the moment),
     * we could inline this method again in paginateEventTimeline as that would
     * then be the only call-site
     * @param {string} roomId
     * @param {string} fromToken
     * @param {number} limit the maximum amount of events the retrieve
     * @param {string} dir 'f' or 'b'
     * @param {Filter} timelineFilter the timeline filter to pass
     * @return {Promise}
     */
    // XXX: Intended private, used in code.
    public createMessagesRequest(
        roomId: string,
        fromToken: string,
        limit: number,
        dir: Direction,
        timelineFilter?: Filter,
    ): Promise<IMessagesResponse> {
        const path = utils.encodeUri("/rooms/$roomId/messages", { $roomId: roomId });
        if (limit === undefined) {
            limit = 30;
        }
        const params: Record<string, string | number> = {
            from: fromToken,
            limit: limit,
            dir: dir,
        };

        let filter = null;
        if (this.clientOpts.lazyLoadMembers) {
            // create a shallow copy of LAZY_LOADING_MESSAGES_FILTER,
            // so the timelineFilter doesn't get written into it below
            filter = Object.assign({}, Filter.LAZY_LOADING_MESSAGES_FILTER);
        }
        if (timelineFilter) {
            // XXX: it's horrific that /messages' filter parameter doesn't match
            // /sync's one - see https://matrix.org/jira/browse/SPEC-451
            filter = filter || {};
            Object.assign(filter, timelineFilter.getRoomTimelineFilterComponent()?.toJSON());
        }
        if (filter) {
            params.filter = JSON.stringify(filter);
        }
        return this.http.authedRequest(undefined, "GET", path, params);
    }

    /**
     * Take an EventTimeline, and back/forward-fill results.
     *
     * @param {module:models/event-timeline~EventTimeline} eventTimeline timeline
     *    object to be updated
     * @param {Object}   [opts]
     * @param {boolean}     [opts.backwards = false]  true to fill backwards,
     *    false to go forwards
     * @param {number}   [opts.limit = 30]         number of events to request
     *
     * @return {Promise} Resolves to a boolean: false if there are no
     *    events and we reached either end of the timeline; else true.
     */
    public paginateEventTimeline(eventTimeline: EventTimeline, opts: IPaginateOpts): Promise<boolean> {
        const isNotifTimeline = (eventTimeline.getTimelineSet() === this.notifTimelineSet);

        // TODO: we should implement a backoff (as per scrollback()) to deal more
        // nicely with HTTP errors.
        opts = opts || {};
        const backwards = opts.backwards || false;

        if (isNotifTimeline) {
            if (!backwards) {
                throw new Error("paginateNotifTimeline can only paginate backwards");
            }
        }

        const dir = backwards ? EventTimeline.BACKWARDS : EventTimeline.FORWARDS;

        const token = eventTimeline.getPaginationToken(dir);
        if (!token) {
            // no token - no results.
            return Promise.resolve(false);
        }

        const pendingRequest = eventTimeline.paginationRequests[dir];

        if (pendingRequest) {
            // already a request in progress - return the existing promise
            return pendingRequest;
        }

        let path;
        let params;
        let promise;

        if (isNotifTimeline) {
            path = "/notifications";
            params = {
                limit: ('limit' in opts) ? opts.limit : 30,
                only: 'highlight',
            };

            if (token && token !== "end") {
                params.from = token;
            }

            promise = this.http.authedRequest(
                undefined, "GET", path, params, undefined,
            ).then((res) => {
                const token = res.next_token;
                const matrixEvents = [];

                for (let i = 0; i < res.notifications.length; i++) {
                    const notification = res.notifications[i];
                    const event = this.getEventMapper()(notification.event);
                    event.setPushActions(
                        PushProcessor.actionListToActionsObject(notification.actions),
                    );
                    event.event.room_id = notification.room_id; // XXX: gutwrenching
                    matrixEvents[i] = event;
                }

                const [timelineEvents, threadedEvents] = this.partitionThreadedEvents(matrixEvents);

                const timelineSet = eventTimeline.getTimelineSet();
                timelineSet.addEventsToTimeline(timelineEvents, backwards, eventTimeline, token);
                this.processThreadEvents(timelineSet.room, threadedEvents);

                // if we've hit the end of the timeline, we need to stop trying to
                // paginate. We need to keep the 'forwards' token though, to make sure
                // we can recover from gappy syncs.
                if (backwards && !res.next_token) {
                    eventTimeline.setPaginationToken(null, dir);
                }
                return res.next_token ? true : false;
            }).finally(() => {
                eventTimeline.paginationRequests[dir] = null;
            });
            eventTimeline.paginationRequests[dir] = promise;
        } else {
            const room = this.getRoom(eventTimeline.getRoomId());
            if (!room) {
                throw new Error("Unknown room " + eventTimeline.getRoomId());
            }

            promise = this.createMessagesRequest(
                eventTimeline.getRoomId(),
                token,
                opts.limit,
                dir,
                eventTimeline.getFilter());
            promise.then((res) => {
                if (res.state) {
                    const roomState = eventTimeline.getState(dir);
                    const stateEvents = res.state.map(this.getEventMapper());
                    roomState.setUnknownStateEvents(stateEvents);
                }
                const token = res.end;
                const matrixEvents = res.chunk.map(this.getEventMapper());

                const [timelineEvents, threadedEvents] = this.partitionThreadedEvents(matrixEvents);

                eventTimeline.getTimelineSet()
                    .addEventsToTimeline(timelineEvents, backwards, eventTimeline, token);
                this.processThreadEvents(room, threadedEvents);

                // if we've hit the end of the timeline, we need to stop trying to
                // paginate. We need to keep the 'forwards' token though, to make sure
                // we can recover from gappy syncs.
                if (backwards && res.end == res.start) {
                    eventTimeline.setPaginationToken(null, dir);
                }
                return res.end != res.start;
            }).finally(() => {
                eventTimeline.paginationRequests[dir] = null;
            });
            eventTimeline.paginationRequests[dir] = promise;
        }

        return promise;
    }

    /**
     * Reset the notifTimelineSet entirely, paginating in some historical notifs as
     * a starting point for subsequent pagination.
     */
    public resetNotifTimelineSet() {
        if (!this.notifTimelineSet) {
            return;
        }

        // FIXME: This thing is a total hack, and results in duplicate events being
        // added to the timeline both from /sync and /notifications, and lots of
        // slow and wasteful processing and pagination.  The correct solution is to
        // extend /messages or /search or something to filter on notifications.

        // use the fictitious token 'end'. in practice we would ideally give it
        // the oldest backwards pagination token from /sync, but /sync doesn't
        // know about /notifications, so we have no choice but to start paginating
        // from the current point in time.  This may well overlap with historical
        // notifs which are then inserted into the timeline by /sync responses.
        this.notifTimelineSet.resetLiveTimeline('end', null);

        // we could try to paginate a single event at this point in order to get
        // a more valid pagination token, but it just ends up with an out of order
        // timeline. given what a mess this is and given we're going to have duplicate
        // events anyway, just leave it with the dummy token for now.
        /*
        this.paginateNotifTimeline(this._notifTimelineSet.getLiveTimeline(), {
            backwards: true,
            limit: 1
        });
        */
    }

    /**
     * Peek into a room and receive updates about the room. This only works if the
     * history visibility for the room is world_readable.
     * @param {String} roomId The room to attempt to peek into.
     * @return {Promise} Resolves: Room object
     * @return {module:http-api.MatrixError} Rejects: with an error response.
     */
    public peekInRoom(roomId: string): Promise<Room> {
        if (this.peekSync) {
            this.peekSync.stopPeeking();
        }
        this.peekSync = new SyncApi(this, this.clientOpts);
        return this.peekSync.peek(roomId);
    }

    /**
     * Stop any ongoing room peeking.
     */
    public stopPeeking() {
        if (this.peekSync) {
            this.peekSync.stopPeeking();
            this.peekSync = null;
        }
    }

    /**
     * Set r/w flags for guest access in a room.
     * @param {string} roomId The room to configure guest access in.
     * @param {Object} opts Options
     * @param {boolean} opts.allowJoin True to allow guests to join this room. This
     * implicitly gives guests write access. If false or not given, guests are
     * explicitly forbidden from joining the room.
     * @param {boolean} opts.allowRead True to set history visibility to
     * be world_readable. This gives guests read access *from this point forward*.
     * If false or not given, history visibility is not modified.
     * @return {Promise} Resolves: TODO
     * @return {module:http-api.MatrixError} Rejects: with an error response.
     */
    public setGuestAccess(roomId: string, opts: IGuestAccessOpts): Promise<void> {
        const writePromise = this.sendStateEvent(roomId, EventType.RoomGuestAccess, {
            guest_access: opts.allowJoin ? "can_join" : "forbidden",
        }, "");

        let readPromise: Promise<any> = Promise.resolve<any>(undefined);
        if (opts.allowRead) {
            readPromise = this.sendStateEvent(roomId, EventType.RoomHistoryVisibility, {
                history_visibility: "world_readable",
            }, "");
        }

        return Promise.all([readPromise, writePromise]).then(); // .then() to hide results for contract
    }

    /**
     * Requests an email verification token for the purposes of registration.
     * This API requests a token from the homeserver.
     * The doesServerRequireIdServerParam() method can be used to determine if
     * the server requires the id_server parameter to be provided.
     *
     * Parameters and return value are as for requestEmailToken

     * @param {string} email As requestEmailToken
     * @param {string} clientSecret As requestEmailToken
     * @param {number} sendAttempt As requestEmailToken
     * @param {string} nextLink As requestEmailToken
     * @return {Promise} Resolves: As requestEmailToken
     */
    public requestRegisterEmailToken(
        email: string,
        clientSecret: string,
        sendAttempt: number,
        nextLink?: string,
    ): Promise<IRequestTokenResponse> {
        return this.requestTokenFromEndpoint(
            "/register/email/requestToken",
            {
                email: email,
                client_secret: clientSecret,
                send_attempt: sendAttempt,
                next_link: nextLink,
            },
        );
    }

    /**
     * Requests a text message verification token for the purposes of registration.
     * This API requests a token from the homeserver.
     * The doesServerRequireIdServerParam() method can be used to determine if
     * the server requires the id_server parameter to be provided.
     *
     * @param {string} phoneCountry The ISO 3166-1 alpha-2 code for the country in which
     *    phoneNumber should be parsed relative to.
     * @param {string} phoneNumber The phone number, in national or international format
     * @param {string} clientSecret As requestEmailToken
     * @param {number} sendAttempt As requestEmailToken
     * @param {string} nextLink As requestEmailToken
     * @return {Promise} Resolves: As requestEmailToken
     */
    public requestRegisterMsisdnToken(
        phoneCountry: string,
        phoneNumber: string,
        clientSecret: string,
        sendAttempt: number,
        nextLink?: string,
    ): Promise<IRequestMsisdnTokenResponse> {
        return this.requestTokenFromEndpoint(
            "/register/msisdn/requestToken",
            {
                country: phoneCountry,
                phone_number: phoneNumber,
                client_secret: clientSecret,
                send_attempt: sendAttempt,
                next_link: nextLink,
            },
        );
    }

    /**
     * Requests an email verification token for the purposes of adding a
     * third party identifier to an account.
     * This API requests a token from the homeserver.
     * The doesServerRequireIdServerParam() method can be used to determine if
     * the server requires the id_server parameter to be provided.
     * If an account with the given email address already exists and is
     * associated with an account other than the one the user is authed as,
     * it will either send an email to the address informing them of this
     * or return M_THREEPID_IN_USE (which one is up to the homeserver).
     *
     * @param {string} email As requestEmailToken
     * @param {string} clientSecret As requestEmailToken
     * @param {number} sendAttempt As requestEmailToken
     * @param {string} nextLink As requestEmailToken
     * @return {Promise} Resolves: As requestEmailToken
     */
    public requestAdd3pidEmailToken(
        email: string,
        clientSecret: string,
        sendAttempt: number,
        nextLink?: string,
    ): Promise<IRequestTokenResponse> {
        return this.requestTokenFromEndpoint(
            "/account/3pid/email/requestToken",
            {
                email: email,
                client_secret: clientSecret,
                send_attempt: sendAttempt,
                next_link: nextLink,
            },
        );
    }

    /**
     * Requests a text message verification token for the purposes of adding a
     * third party identifier to an account.
     * This API proxies the identity server /validate/email/requestToken API,
     * adding specific behaviour for the addition of phone numbers to an
     * account, as requestAdd3pidEmailToken.
     *
     * @param {string} phoneCountry As requestRegisterMsisdnToken
     * @param {string} phoneNumber As requestRegisterMsisdnToken
     * @param {string} clientSecret As requestEmailToken
     * @param {number} sendAttempt As requestEmailToken
     * @param {string} nextLink As requestEmailToken
     * @return {Promise} Resolves: As requestEmailToken
     */
    public requestAdd3pidMsisdnToken(
        phoneCountry: string,
        phoneNumber: string,
        clientSecret: string,
        sendAttempt: number,
        nextLink?: string,
    ): Promise<IRequestMsisdnTokenResponse> {
        return this.requestTokenFromEndpoint(
            "/account/3pid/msisdn/requestToken",
            {
                country: phoneCountry,
                phone_number: phoneNumber,
                client_secret: clientSecret,
                send_attempt: sendAttempt,
                next_link: nextLink,
            },
        );
    }

    /**
     * Requests an email verification token for the purposes of resetting
     * the password on an account.
     * This API proxies the identity server /validate/email/requestToken API,
     * adding specific behaviour for the password resetting. Specifically,
     * if no account with the given email address exists, it may either
     * return M_THREEPID_NOT_FOUND or send an email
     * to the address informing them of this (which one is up to the homeserver).
     *
     * requestEmailToken calls the equivalent API directly on the identity server,
     * therefore bypassing the password reset specific logic.
     *
     * @param {string} email As requestEmailToken
     * @param {string} clientSecret As requestEmailToken
     * @param {number} sendAttempt As requestEmailToken
     * @param {string} nextLink As requestEmailToken
     * @param {module:client.callback} callback Optional. As requestEmailToken
     * @return {Promise} Resolves: As requestEmailToken
     */
    public requestPasswordEmailToken(
        email: string,
        clientSecret: string,
        sendAttempt: number,
        nextLink?: string,
    ): Promise<IRequestTokenResponse> {
        return this.requestTokenFromEndpoint(
            "/account/password/email/requestToken",
            {
                email: email,
                client_secret: clientSecret,
                send_attempt: sendAttempt,
                next_link: nextLink,
            },
        );
    }

    /**
     * Requests a text message verification token for the purposes of resetting
     * the password on an account.
     * This API proxies the identity server /validate/email/requestToken API,
     * adding specific behaviour for the password resetting, as requestPasswordEmailToken.
     *
     * @param {string} phoneCountry As requestRegisterMsisdnToken
     * @param {string} phoneNumber As requestRegisterMsisdnToken
     * @param {string} clientSecret As requestEmailToken
     * @param {number} sendAttempt As requestEmailToken
     * @param {string} nextLink As requestEmailToken
     * @return {Promise} Resolves: As requestEmailToken
     */
    public requestPasswordMsisdnToken(
        phoneCountry: string,
        phoneNumber: string,
        clientSecret: string,
        sendAttempt: number,
        nextLink: string,
    ): Promise<IRequestMsisdnTokenResponse> {
        return this.requestTokenFromEndpoint(
            "/account/password/msisdn/requestToken",
            {
                country: phoneCountry,
                phone_number: phoneNumber,
                client_secret: clientSecret,
                send_attempt: sendAttempt,
                next_link: nextLink,
            },
        );
    }

    /**
     * Internal utility function for requesting validation tokens from usage-specific
     * requestToken endpoints.
     *
     * @param {string} endpoint The endpoint to send the request to
     * @param {object} params Parameters for the POST request
     * @return {Promise} Resolves: As requestEmailToken
     */
    private async requestTokenFromEndpoint<T extends IRequestTokenResponse>(
        endpoint: string,
        params: Record<string, any>,
    ): Promise<T> {
        const postParams = Object.assign({}, params);

        // If the HS supports separate add and bind, then requestToken endpoints
        // don't need an IS as they are all validated by the HS directly.
        if (!await this.doesServerSupportSeparateAddAndBind() && this.idBaseUrl) {
            const idServerUrl = new URL(this.idBaseUrl);
            postParams.id_server = idServerUrl.host;

            if (
                this.identityServer &&
                this.identityServer.getAccessToken &&
                await this.doesServerAcceptIdentityAccessToken()
            ) {
                const identityAccessToken = await this.identityServer.getAccessToken();
                if (identityAccessToken) {
                    postParams.id_access_token = identityAccessToken;
                }
            }
        }

        return this.http.request(undefined, "POST", endpoint, undefined, postParams);
    }

    /**
     * Get the room-kind push rule associated with a room.
     * @param {string} scope "global" or device-specific.
     * @param {string} roomId the id of the room.
     * @return {object} the rule or undefined.
     */
    public getRoomPushRule(scope: string, roomId: string): any { // TODO: Types
        // There can be only room-kind push rule per room
        // and its id is the room id.
        if (this.pushRules) {
            for (let i = 0; i < this.pushRules[scope].room.length; i++) {
                const rule = this.pushRules[scope].room[i];
                if (rule.rule_id === roomId) {
                    return rule;
                }
            }
        } else {
            throw new Error(
                "SyncApi.sync() must be done before accessing to push rules.",
            );
        }
    }

    /**
     * Set a room-kind muting push rule in a room.
     * The operation also updates MatrixClient.pushRules at the end.
     * @param {string} scope "global" or device-specific.
     * @param {string} roomId the id of the room.
     * @param {boolean} mute the mute state.
     * @return {Promise} Resolves: result object
     * @return {module:http-api.MatrixError} Rejects: with an error response.
     */
    public setRoomMutePushRule(scope: string, roomId: string, mute: boolean): Promise<void> | void {
        let deferred;
        let hasDontNotifyRule;

        // Get the existing room-kind push rule if any
        const roomPushRule = this.getRoomPushRule(scope, roomId);
        if (roomPushRule) {
            if (0 <= roomPushRule.actions.indexOf("dont_notify")) {
                hasDontNotifyRule = true;
            }
        }

        if (!mute) {
            // Remove the rule only if it is a muting rule
            if (hasDontNotifyRule) {
                deferred = this.deletePushRule(scope, PushRuleKind.RoomSpecific, roomPushRule.rule_id);
            }
        } else {
            if (!roomPushRule) {
                deferred = this.addPushRule(scope, PushRuleKind.RoomSpecific, roomId, {
                    actions: ["dont_notify"],
                });
            } else if (!hasDontNotifyRule) {
                // Remove the existing one before setting the mute push rule
                // This is a workaround to SYN-590 (Push rule update fails)
                deferred = utils.defer();
                this.deletePushRule(scope, PushRuleKind.RoomSpecific, roomPushRule.rule_id)
                    .then(() => {
                        this.addPushRule(scope, PushRuleKind.RoomSpecific, roomId, {
                            actions: ["dont_notify"],
                        }).then(() => {
                            deferred.resolve();
                        }).catch((err) => {
                            deferred.reject(err);
                        });
                    }).catch((err) => {
                        deferred.reject(err);
                    });

                deferred = deferred.promise;
            }
        }

        if (deferred) {
            return new Promise<void>((resolve, reject) => {
                // Update this.pushRules when the operation completes
                deferred.then(() => {
                    this.getPushRules().then((result) => {
                        this.pushRules = result;
                        resolve();
                    }).catch((err) => {
                        reject(err);
                    });
                }).catch((err) => {
                    // Update it even if the previous operation fails. This can help the
                    // app to recover when push settings has been modifed from another client
                    this.getPushRules().then((result) => {
                        this.pushRules = result;
                        reject(err);
                    }).catch((err2) => {
                        reject(err);
                    });
                });
            });
        }
    }

    public searchMessageText(opts: ISearchOpts, callback?: Callback): Promise<ISearchResponse> {
        const roomEvents: ISearchRequestBody["search_categories"]["room_events"] = {
            search_term: opts.query,
        };

        if ('keys' in opts) {
            roomEvents.keys = opts.keys;
        }

        return this.search({
            body: {
                search_categories: {
                    room_events: roomEvents,
                },
            },
        }, callback);
    }

    /**
     * Perform a server-side search for room events.
     *
     * The returned promise resolves to an object containing the fields:
     *
     *  * {number}  count:       estimate of the number of results
     *  * {string}  next_batch:  token for back-pagination; if undefined, there are
     *                           no more results
     *  * {Array}   highlights:  a list of words to highlight from the stemming
     *                           algorithm
     *  * {Array}   results:     a list of results
     *
     * Each entry in the results list is a {module:models/search-result.SearchResult}.
     *
     * @param {Object} opts
     * @param {string} opts.term     the term to search for
     * @param {Object} opts.filter   a JSON filter object to pass in the request
     * @return {Promise} Resolves: result object
     * @return {module:http-api.MatrixError} Rejects: with an error response.
     */
    public searchRoomEvents(opts: IEventSearchOpts): Promise<ISearchResults> {
        // TODO: support groups

        const body = {
            search_categories: {
                room_events: {
                    search_term: opts.term,
                    filter: opts.filter,
                    order_by: SearchOrderBy.Recent,
                    event_context: {
                        before_limit: 1,
                        after_limit: 1,
                        include_profile: true,
                    },
                },
            },
        };

        const searchResults: ISearchResults = {
            _query: body,
            results: [],
            highlights: [],
        };

        return this.search({ body: body }).then(res => this.processRoomEventsSearch(searchResults, res));
    }

    /**
     * Take a result from an earlier searchRoomEvents call, and backfill results.
     *
     * @param  {object} searchResults  the results object to be updated
     * @return {Promise} Resolves: updated result object
     * @return {Error} Rejects: with an error response.
     */
    public backPaginateRoomEventsSearch<T extends ISearchResults>(searchResults: T): Promise<T> {
        // TODO: we should implement a backoff (as per scrollback()) to deal more
        // nicely with HTTP errors.

        if (!searchResults.next_batch) {
            return Promise.reject(new Error("Cannot backpaginate event search any further"));
        }

        if (searchResults.pendingRequest) {
            // already a request in progress - return the existing promise
            return searchResults.pendingRequest as Promise<T>;
        }

        const searchOpts = {
            body: searchResults._query,
            next_batch: searchResults.next_batch,
        };

        const promise = this.search(searchOpts)
            .then(res => this.processRoomEventsSearch(searchResults, res))
            .finally(() => {
                searchResults.pendingRequest = null;
            });
        searchResults.pendingRequest = promise;

        return promise;
    }

    /**
     * helper for searchRoomEvents and backPaginateRoomEventsSearch. Processes the
     * response from the API call and updates the searchResults
     *
     * @param {Object} searchResults
     * @param {Object} response
     * @return {Object} searchResults
     * @private
     */
    // XXX: Intended private, used in code
    public processRoomEventsSearch<T extends ISearchResults>(searchResults: T, response: ISearchResponse): T {
        const roomEvents = response.search_categories.room_events;

        searchResults.count = roomEvents.count;
        searchResults.next_batch = roomEvents.next_batch;

        // combine the highlight list with our existing list; build an object
        // to avoid O(N^2) fail
        const highlights = {};
        roomEvents.highlights.forEach((hl) => {
            highlights[hl] = 1;
        });
        searchResults.highlights.forEach((hl) => {
            highlights[hl] = 1;
        });

        // turn it back into a list.
        searchResults.highlights = Object.keys(highlights);

        // append the new results to our existing results
        const resultsLength = roomEvents.results ? roomEvents.results.length : 0;
        for (let i = 0; i < resultsLength; i++) {
            const sr = SearchResult.fromJson(roomEvents.results[i], this.getEventMapper());
            const room = this.getRoom(sr.context.getEvent().getRoomId());
            if (room) {
                // Copy over a known event sender if we can
                for (const ev of sr.context.getTimeline()) {
                    const sender = room.getMember(ev.getSender());
                    if (!ev.sender && sender) ev.sender = sender;
                }
            }
            searchResults.results.push(sr);
        }
        return searchResults;
    }

    /**
     * Populate the store with rooms the user has left.
     * @return {Promise} Resolves: TODO - Resolved when the rooms have
     * been added to the data store.
     * @return {module:http-api.MatrixError} Rejects: with an error response.
     */
    public syncLeftRooms(): Promise<Room[]> {
        // Guard against multiple calls whilst ongoing and multiple calls post success
        if (this.syncedLeftRooms) {
            return Promise.resolve([]); // don't call syncRooms again if it succeeded.
        }
        if (this.syncLeftRoomsPromise) {
            return this.syncLeftRoomsPromise; // return the ongoing request
        }
        const syncApi = new SyncApi(this, this.clientOpts);
        this.syncLeftRoomsPromise = syncApi.syncLeftRooms();

        // cleanup locks
        this.syncLeftRoomsPromise.then((res) => {
            logger.log("Marking success of sync left room request");
            this.syncedLeftRooms = true; // flip the bit on success
        }).finally(() => {
            this.syncLeftRoomsPromise = null; // cleanup ongoing request state
        });

        return this.syncLeftRoomsPromise;
    }

    /**
     * Create a new filter.
     * @param {Object} content The HTTP body for the request
     * @return {Filter} Resolves to a Filter object.
     * @return {module:http-api.MatrixError} Rejects: with an error response.
     */
    public createFilter(content: IFilterDefinition): Promise<Filter> {
        const path = utils.encodeUri("/user/$userId/filter", {
            $userId: this.credentials.userId,
        });
        return this.http.authedRequest(undefined, "POST", path, undefined, content).then((response) => {
            // persist the filter
            const filter = Filter.fromJson(
                this.credentials.userId, response.filter_id, content,
            );
            this.store.storeFilter(filter);
            return filter;
        });
    }

    /**
     * Retrieve a filter.
     * @param {string} userId The user ID of the filter owner
     * @param {string} filterId The filter ID to retrieve
     * @param {boolean} allowCached True to allow cached filters to be returned.
     * Default: True.
     * @return {Promise} Resolves: a Filter object
     * @return {module:http-api.MatrixError} Rejects: with an error response.
     */
    public getFilter(userId: string, filterId: string, allowCached: boolean): Promise<Filter> {
        if (allowCached) {
            const filter = this.store.getFilter(userId, filterId);
            if (filter) {
                return Promise.resolve(filter);
            }
        }

        const path = utils.encodeUri("/user/$userId/filter/$filterId", {
            $userId: userId,
            $filterId: filterId,
        });

        return this.http.authedRequest(
            undefined, "GET", path, undefined, undefined,
        ).then((response) => {
            // persist the filter
            const filter = Filter.fromJson(
                userId, filterId, response,
            );
            this.store.storeFilter(filter);
            return filter;
        });
    }

    /**
     * @param {string} filterName
     * @param {Filter} filter
     * @return {Promise<String>} Filter ID
     */
    public async getOrCreateFilter(filterName: string, filter: Filter): Promise<string> {
        const filterId = this.store.getFilterIdByName(filterName);
        let existingId = undefined;

        if (filterId) {
            // check that the existing filter matches our expectations
            try {
                const existingFilter =
                    await this.getFilter(this.credentials.userId, filterId, true);
                if (existingFilter) {
                    const oldDef = existingFilter.getDefinition();
                    const newDef = filter.getDefinition();

                    if (utils.deepCompare(oldDef, newDef)) {
                        // super, just use that.
                        // debuglog("Using existing filter ID %s: %s", filterId,
                        //          JSON.stringify(oldDef));
                        existingId = filterId;
                    }
                }
            } catch (error) {
                // Synapse currently returns the following when the filter cannot be found:
                // {
                //     errcode: "M_UNKNOWN",
                //     name: "M_UNKNOWN",
                //     message: "No row found",
                // }
                if (error.errcode !== "M_UNKNOWN" && error.errcode !== "M_NOT_FOUND") {
                    throw error;
                }
            }
            // if the filter doesn't exist anymore on the server, remove from store
            if (!existingId) {
                this.store.setFilterIdByName(filterName, undefined);
            }
        }

        if (existingId) {
            return existingId;
        }

        // create a new filter
        const createdFilter = await this.createFilter(filter.getDefinition());

        // debuglog("Created new filter ID %s: %s", createdFilter.filterId,
        //          JSON.stringify(createdFilter.getDefinition()));
        this.store.setFilterIdByName(filterName, createdFilter.filterId);
        return createdFilter.filterId;
    }

    /**
     * Gets a bearer token from the homeserver that the user can
     * present to a third party in order to prove their ownership
     * of the Matrix account they are logged into.
     * @return {Promise} Resolves: Token object
     * @return {module:http-api.MatrixError} Rejects: with an error response.
     */
    public getOpenIdToken(): Promise<IOpenIDToken> {
        const path = utils.encodeUri("/user/$userId/openid/request_token", {
            $userId: this.credentials.userId,
        });

        return this.http.authedRequest(
            undefined, "POST", path, undefined, {},
        );
    }

    private startCallEventHandler = (): void => {
        if (this.isInitialSyncComplete()) {
            this.callEventHandler.start();
            this.off("sync", this.startCallEventHandler);
        }
    };

    /**
     * @param {module:client.callback} callback Optional.
     * @return {Promise} Resolves: ITurnServerResponse object
     * @return {module:http-api.MatrixError} Rejects: with an error response.
     */
    public turnServer(callback?: Callback): Promise<ITurnServerResponse> {
        return this.http.authedRequest(callback, "GET", "/voip/turnServer");
    }

    /**
     * Get the TURN servers for this homeserver.
     * @return {Array<Object>} The servers or an empty list.
     */
    public getTurnServers(): ITurnServer[] {
        return this.turnServers || [];
    }

    /**
     * Get the unix timestamp (in seconds) at which the current
     * TURN credentials (from getTurnServers) expire
     * @return {number} The expiry timestamp, in seconds, or null if no credentials
     */
    public getTurnServersExpiry(): number | null {
        return this.turnServersExpiry;
    }

    // XXX: Intended private, used in code.
    public async checkTurnServers(): Promise<boolean> {
        if (!this.canSupportVoip) {
            return;
        }

        let credentialsGood = false;
        const remainingTime = this.turnServersExpiry - Date.now();
        if (remainingTime > TURN_CHECK_INTERVAL) {
            logger.debug("TURN creds are valid for another " + remainingTime + " ms: not fetching new ones.");
            credentialsGood = true;
        } else {
            logger.debug("Fetching new TURN credentials");
            try {
                const res = await this.turnServer();
                if (res.uris) {
                    logger.log("Got TURN URIs: " + res.uris + " refresh in " + res.ttl + " secs");
                    // map the response to a format that can be fed to RTCPeerConnection
                    const servers: ITurnServer = {
                        urls: res.uris,
                        username: res.username,
                        credential: res.password,
                    };
                    this.turnServers = [servers];
                    // The TTL is in seconds but we work in ms
                    this.turnServersExpiry = Date.now() + (res.ttl * 1000);
                    credentialsGood = true;
                }
            } catch (err) {
                logger.error("Failed to get TURN URIs", err);
                // If we get a 403, there's no point in looping forever.
                if (err.httpStatus === 403) {
                    logger.info("TURN access unavailable for this account: stopping credentials checks");
                    if (this.checkTurnServersIntervalID !== null) global.clearInterval(this.checkTurnServersIntervalID);
                    this.checkTurnServersIntervalID = null;
                }
            }
            // otherwise, if we failed for whatever reason, try again the next time we're called.
        }

        return credentialsGood;
    }

    /**
     * Set whether to allow a fallback ICE server should be used for negotiating a
     * WebRTC connection if the homeserver doesn't provide any servers. Defaults to
     * false.
     *
     * @param {boolean} allow
     */
    public setFallbackICEServerAllowed(allow: boolean) {
        this.fallbackICEServerAllowed = allow;
    }

    /**
     * Get whether to allow a fallback ICE server should be used for negotiating a
     * WebRTC connection if the homeserver doesn't provide any servers. Defaults to
     * false.
     *
     * @returns {boolean}
     */
    public isFallbackICEServerAllowed(): boolean {
        return this.fallbackICEServerAllowed;
    }

    /**
     * Determines if the current user is an administrator of the Synapse homeserver.
     * Returns false if untrue or the homeserver does not appear to be a Synapse
     * homeserver. <strong>This function is implementation specific and may change
     * as a result.</strong>
     * @return {boolean} true if the user appears to be a Synapse administrator.
     */
    public isSynapseAdministrator(): Promise<boolean> {
        const path = utils.encodeUri(
            "/_synapse/admin/v1/users/$userId/admin",
            { $userId: this.getUserId() },
        );
        return this.http.authedRequest(
            undefined, 'GET', path, undefined, undefined, { prefix: '' },
        ).then(r => r['admin']); // pull out the specific boolean we want
    }

    /**
     * Performs a whois lookup on a user using Synapse's administrator API.
     * <strong>This function is implementation specific and may change as a
     * result.</strong>
     * @param {string} userId the User ID to look up.
     * @return {object} the whois response - see Synapse docs for information.
     */
    public whoisSynapseUser(userId: string): Promise<ISynapseAdminWhoisResponse> {
        const path = utils.encodeUri(
            "/_synapse/admin/v1/whois/$userId",
            { $userId: userId },
        );
        return this.http.authedRequest(undefined, 'GET', path, undefined, undefined, { prefix: '' });
    }

    /**
     * Deactivates a user using Synapse's administrator API. <strong>This
     * function is implementation specific and may change as a result.</strong>
     * @param {string} userId the User ID to deactivate.
     * @return {object} the deactivate response - see Synapse docs for information.
     */
    public deactivateSynapseUser(userId: string): Promise<ISynapseAdminDeactivateResponse> {
        const path = utils.encodeUri(
            "/_synapse/admin/v1/deactivate/$userId",
            { $userId: userId },
        );
        return this.http.authedRequest(
            undefined, 'POST', path, undefined, undefined, { prefix: '' },
        );
    }

    private async fetchClientWellKnown(): Promise<void> {
        // `getRawClientConfig` does not throw or reject on network errors, instead
        // it absorbs errors and returns `{}`.
        this.clientWellKnownPromise = AutoDiscovery.getRawClientConfig(this.getDomain());
        this.clientWellKnown = await this.clientWellKnownPromise;
        this.emit("WellKnown.client", this.clientWellKnown);
    }

    public getClientWellKnown(): IClientWellKnown {
        return this.clientWellKnown;
    }

    public waitForClientWellKnown(): Promise<IClientWellKnown> {
        return this.clientWellKnownPromise;
    }

    /**
     * store client options with boolean/string/numeric values
     * to know in the next session what flags the sync data was
     * created with (e.g. lazy loading)
     * @param {object} opts the complete set of client options
     * @return {Promise} for store operation
     */
    public storeClientOptions(): Promise<void> { // XXX: Intended private, used in code
        const primTypes = ["boolean", "string", "number"];
        const serializableOpts = Object.entries(this.clientOpts)
            .filter(([key, value]) => {
                return primTypes.includes(typeof value);
            })
            .reduce((obj, [key, value]) => {
                obj[key] = value;
                return obj;
            }, {});
        return this.store.storeClientOptions(serializableOpts);
    }

    /**
     * Gets a set of room IDs in common with another user
     * @param {string} userId The userId to check.
     * @return {Promise<string[]>} Resolves to a set of rooms
     * @return {module:http-api.MatrixError} Rejects: with an error response.
     */
    public async _unstable_getSharedRooms(userId: string): Promise<string[]> { // eslint-disable-line
        if (!(await this.doesServerSupportUnstableFeature("uk.half-shot.msc2666"))) {
            throw Error('Server does not support shared_rooms API');
        }
        const path = utils.encodeUri("/uk.half-shot.msc2666/user/shared_rooms/$userId", {
            $userId: userId,
        });
        const res = await this.http.authedRequest(
            undefined, "GET", path, undefined, undefined,
            { prefix: PREFIX_UNSTABLE },
        );
        return res.joined;
    }

    /**
     * Get the API versions supported by the server, along with any
     * unstable APIs it supports
     * @return {Promise<object>} The server /versions response
     */
    public getVersions(): Promise<IServerVersions> {
        if (this.serverVersionsPromise) {
            return this.serverVersionsPromise;
        }

        this.serverVersionsPromise = this.http.request(
            undefined, // callback
            "GET", "/_matrix/client/versions",
            undefined, // queryParams
            undefined, // data
            {
                prefix: '',
            },
        ).catch((e) => {
            // Need to unset this if it fails, otherwise we'll never retry
            this.serverVersionsPromise = null;
            // but rethrow the exception to anything that was waiting
            throw e;
        });

        return this.serverVersionsPromise;
    }

    /**
     * Check if a particular spec version is supported by the server.
     * @param {string} version The spec version (such as "r0.5.0") to check for.
     * @return {Promise<bool>} Whether it is supported
     */
    public async isVersionSupported(version: string): Promise<boolean> {
        const { versions } = await this.getVersions();
        return versions && versions.includes(version);
    }

    /**
     * Query the server to see if it support members lazy loading
     * @return {Promise<boolean>} true if server supports lazy loading
     */
    public async doesServerSupportLazyLoading(): Promise<boolean> {
        const response = await this.getVersions();
        if (!response) return false;

        const versions = response["versions"];
        const unstableFeatures = response["unstable_features"];

        return (versions && versions.includes("r0.5.0"))
            || (unstableFeatures && unstableFeatures["m.lazy_load_members"]);
    }

    /**
     * Query the server to see if the `id_server` parameter is required
     * when registering with an 3pid, adding a 3pid or resetting password.
     * @return {Promise<boolean>} true if id_server parameter is required
     */
    public async doesServerRequireIdServerParam(): Promise<boolean> {
        const response = await this.getVersions();
        if (!response) return true;

        const versions = response["versions"];

        // Supporting r0.6.0 is the same as having the flag set to false
        if (versions && versions.includes("r0.6.0")) {
            return false;
        }

        const unstableFeatures = response["unstable_features"];
        if (!unstableFeatures) return true;
        if (unstableFeatures["m.require_identity_server"] === undefined) {
            return true;
        } else {
            return unstableFeatures["m.require_identity_server"];
        }
    }

    /**
     * Query the server to see if the `id_access_token` parameter can be safely
     * passed to the homeserver. Some homeservers may trigger errors if they are not
     * prepared for the new parameter.
     * @return {Promise<boolean>} true if id_access_token can be sent
     */
    public async doesServerAcceptIdentityAccessToken(): Promise<boolean> {
        const response = await this.getVersions();
        if (!response) return false;

        const versions = response["versions"];
        const unstableFeatures = response["unstable_features"];
        return (versions && versions.includes("r0.6.0"))
            || (unstableFeatures && unstableFeatures["m.id_access_token"]);
    }

    /**
     * Query the server to see if it supports separate 3PID add and bind functions.
     * This affects the sequence of API calls clients should use for these operations,
     * so it's helpful to be able to check for support.
     * @return {Promise<boolean>} true if separate functions are supported
     */
    public async doesServerSupportSeparateAddAndBind(): Promise<boolean> {
        const response = await this.getVersions();
        if (!response) return false;

        const versions = response["versions"];
        const unstableFeatures = response["unstable_features"];

        return (versions && versions.includes("r0.6.0"))
            || (unstableFeatures && unstableFeatures["m.separate_add_and_bind"]);
    }

    /**
     * Query the server to see if it lists support for an unstable feature
     * in the /versions response
     * @param {string} feature the feature name
     * @return {Promise<boolean>} true if the feature is supported
     */
    public async doesServerSupportUnstableFeature(feature: string): Promise<boolean> {
        const response = await this.getVersions();
        if (!response) return false;
        const unstableFeatures = response["unstable_features"];
        return unstableFeatures && !!unstableFeatures[feature];
    }

    /**
     * Query the server to see if it is forcing encryption to be enabled for
     * a given room preset, based on the /versions response.
     * @param {Preset} presetName The name of the preset to check.
     * @returns {Promise<boolean>} true if the server is forcing encryption
     * for the preset.
     */
    public async doesServerForceEncryptionForPreset(presetName: Preset): Promise<boolean> {
        const response = await this.getVersions();
        if (!response) return false;
        const unstableFeatures = response["unstable_features"];

        // The preset name in the versions response will be without the _chat suffix.
        const versionsPresetName = presetName.includes("_chat")
            ? presetName.substring(0, presetName.indexOf("_chat"))
            : presetName;

        return unstableFeatures && !!unstableFeatures[`io.element.e2ee_forced.${versionsPresetName}`];
    }

    /**
     * Get if lazy loading members is being used.
     * @return {boolean} Whether or not members are lazy loaded by this client
     */
    public hasLazyLoadMembersEnabled(): boolean {
        return !!this.clientOpts.lazyLoadMembers;
    }

    /**
     * Set a function which is called when /sync returns a 'limited' response.
     * It is called with a room ID and returns a boolean. It should return 'true' if the SDK
     * can SAFELY remove events from this room. It may not be safe to remove events if there
     * are other references to the timelines for this room, e.g because the client is
     * actively viewing events in this room.
     * Default: returns false.
     * @param {Function} cb The callback which will be invoked.
     */
    public setCanResetTimelineCallback(cb: ResetTimelineCallback) {
        this.canResetTimelineCallback = cb;
    }

    /**
     * Get the callback set via `setCanResetTimelineCallback`.
     * @return {?Function} The callback or null
     */
    public getCanResetTimelineCallback(): ResetTimelineCallback {
        return this.canResetTimelineCallback;
    }

    /**
     * Returns relations for a given event. Handles encryption transparently,
     * with the caveat that the amount of events returned might be 0, even though you get a nextBatch.
     * When the returned promise resolves, all messages should have finished trying to decrypt.
     * @param {string} roomId the room of the event
     * @param {string} eventId the id of the event
     * @param {string} relationType the rel_type of the relations requested
     * @param {string} eventType the event type of the relations requested
     * @param {Object} opts options with optional values for the request.
     * @param {Object} opts.from the pagination token returned from a previous request as `nextBatch` to return following relations.
     * @return {Object} an object with `events` as `MatrixEvent[]` and optionally `nextBatch` if more relations are available.
     */
    public async relations(
        roomId: string,
        eventId: string,
        relationType: string,
        eventType: string,
        opts: { from: string },
    ): Promise<{ originalEvent: MatrixEvent, events: MatrixEvent[], nextBatch?: string }> {
        const fetchedEventType = this.getEncryptedIfNeededEventType(roomId, eventType);
        const result = await this.fetchRelations(
            roomId,
            eventId,
            relationType,
            fetchedEventType,
            opts);
        const mapper = this.getEventMapper();
        let originalEvent;
        if (result.original_event) {
            originalEvent = mapper(result.original_event);
        }
        let events = result.chunk.map(mapper);
        if (fetchedEventType === EventType.RoomMessageEncrypted) {
            const allEvents = originalEvent ? events.concat(originalEvent) : events;
            await Promise.all(allEvents.map(e => {
                if (e.isEncrypted()) {
                    return new Promise(resolve => e.once("Event.decrypted", resolve));
                }
            }));
            events = events.filter(e => e.getType() === eventType);
        }
        if (originalEvent && relationType === RelationType.Replace) {
            events = events.filter(e => e.getSender() === originalEvent.getSender());
        }
        return {
            originalEvent,
            events,
            nextBatch: result.next_batch,
        };
    }

    /**
     * The app may wish to see if we have a key cached without
     * triggering a user interaction.
     * @return {object}
     */
    public getCrossSigningCacheCallbacks(): ICacheCallbacks {
        // XXX: Private member access
        return this.crypto?.crossSigningInfo.getCacheCallbacks();
    }

    /**
     * Generates a random string suitable for use as a client secret. <strong>This
     * method is experimental and may change.</strong>
     * @return {string} A new client secret
     */
    public generateClientSecret(): string {
        return randomString(32);
    }

    /**
     * Attempts to decrypt an event
     * @param {MatrixEvent} event The event to decrypt
     * @returns {Promise<void>} A decryption promise
     * @param {object} options
     * @param {boolean} options.isRetry True if this is a retry (enables more logging)
     * @param {boolean} options.emit Emits "event.decrypted" if set to true
     */
    public decryptEventIfNeeded(event: MatrixEvent, options?: IDecryptOptions): Promise<void> {
        if (event.shouldAttemptDecryption()) {
            event.attemptDecryption(this.crypto, options);
        }

        if (event.isBeingDecrypted()) {
            return event.getDecryptionPromise();
        } else {
            return Promise.resolve();
        }
    }

    private termsUrlForService(serviceType: SERVICE_TYPES, baseUrl: string) {
        switch (serviceType) {
            case SERVICE_TYPES.IS:
                return baseUrl + PREFIX_IDENTITY_V2 + '/terms';
            case SERVICE_TYPES.IM:
                return baseUrl + '/_matrix/integrations/v1/terms';
            default:
                throw new Error('Unsupported service type');
        }
    }

    /**
     * Get the Homeserver URL of this client
     * @return {string} Homeserver URL of this client
     */
    public getHomeserverUrl(): string {
        return this.baseUrl;
    }

    /**
     * Get the identity server URL of this client
     * @param {boolean} stripProto whether or not to strip the protocol from the URL
     * @return {string} Identity server URL of this client
     */
    public getIdentityServerUrl(stripProto = false): string {
        if (stripProto && (this.idBaseUrl.startsWith("http://") ||
            this.idBaseUrl.startsWith("https://"))) {
            return this.idBaseUrl.split("://")[1];
        }
        return this.idBaseUrl;
    }

    /**
     * Set the identity server URL of this client
     * @param {string} url New identity server URL
     */
    public setIdentityServerUrl(url: string) {
        this.idBaseUrl = utils.ensureNoTrailingSlash(url);
        this.http.setIdBaseUrl(this.idBaseUrl);
    }

    /**
     * Get the access token associated with this account.
     * @return {?String} The access_token or null
     */
    public getAccessToken(): string {
        return this.http.opts.accessToken || null;
    }

    /**
     * @return {boolean} true if there is a valid access_token for this client.
     */
    public isLoggedIn(): boolean {
        return this.http.opts.accessToken !== undefined;
    }

    /**
     * Make up a new transaction id
     *
     * @return {string} a new, unique, transaction id
     */
    public makeTxnId(): string {
        return "m" + new Date().getTime() + "." + (this.txnCtr++);
    }

    /**
     * Check whether a username is available prior to registration. An error response
     * indicates an invalid/unavailable username.
     * @param {string} username The username to check the availability of.
     * @return {Promise} Resolves: to `true`.
     */
    public isUsernameAvailable(username: string): Promise<true> {
        return this.http.authedRequest(
            undefined, "GET", '/register/available', { username: username },
        ).then((response) => {
            return response.available;
        });
    }

    /**
     * @param {string} username
     * @param {string} password
     * @param {string} sessionId
     * @param {Object} auth
     * @param {Object} bindThreepids Set key 'email' to true to bind any email
     *     threepid uses during registration in the identity server. Set 'msisdn' to
     *     true to bind msisdn.
     * @param {string} guestAccessToken
     * @param {string} inhibitLogin
     * @param {module:client.callback} callback Optional.
     * @return {Promise} Resolves: TODO
     * @return {module:http-api.MatrixError} Rejects: with an error response.
     */
    public register(
        username: string,
        password: string,
        sessionId: string | null,
        auth: { session?: string, type: string },
        bindThreepids?: boolean | null | { email?: boolean, msisdn?: boolean },
        guestAccessToken?: string,
        inhibitLogin?: boolean,
        callback?: Callback,
    ): Promise<any> { // TODO: Types (many)
        // backwards compat
        if (bindThreepids === true) {
            bindThreepids = { email: true };
        } else if (bindThreepids === null || bindThreepids === undefined || bindThreepids === false) {
            bindThreepids = {};
        }
        if (typeof inhibitLogin === 'function') {
            callback = inhibitLogin;
            inhibitLogin = undefined;
        }

        if (sessionId) {
            auth.session = sessionId;
        }

        const params: any = {
            auth: auth,
        };
        if (username !== undefined && username !== null) {
            params.username = username;
        }
        if (password !== undefined && password !== null) {
            params.password = password;
        }
        if (bindThreepids.email) {
            params.bind_email = true;
        }
        if (bindThreepids.msisdn) {
            params.bind_msisdn = true;
        }
        if (guestAccessToken !== undefined && guestAccessToken !== null) {
            params.guest_access_token = guestAccessToken;
        }
        if (inhibitLogin !== undefined && inhibitLogin !== null) {
            params.inhibit_login = inhibitLogin;
        }
        // Temporary parameter added to make the register endpoint advertise
        // msisdn flows. This exists because there are clients that break
        // when given stages they don't recognise. This parameter will cease
        // to be necessary once these old clients are gone.
        // Only send it if we send any params at all (the password param is
        // mandatory, so if we send any params, we'll send the password param)
        if (password !== undefined && password !== null) {
            params.x_show_msisdn = true;
        }

        return this.registerRequest(params, undefined, callback);
    }

    /**
     * Register a guest account.
     * This method returns the auth info needed to create a new authenticated client,
     * Remember to call `setGuest(true)` on the (guest-)authenticated client, e.g:
     * ```javascript
     * const tmpClient = await sdk.createClient(MATRIX_INSTANCE);
     * const { user_id, device_id, access_token } = tmpClient.registerGuest();
     * const client = createClient({
     *   baseUrl: MATRIX_INSTANCE,
     *   accessToken: access_token,
     *   userId: user_id,
     *   deviceId: device_id,
     * })
     * client.setGuest(true);
     * ```
     *
     * @param {Object=} opts Registration options
     * @param {Object} opts.body JSON HTTP body to provide.
     * @param {module:client.callback} callback Optional.
     * @return {Promise} Resolves: JSON object that contains:
     *                   { user_id, device_id, access_token, home_server }
     * @return {module:http-api.MatrixError} Rejects: with an error response.
     */
    public registerGuest(opts: { body?: any }, callback?: Callback): Promise<any> { // TODO: Types
        opts = opts || {};
        opts.body = opts.body || {};
        return this.registerRequest(opts.body, "guest", callback);
    }

    /**
     * @param {Object} data   parameters for registration request
     * @param {string=} kind  type of user to register. may be "guest"
     * @param {module:client.callback=} callback
     * @return {Promise} Resolves: to the /register response
     * @return {module:http-api.MatrixError} Rejects: with an error response.
     */
    public registerRequest(data: any, kind?: string, callback?: Callback): Promise<any> { // TODO: Types
        const params: any = {};
        if (kind) {
            params.kind = kind;
        }

        return this.http.request(callback, "POST", "/register", params, data);
    }

    /**
     * @param {module:client.callback} callback Optional.
     * @return {Promise} Resolves: TODO
     * @return {module:http-api.MatrixError} Rejects: with an error response.
     */
    public loginFlows(callback?: Callback): Promise<any> { // TODO: Types
        return this.http.request(callback, "GET", "/login");
    }

    /**
     * @param {string} loginType
     * @param {Object} data
     * @param {module:client.callback} callback Optional.
     * @return {Promise} Resolves: TODO
     * @return {module:http-api.MatrixError} Rejects: with an error response.
     */
    public login(loginType: string, data: any, callback?: Callback): Promise<any> { // TODO: Types
        const loginData = {
            type: loginType,
        };

        // merge data into loginData
        utils.extend(loginData, data);

        return this.http.authedRequest(
            (error, response) => {
                if (response && response.access_token && response.user_id) {
                    this.http.opts.accessToken = response.access_token;
                    this.credentials = {
                        userId: response.user_id,
                    };
                }

                if (callback) {
                    callback(error, response);
                }
            }, "POST", "/login", undefined, loginData,
        );
    }

    /**
     * @param {string} user
     * @param {string} password
     * @param {module:client.callback} callback Optional.
     * @return {Promise} Resolves: TODO
     * @return {module:http-api.MatrixError} Rejects: with an error response.
     */
    public loginWithPassword(user: string, password: string, callback?: Callback): Promise<any> { // TODO: Types
        return this.login("m.login.password", {
            user: user,
            password: password,
        }, callback);
    }

    /**
     * @param {string} relayState URL Callback after SAML2 Authentication
     * @param {module:client.callback} callback Optional.
     * @return {Promise} Resolves: TODO
     * @return {module:http-api.MatrixError} Rejects: with an error response.
     */
    public loginWithSAML2(relayState: string, callback?: Callback): Promise<any> { // TODO: Types
        return this.login("m.login.saml2", {
            relay_state: relayState,
        }, callback);
    }

    /**
     * @param {string} redirectUrl The URL to redirect to after the HS
     * authenticates with CAS.
     * @return {string} The HS URL to hit to begin the CAS login process.
     */
    public getCasLoginUrl(redirectUrl: string): string {
        return this.getSsoLoginUrl(redirectUrl, "cas");
    }

    /**
     * @param {string} redirectUrl The URL to redirect to after the HS
     *     authenticates with the SSO.
     * @param {string} loginType The type of SSO login we are doing (sso or cas).
     *     Defaults to 'sso'.
     * @param {string} idpId The ID of the Identity Provider being targeted, optional.
     * @return {string} The HS URL to hit to begin the SSO login process.
     */
    public getSsoLoginUrl(redirectUrl: string, loginType = "sso", idpId?: string): string {
        let url = "/login/" + loginType + "/redirect";
        if (idpId) {
            url += "/" + idpId;
        }

        return this.http.getUrl(url, { redirectUrl }, PREFIX_R0);
    }

    /**
     * @param {string} token Login token previously received from homeserver
     * @param {module:client.callback} callback Optional.
     * @return {Promise} Resolves: TODO
     * @return {module:http-api.MatrixError} Rejects: with an error response.
     */
    public loginWithToken(token: string, callback?: Callback): Promise<any> { // TODO: Types
        return this.login("m.login.token", {
            token: token,
        }, callback);
    }

    /**
     * Logs out the current session.
     * Obviously, further calls that require authorisation should fail after this
     * method is called. The state of the MatrixClient object is not affected:
     * it is up to the caller to either reset or destroy the MatrixClient after
     * this method succeeds.
     * @param {module:client.callback} callback Optional.
     * @return {Promise} Resolves: On success, the empty object
     */
    public logout(callback?: Callback): Promise<{}> {
        return this.http.authedRequest(
            callback, "POST", '/logout',
        );
    }

    /**
     * Deactivates the logged-in account.
     * Obviously, further calls that require authorisation should fail after this
     * method is called. The state of the MatrixClient object is not affected:
     * it is up to the caller to either reset or destroy the MatrixClient after
     * this method succeeds.
     * @param {object} auth Optional. Auth data to supply for User-Interactive auth.
     * @param {boolean} erase Optional. If set, send as `erase` attribute in the
     * JSON request body, indicating whether the account should be erased. Defaults
     * to false.
     * @return {Promise} Resolves: On success, the empty object
     */
    public deactivateAccount(auth?: any, erase?: boolean): Promise<{}> {
        if (typeof (erase) === 'function') {
            throw new Error('deactivateAccount no longer accepts a callback parameter');
        }

        const body: any = {};
        if (auth) {
            body.auth = auth;
        }
        if (erase !== undefined) {
            body.erase = erase;
        }

        return this.http.authedRequest(undefined, "POST", '/account/deactivate', undefined, body);
    }

    /**
     * Get the fallback URL to use for unknown interactive-auth stages.
     *
     * @param {string} loginType     the type of stage being attempted
     * @param {string} authSessionId the auth session ID provided by the homeserver
     *
     * @return {string} HS URL to hit to for the fallback interface
     */
    public getFallbackAuthUrl(loginType: string, authSessionId: string): string {
        const path = utils.encodeUri("/auth/$loginType/fallback/web", {
            $loginType: loginType,
        });

        return this.http.getUrl(path, {
            session: authSessionId,
        }, PREFIX_R0);
    }

    /**
     * Create a new room.
     * @param {Object} options a list of options to pass to the /createRoom API.
     * @param {string} options.room_alias_name The alias localpart to assign to
     * this room.
     * @param {string} options.visibility Either 'public' or 'private'.
     * @param {string[]} options.invite A list of user IDs to invite to this room.
     * @param {string} options.name The name to give this room.
     * @param {string} options.topic The topic to give this room.
     * @param {module:client.callback} callback Optional.
     * @return {Promise} Resolves: <code>{room_id: {string}}</code>
     * @return {module:http-api.MatrixError} Rejects: with an error response.
     */
    public async createRoom(
        options: ICreateRoomOpts,
        callback?: Callback,
    ): Promise<{ room_id: string }> { // eslint-disable-line camelcase
        // some valid options include: room_alias_name, visibility, invite

        // inject the id_access_token if inviting 3rd party addresses
        const invitesNeedingToken = (options.invite_3pid || [])
            .filter(i => !i.id_access_token);
        if (
            invitesNeedingToken.length > 0 &&
            this.identityServer &&
            this.identityServer.getAccessToken &&
            await this.doesServerAcceptIdentityAccessToken()
        ) {
            const identityAccessToken = await this.identityServer.getAccessToken();
            if (identityAccessToken) {
                for (const invite of invitesNeedingToken) {
                    invite.id_access_token = identityAccessToken;
                }
            }
        }

        return this.http.authedRequest(callback, "POST", "/createRoom", undefined, options);
    }

    /**
     * Fetches relations for a given event
     * @param {string} roomId the room of the event
     * @param {string} eventId the id of the event
     * @param {string} relationType the rel_type of the relations requested
     * @param {string} eventType the event type of the relations requested
     * @param {Object} opts options with optional values for the request.
     * @param {Object} opts.from the pagination token returned from a previous request as `next_batch` to return following relations.
     * @return {Object} the response, with chunk and next_batch.
     */
    public async fetchRelations(
        roomId: string,
        eventId: string,
        relationType: string,
        eventType: string,
        opts: { from: string },
    ): Promise<any> { // TODO: Types
        const queryParams: any = {};
        if (opts.from) {
            queryParams.from = opts.from;
        }
        const queryString = utils.encodeParams(queryParams);
        const path = utils.encodeUri(
            "/rooms/$roomId/relations/$eventId/$relationType/$eventType?" + queryString, {
                $roomId: roomId,
                $eventId: eventId,
                $relationType: relationType,
                $eventType: eventType,
            });
        return await this.http.authedRequest(
            undefined, "GET", path, null, null, {
                prefix: PREFIX_UNSTABLE,
            },
        );
    }

    /**
     * @param {string} roomId
     * @param {module:client.callback} callback Optional.
     * @return {Promise} Resolves: TODO
     * @return {module:http-api.MatrixError} Rejects: with an error response.
     */
    public roomState(roomId: string, callback?: Callback): Promise<IStateEventWithRoomId[]> {
        const path = utils.encodeUri("/rooms/$roomId/state", { $roomId: roomId });
        return this.http.authedRequest(callback, "GET", path);
    }

    /**
     * Get an event in a room by its event id.
     * @param {string} roomId
     * @param {string} eventId
     * @param {module:client.callback} callback Optional.
     *
     * @return {Promise} Resolves to an object containing the event.
     * @return {module:http-api.MatrixError} Rejects: with an error response.
     */
    public fetchRoomEvent(
        roomId: string,
        eventId: string,
        callback?: Callback,
    ): Promise<IMinimalEvent> {
        const path = utils.encodeUri(
            "/rooms/$roomId/event/$eventId", {
                $roomId: roomId,
                $eventId: eventId,
            },
        );
        return this.http.authedRequest(callback, "GET", path);
    }

    /**
     * @param {string} roomId
     * @param {string} includeMembership the membership type to include in the response
     * @param {string} excludeMembership the membership type to exclude from the response
     * @param {string} atEventId the id of the event for which moment in the timeline the members should be returned for
     * @param {module:client.callback} callback Optional.
     * @return {Promise} Resolves: dictionary of userid to profile information
     * @return {module:http-api.MatrixError} Rejects: with an error response.
     */
    public members(
        roomId: string,
        includeMembership?: string[],
        excludeMembership?: string[],
        atEventId?: string,
        callback?: Callback,
    ): Promise<{ [userId: string]: IStateEventWithRoomId }> {
        const queryParams: any = {};
        if (includeMembership) {
            queryParams.membership = includeMembership;
        }
        if (excludeMembership) {
            queryParams.not_membership = excludeMembership;
        }
        if (atEventId) {
            queryParams.at = atEventId;
        }

        const queryString = utils.encodeParams(queryParams);

        const path = utils.encodeUri("/rooms/$roomId/members?" + queryString,
            { $roomId: roomId });
        return this.http.authedRequest(callback, "GET", path);
    }

    /**
     * Upgrades a room to a new protocol version
     * @param {string} roomId
     * @param {string} newVersion The target version to upgrade to
     * @return {Promise} Resolves: Object with key 'replacement_room'
     * @return {module:http-api.MatrixError} Rejects: with an error response.
     */
    public upgradeRoom(
        roomId: string,
        newVersion: string,
    ): Promise<{ replacement_room: string }> { // eslint-disable-line camelcase
        const path = utils.encodeUri("/rooms/$roomId/upgrade", { $roomId: roomId });
        return this.http.authedRequest(
            undefined, "POST", path, undefined, { new_version: newVersion },
        );
    }

    /**
     * Retrieve a state event.
     * @param {string} roomId
     * @param {string} eventType
     * @param {string} stateKey
     * @param {module:client.callback} callback Optional.
     * @return {Promise} Resolves: TODO
     * @return {module:http-api.MatrixError} Rejects: with an error response.
     */
    public getStateEvent(
        roomId: string,
        eventType: string,
        stateKey: string,
        callback?: Callback,
    ): Promise<IStateEventWithRoomId> {
        const pathParams = {
            $roomId: roomId,
            $eventType: eventType,
            $stateKey: stateKey,
        };
        let path = utils.encodeUri("/rooms/$roomId/state/$eventType", pathParams);
        if (stateKey !== undefined) {
            path = utils.encodeUri(path + "/$stateKey", pathParams);
        }
        return this.http.authedRequest(
            callback, "GET", path,
        );
    }

    /**
     * @param {string} roomId
     * @param {string} eventType
     * @param {Object} content
     * @param {string} stateKey
     * @param {module:client.callback} callback Optional.
     * @return {Promise} Resolves: TODO
     * @return {module:http-api.MatrixError} Rejects: with an error response.
     */
    public sendStateEvent(
        roomId: string,
        eventType: string,
        content: any,
        stateKey = "",
        callback?: Callback,
    ): Promise<ISendEventResponse> {
        const pathParams = {
            $roomId: roomId,
            $eventType: eventType,
            $stateKey: stateKey,
        };
        let path = utils.encodeUri("/rooms/$roomId/state/$eventType", pathParams);
        if (stateKey !== undefined) {
            path = utils.encodeUri(path + "/$stateKey", pathParams);
        }
        return this.http.authedRequest(callback, "PUT", path, undefined, content);
    }

    /**
     * @param {string} roomId
     * @param {Number} limit
     * @param {module:client.callback} callback Optional.
     * @return {Promise} Resolves: TODO
     * @return {module:http-api.MatrixError} Rejects: with an error response.
     */
    public roomInitialSync(roomId: string, limit: number, callback?: Callback): Promise<IRoomInitialSyncResponse> {
        if (utils.isFunction(limit)) {
            callback = limit as any as Callback; // legacy
            limit = undefined;
        }
        const path = utils.encodeUri("/rooms/$roomId/initialSync",
            { $roomId: roomId },
        );
        if (!limit) {
            limit = 30;
        }
        return this.http.authedRequest(
            callback, "GET", path, { limit: limit },
        );
    }

    /**
     * Set a marker to indicate the point in a room before which the user has read every
     * event. This can be retrieved from room account data (the event type is `m.fully_read`)
     * and displayed as a horizontal line in the timeline that is visually distinct to the
     * position of the user's own read receipt.
     * @param {string} roomId ID of the room that has been read
     * @param {string} rmEventId ID of the event that has been read
     * @param {string} rrEventId ID of the event tracked by the read receipt. This is here
     * for convenience because the RR and the RM are commonly updated at the same time as
     * each other. Optional.
     * @param {object} opts Options for the read markers.
     * @param {object} opts.hidden True to hide the read receipt from other users. <b>This
     * property is currently unstable and may change in the future.</b>
     * @return {Promise} Resolves: the empty object, {}.
     */
    public setRoomReadMarkersHttpRequest(
        roomId: string,
        rmEventId: string,
        rrEventId: string,
        opts: { hidden?: boolean },
    ): Promise<{}> {
        const path = utils.encodeUri("/rooms/$roomId/read_markers", {
            $roomId: roomId,
        });

        const content = {
            "m.fully_read": rmEventId,
            "m.read": rrEventId,
            "org.matrix.msc2285.hidden": Boolean(opts ? opts.hidden : false),
        };

        return this.http.authedRequest(undefined, "POST", path, undefined, content);
    }

    /**
     * @return {Promise} Resolves: A list of the user's current rooms
     * @return {module:http-api.MatrixError} Rejects: with an error response.
     */
    public getJoinedRooms(): Promise<IJoinedRoomsResponse> {
        const path = utils.encodeUri("/joined_rooms", {});
        return this.http.authedRequest(undefined, "GET", path);
    }

    /**
     * Retrieve membership info. for a room.
     * @param {string} roomId ID of the room to get membership for
     * @return {Promise} Resolves: A list of currently joined users
     *                                 and their profile data.
     * @return {module:http-api.MatrixError} Rejects: with an error response.
     */
    public getJoinedRoomMembers(roomId: string): Promise<IJoinedMembersResponse> {
        const path = utils.encodeUri("/rooms/$roomId/joined_members", {
            $roomId: roomId,
        });
        return this.http.authedRequest(undefined, "GET", path);
    }

    /**
     * @param {Object} options Options for this request
     * @param {string} options.server The remote server to query for the room list.
     *                                Optional. If unspecified, get the local home
     *                                server's public room list.
     * @param {number} options.limit Maximum number of entries to return
     * @param {string} options.since Token to paginate from
     * @param {object} options.filter Filter parameters
     * @param {string} options.filter.generic_search_term String to search for
     * @param {module:client.callback} callback Optional.
     * @return {Promise} Resolves: TODO
     * @return {module:http-api.MatrixError} Rejects: with an error response.
     */
    public publicRooms(options: IRoomDirectoryOptions, callback?: Callback): Promise<IPublicRoomsResponse> {
        if (typeof (options) == 'function') {
            callback = options;
            options = {};
        }
        if (options === undefined) {
            options = {};
        }

        const queryParams: any = {};
        if (options.server) {
            queryParams.server = options.server;
            delete options.server;
        }

        if (Object.keys(options).length === 0 && Object.keys(queryParams).length === 0) {
            return this.http.authedRequest(callback, "GET", "/publicRooms");
        } else {
            return this.http.authedRequest(callback, "POST", "/publicRooms", queryParams, options);
        }
    }

    /**
     * Create an alias to room ID mapping.
     * @param {string} alias The room alias to create.
     * @param {string} roomId The room ID to link the alias to.
     * @param {module:client.callback} callback Optional.
     * @return {Promise} Resolves: an empty object {}
     * @return {module:http-api.MatrixError} Rejects: with an error response.
     */
    public createAlias(alias: string, roomId: string, callback?: Callback): Promise<{}> {
        const path = utils.encodeUri("/directory/room/$alias", {
            $alias: alias,
        });
        const data = {
            room_id: roomId,
        };
        return this.http.authedRequest(callback, "PUT", path, undefined, data);
    }

    /**
     * Delete an alias to room ID mapping.  This alias must be on your local server
     * and you must have sufficient access to do this operation.
     * @param {string} alias The room alias to delete.
     * @param {module:client.callback} callback Optional.
     * @return {Promise} Resolves: an empty object.
     * @return {module:http-api.MatrixError} Rejects: with an error response.
     */
    public deleteAlias(alias: string, callback?: Callback): Promise<{}> {
        const path = utils.encodeUri("/directory/room/$alias", {
            $alias: alias,
        });
        return this.http.authedRequest(callback, "DELETE", path, undefined, undefined);
    }

    /**
     * @param {string} roomId
     * @param {module:client.callback} callback Optional.
     * @return {Promise} Resolves: an object with an `aliases` property, containing an array of local aliases
     * @return {module:http-api.MatrixError} Rejects: with an error response.
     */
    public unstableGetLocalAliases(roomId: string, callback?: Callback): Promise<{ aliases: string[] }> {
        const path = utils.encodeUri("/rooms/$roomId/aliases",
            { $roomId: roomId });
        const prefix = PREFIX_UNSTABLE + "/org.matrix.msc2432";
        return this.http.authedRequest(callback, "GET", path, null, null, { prefix });
    }

    /**
     * Get room info for the given alias.
     * @param {string} alias The room alias to resolve.
     * @param {module:client.callback} callback Optional.
     * @return {Promise} Resolves: Object with room_id and servers.
     * @return {module:http-api.MatrixError} Rejects: with an error response.
     */
    public getRoomIdForAlias(
        alias: string,
        callback?: Callback,
    ): Promise<{ room_id: string, servers: string[] }> { // eslint-disable-line camelcase
        // TODO: deprecate this or resolveRoomAlias
        const path = utils.encodeUri("/directory/room/$alias", {
            $alias: alias,
        });
        return this.http.authedRequest(callback, "GET", path);
    }

    /**
     * @param {string} roomAlias
     * @param {module:client.callback} callback Optional.
     * @return {Promise} Resolves: Object with room_id and servers.
     * @return {module:http-api.MatrixError} Rejects: with an error response.
     */
    // eslint-disable-next-line camelcase
    public resolveRoomAlias(roomAlias: string, callback?: Callback): Promise<{ room_id: string, servers: string[] }> {
        // TODO: deprecate this or getRoomIdForAlias
        const path = utils.encodeUri("/directory/room/$alias", { $alias: roomAlias });
        return this.http.request(callback, "GET", path);
    }

    /**
     * Get the visibility of a room in the current HS's room directory
     * @param {string} roomId
     * @param {module:client.callback} callback Optional.
     * @return {Promise} Resolves: TODO
     * @return {module:http-api.MatrixError} Rejects: with an error response.
     */
    public getRoomDirectoryVisibility(roomId: string, callback?: Callback): Promise<{ visibility: Visibility }> {
        const path = utils.encodeUri("/directory/list/room/$roomId", {
            $roomId: roomId,
        });
        return this.http.authedRequest(callback, "GET", path);
    }

    /**
     * Set the visbility of a room in the current HS's room directory
     * @param {string} roomId
     * @param {string} visibility "public" to make the room visible
     *                 in the public directory, or "private" to make
     *                 it invisible.
     * @param {module:client.callback} callback Optional.
     * @return {Promise} Resolves: result object
     * @return {module:http-api.MatrixError} Rejects: with an error response.
     */
    public setRoomDirectoryVisibility(roomId: string, visibility: Visibility, callback?: Callback): Promise<{}> {
        const path = utils.encodeUri("/directory/list/room/$roomId", {
            $roomId: roomId,
        });
        return this.http.authedRequest(callback, "PUT", path, undefined, { visibility });
    }

    /**
     * Set the visbility of a room bridged to a 3rd party network in
     * the current HS's room directory.
     * @param {string} networkId the network ID of the 3rd party
     *                 instance under which this room is published under.
     * @param {string} roomId
     * @param {string} visibility "public" to make the room visible
     *                 in the public directory, or "private" to make
     *                 it invisible.
     * @param {module:client.callback} callback Optional.
     * @return {Promise} Resolves: result object
     * @return {module:http-api.MatrixError} Rejects: with an error response.
     */
    public setRoomDirectoryVisibilityAppService(
        networkId: string,
        roomId: string,
        visibility: "public" | "private",
        callback?: Callback,
    ): Promise<any> { // TODO: Types
        const path = utils.encodeUri("/directory/list/appservice/$networkId/$roomId", {
            $networkId: networkId,
            $roomId: roomId,
        });
        return this.http.authedRequest(
            callback, "PUT", path, undefined, { "visibility": visibility },
        );
    }

    /**
     * Query the user directory with a term matching user IDs, display names and domains.
     * @param {object} opts options
     * @param {string} opts.term the term with which to search.
     * @param {number} opts.limit the maximum number of results to return. The server will
     *                 apply a limit if unspecified.
     * @return {Promise} Resolves: an array of results.
     */
    public searchUserDirectory(opts: { term: string, limit?: number }): Promise<IUserDirectoryResponse> {
        const body: any = {
            search_term: opts.term,
        };

        if (opts.limit !== undefined) {
            body.limit = opts.limit;
        }

        return this.http.authedRequest(undefined, "POST", "/user_directory/search", undefined, body);
    }

    /**
     * Upload a file to the media repository on the homeserver.
     *
     * @param {object} file The object to upload. On a browser, something that
     *   can be sent to XMLHttpRequest.send (typically a File).  Under node.js,
     *   a a Buffer, String or ReadStream.
     *
     * @param {object} opts  options object
     *
     * @param {string=} opts.name   Name to give the file on the server. Defaults
     *   to <tt>file.name</tt>.
     *
     * @param {boolean=} opts.includeFilename if false will not send the filename,
     *   e.g for encrypted file uploads where filename leaks are undesirable.
     *   Defaults to true.
     *
     * @param {string=} opts.type   Content-type for the upload. Defaults to
     *   <tt>file.type</tt>, or <tt>applicaton/octet-stream</tt>.
     *
     * @param {boolean=} opts.rawResponse Return the raw body, rather than
     *   parsing the JSON. Defaults to false (except on node.js, where it
     *   defaults to true for backwards compatibility).
     *
     * @param {boolean=} opts.onlyContentUri Just return the content URI,
     *   rather than the whole body. Defaults to false (except on browsers,
     *   where it defaults to true for backwards compatibility). Ignored if
     *   opts.rawResponse is true.
     *
     * @param {Function=} opts.callback Deprecated. Optional. The callback to
     *    invoke on success/failure. See the promise return values for more
     *    information.
     *
     * @param {Function=} opts.progressHandler Optional. Called when a chunk of
     *    data has been uploaded, with an object containing the fields `loaded`
     *    (number of bytes transferred) and `total` (total size, if known).
     *
     * @return {Promise} Resolves to response object, as
     *    determined by this.opts.onlyData, opts.rawResponse, and
     *    opts.onlyContentUri.  Rejects with an error (usually a MatrixError).
     */
    public uploadContent(
        file: File | String | Buffer | ReadStream | Blob,
        opts?: IUploadOpts,
    ): IAbortablePromise<any> { // TODO: Advanced types
        return this.http.uploadContent(file, opts);
    }

    /**
     * Cancel a file upload in progress
     * @param {Promise} promise The promise returned from uploadContent
     * @return {boolean} true if canceled, otherwise false
     */
    public cancelUpload(promise: IAbortablePromise<any>): boolean {
        return this.http.cancelUpload(promise);
    }

    /**
     * Get a list of all file uploads in progress
     * @return {array} Array of objects representing current uploads.
     * Currently in progress is element 0. Keys:
     *  - promise: The promise associated with the upload
     *  - loaded: Number of bytes uploaded
     *  - total: Total number of bytes to upload
     */
    public getCurrentUploads(): { promise: Promise<any>, loaded: number, total: number }[] { // TODO: Advanced types (promise)
        return this.http.getCurrentUploads();
    }

    /**
     * @param {string} userId
     * @param {string} info The kind of info to retrieve (e.g. 'displayname',
     * 'avatar_url').
     * @param {module:client.callback} callback Optional.
     * @return {Promise} Resolves: TODO
     * @return {module:http-api.MatrixError} Rejects: with an error response.
     */
    public getProfileInfo(
        userId: string,
        info?: string,
        callback?: Callback,
        // eslint-disable-next-line camelcase
    ): Promise<{ avatar_url?: string, displayname?: string }> {
        if (utils.isFunction(info)) {
            callback = info as any as Callback; // legacy
            info = undefined;
        }

        const path = info ?
            utils.encodeUri("/profile/$userId/$info",
                { $userId: userId, $info: info }) :
            utils.encodeUri("/profile/$userId",
                { $userId: userId });
        return this.http.authedRequest(callback, "GET", path);
    }

    /**
     * @param {module:client.callback} callback Optional.
     * @return {Promise} Resolves to a list of the user's threepids.
     * @return {module:http-api.MatrixError} Rejects: with an error response.
     */
    public getThreePids(callback?: Callback): Promise<{ threepids: IThreepid[] }> {
        const path = "/account/3pid";
        return this.http.authedRequest(callback, "GET", path, undefined, undefined);
    }

    /**
     * Add a 3PID to your homeserver account and optionally bind it to an identity
     * server as well. An identity server is required as part of the `creds` object.
     *
     * This API is deprecated, and you should instead use `addThreePidOnly`
     * for homeservers that support it.
     *
     * @param {Object} creds
     * @param {boolean} bind
     * @param {module:client.callback} callback Optional.
     * @return {Promise} Resolves: on success
     * @return {module:http-api.MatrixError} Rejects: with an error response.
     */
    public addThreePid(creds: any, bind: boolean, callback?: Callback): Promise<any> { // TODO: Types
        const path = "/account/3pid";
        const data = {
            'threePidCreds': creds,
            'bind': bind,
        };
        return this.http.authedRequest(
            callback, "POST", path, null, data,
        );
    }

    /**
     * Add a 3PID to your homeserver account. This API does not use an identity
     * server, as the homeserver is expected to handle 3PID ownership validation.
     *
     * You can check whether a homeserver supports this API via
     * `doesServerSupportSeparateAddAndBind`.
     *
     * @param {Object} data A object with 3PID validation data from having called
     * `account/3pid/<medium>/requestToken` on the homeserver.
     * @return {Promise} Resolves: on success
     * @return {module:http-api.MatrixError} Rejects: with an error response.
     */
    public async addThreePidOnly(data: IAddThreePidOnlyBody): Promise<{}> {
        const path = "/account/3pid/add";
        const prefix = await this.isVersionSupported("r0.6.0") ? PREFIX_R0 : PREFIX_UNSTABLE;
        return this.http.authedRequest(undefined, "POST", path, null, data, { prefix });
    }

    /**
     * Bind a 3PID for discovery onto an identity server via the homeserver. The
     * identity server handles 3PID ownership validation and the homeserver records
     * the new binding to track where all 3PIDs for the account are bound.
     *
     * You can check whether a homeserver supports this API via
     * `doesServerSupportSeparateAddAndBind`.
     *
     * @param {Object} data A object with 3PID validation data from having called
     * `validate/<medium>/requestToken` on the identity server. It should also
     * contain `id_server` and `id_access_token` fields as well.
     * @return {Promise} Resolves: on success
     * @return {module:http-api.MatrixError} Rejects: with an error response.
     */
    public async bindThreePid(data: IBindThreePidBody): Promise<{}> {
        const path = "/account/3pid/bind";
        const prefix = await this.isVersionSupported("r0.6.0") ?
            PREFIX_R0 : PREFIX_UNSTABLE;
        return this.http.authedRequest(
            undefined, "POST", path, null, data, { prefix },
        );
    }

    /**
     * Unbind a 3PID for discovery on an identity server via the homeserver. The
     * homeserver removes its record of the binding to keep an updated record of
     * where all 3PIDs for the account are bound.
     *
     * @param {string} medium The threepid medium (eg. 'email')
     * @param {string} address The threepid address (eg. 'bob@example.com')
     *        this must be as returned by getThreePids.
     * @return {Promise} Resolves: on success
     * @return {module:http-api.MatrixError} Rejects: with an error response.
     */
    public async unbindThreePid(
        medium: string,
        address: string,
        // eslint-disable-next-line camelcase
    ): Promise<{ id_server_unbind_result: IdServerUnbindResult }> {
        const path = "/account/3pid/unbind";
        const data = {
            medium,
            address,
            id_server: this.getIdentityServerUrl(true),
        };
        const prefix = await this.isVersionSupported("r0.6.0") ? PREFIX_R0 : PREFIX_UNSTABLE;
        return this.http.authedRequest(undefined, "POST", path, null, data, { prefix });
    }

    /**
     * @param {string} medium The threepid medium (eg. 'email')
     * @param {string} address The threepid address (eg. 'bob@example.com')
     *        this must be as returned by getThreePids.
     * @return {Promise} Resolves: The server response on success
     *     (generally the empty JSON object)
     * @return {module:http-api.MatrixError} Rejects: with an error response.
     */
    public deleteThreePid(
        medium: string,
        address: string,
        // eslint-disable-next-line camelcase
    ): Promise<{ id_server_unbind_result: IdServerUnbindResult }> {
        const path = "/account/3pid/delete";
        return this.http.authedRequest(undefined, "POST", path, null, { medium, address });
    }

    /**
     * Make a request to change your password.
     * @param {Object} authDict
     * @param {string} newPassword The new desired password.
     * @param {module:client.callback} callback Optional.
     * @return {Promise} Resolves: TODO
     * @return {module:http-api.MatrixError} Rejects: with an error response.
     */
    public setPassword(authDict: any, newPassword: string, callback?: Callback): Promise<any> { // TODO: Types
        const path = "/account/password";
        const data = {
            'auth': authDict,
            'new_password': newPassword,
        };

        return this.http.authedRequest(
            callback, "POST", path, null, data,
        );
    }

    /**
     * Gets all devices recorded for the logged-in user
     * @return {Promise} Resolves: result object
     * @return {module:http-api.MatrixError} Rejects: with an error response.
     */
    public getDevices(): Promise<{ devices: IMyDevice[] }> {
        return this.http.authedRequest(undefined, 'GET', "/devices", undefined, undefined);
    }

    /**
     * Gets specific device details for the logged-in user
     * @param {string} deviceId  device to query
     * @return {Promise} Resolves: result object
     * @return {module:http-api.MatrixError} Rejects: with an error response.
     */
    public getDevice(deviceId: string): Promise<IMyDevice> {
        const path = utils.encodeUri("/devices/$device_id", {
            $device_id: deviceId,
        });
        return this.http.authedRequest(undefined, 'GET', path, undefined, undefined);
    }

    /**
     * Update the given device
     *
     * @param {string} deviceId  device to update
     * @param {Object} body       body of request
     * @return {Promise} Resolves: result object
     * @return {module:http-api.MatrixError} Rejects: with an error response.
     */
    // eslint-disable-next-line camelcase
    public setDeviceDetails(deviceId: string, body: { display_name: string }): Promise<{}> {
        const path = utils.encodeUri("/devices/$device_id", {
            $device_id: deviceId,
        });

        return this.http.authedRequest(undefined, "PUT", path, undefined, body);
    }

    /**
     * Delete the given device
     *
     * @param {string} deviceId  device to delete
     * @param {object} auth Optional. Auth data to supply for User-Interactive auth.
     * @return {Promise} Resolves: result object
     * @return {module:http-api.MatrixError} Rejects: with an error response.
     */
    public deleteDevice(deviceId: string, auth?: any): Promise<any> { // TODO: Types
        const path = utils.encodeUri("/devices/$device_id", {
            $device_id: deviceId,
        });

        const body: any = {};

        if (auth) {
            body.auth = auth;
        }

        return this.http.authedRequest(undefined, "DELETE", path, undefined, body);
    }

    /**
     * Delete multiple device
     *
     * @param {string[]} devices IDs of the devices to delete
     * @param {object} auth Optional. Auth data to supply for User-Interactive auth.
     * @return {Promise} Resolves: result object
     * @return {module:http-api.MatrixError} Rejects: with an error response.
     */
    public deleteMultipleDevices(devices: string[], auth?: any): Promise<any> { // TODO: Types
        const body: any = { devices };

        if (auth) {
            body.auth = auth;
        }

        const path = "/delete_devices";
        return this.http.authedRequest(undefined, "POST", path, undefined, body);
    }

    /**
     * Gets all pushers registered for the logged-in user
     *
     * @param {module:client.callback} callback Optional.
     * @return {Promise} Resolves: Array of objects representing pushers
     * @return {module:http-api.MatrixError} Rejects: with an error response.
     */
    public getPushers(callback?: Callback): Promise<{ pushers: IPusher[] }> {
        const path = "/pushers";
        return this.http.authedRequest(callback, "GET", path, undefined, undefined);
    }

    /**
     * Adds a new pusher or updates an existing pusher
     *
     * @param {IPusherRequest} pusher Object representing a pusher
     * @param {module:client.callback} callback Optional.
     * @return {Promise} Resolves: Empty json object on success
     * @return {module:http-api.MatrixError} Rejects: with an error response.
     */
    public setPusher(pusher: IPusherRequest, callback?: Callback): Promise<{}> {
        const path = "/pushers/set";
        return this.http.authedRequest(callback, "POST", path, null, pusher);
    }

    /**
     * Get the push rules for the account from the server.
     * @param {module:client.callback} callback Optional.
     * @return {Promise} Resolves to the push rules.
     * @return {module:http-api.MatrixError} Rejects: with an error response.
     */
    public getPushRules(callback?: Callback): Promise<IPushRules> {
        return this.http.authedRequest(callback, "GET", "/pushrules/").then(rules => {
            return PushProcessor.rewriteDefaultRules(rules);
        });
    }

    /**
     * @param {string} scope
     * @param {string} kind
     * @param {string} ruleId
     * @param {Object} body
     * @param {module:client.callback} callback Optional.
     * @return {Promise} Resolves: an empty object {}
     * @return {module:http-api.MatrixError} Rejects: with an error response.
     */
    public addPushRule(
        scope: string,
        kind: PushRuleKind,
        ruleId: Exclude<string, RuleId>,
        body: any,
        callback?: Callback,
    ): Promise<any> { // TODO: Types
        // NB. Scope not uri encoded because devices need the '/'
        const path = utils.encodeUri("/pushrules/" + scope + "/$kind/$ruleId", {
            $kind: kind,
            $ruleId: ruleId,
        });
        return this.http.authedRequest(callback, "PUT", path, undefined, body);
    }

    /**
     * @param {string} scope
     * @param {string} kind
     * @param {string} ruleId
     * @param {module:client.callback} callback Optional.
     * @return {Promise} Resolves: an empty object {}
     * @return {module:http-api.MatrixError} Rejects: with an error response.
     */
    public deletePushRule(
        scope: string,
        kind: PushRuleKind,
        ruleId: Exclude<string, RuleId>,
        callback?: Callback,
    ): Promise<any> { // TODO: Types
        // NB. Scope not uri encoded because devices need the '/'
        const path = utils.encodeUri("/pushrules/" + scope + "/$kind/$ruleId", {
            $kind: kind,
            $ruleId: ruleId,
        });
        return this.http.authedRequest(callback, "DELETE", path);
    }

    /**
     * Enable or disable a push notification rule.
     * @param {string} scope
     * @param {string} kind
     * @param {string} ruleId
     * @param {boolean} enabled
     * @param {module:client.callback} callback Optional.
     * @return {Promise} Resolves: result object
     * @return {module:http-api.MatrixError} Rejects: with an error response.
     */
    public setPushRuleEnabled(
        scope: string,
        kind: PushRuleKind,
        ruleId: RuleId | string,
        enabled: boolean,
        callback?: Callback,
    ): Promise<{}> {
        const path = utils.encodeUri("/pushrules/" + scope + "/$kind/$ruleId/enabled", {
            $kind: kind,
            $ruleId: ruleId,
        });
        return this.http.authedRequest(
            callback, "PUT", path, undefined, { "enabled": enabled },
        );
    }

    /**
     * Set the actions for a push notification rule.
     * @param {string} scope
     * @param {string} kind
     * @param {string} ruleId
     * @param {array} actions
     * @param {module:client.callback} callback Optional.
     * @return {Promise} Resolves: result object
     * @return {module:http-api.MatrixError} Rejects: with an error response.
     */
    public setPushRuleActions(
        scope: string,
        kind: PushRuleKind,
        ruleId: RuleId | string,
        actions: PushRuleAction[],
        callback?: Callback,
    ): Promise<{}> {
        const path = utils.encodeUri("/pushrules/" + scope + "/$kind/$ruleId/actions", {
            $kind: kind,
            $ruleId: ruleId,
        });
        return this.http.authedRequest(
            callback, "PUT", path, undefined, { "actions": actions },
        );
    }

    /**
     * Perform a server-side search.
     * @param {Object} opts
     * @param {string} opts.next_batch the batch token to pass in the query string
     * @param {Object} opts.body the JSON object to pass to the request body.
     * @param {module:client.callback} callback Optional.
     * @return {Promise} Resolves: TODO
     * @return {module:http-api.MatrixError} Rejects: with an error response.
     */
    public search(
        opts: { body: ISearchRequestBody, next_batch?: string }, // eslint-disable-line camelcase
        callback?: Callback,
    ): Promise<ISearchResponse> {
        const queryParams: any = {};
        if (opts.next_batch) {
            queryParams.next_batch = opts.next_batch;
        }
        return this.http.authedRequest(callback, "POST", "/search", queryParams, opts.body);
    }

    /**
     * Upload keys
     *
     * @param {Object} content  body of upload request
     *
     * @param {Object=} opts this method no longer takes any opts,
     *  used to take opts.device_id but this was not removed from the spec as a redundant parameter
     *
     * @param {module:client.callback=} callback
     *
     * @return {Promise} Resolves: result object. Rejects: with
     *     an error response ({@link module:http-api.MatrixError}).
     */
    public uploadKeysRequest(
        content: IUploadKeysRequest,
        opts?: void,
        callback?: Callback,
    ): Promise<IKeysUploadResponse> {
        return this.http.authedRequest(callback, "POST", "/keys/upload", undefined, content);
    }

    public uploadKeySignatures(content: KeySignatures): Promise<IUploadKeySignaturesResponse> {
        return this.http.authedRequest(
            undefined, "POST", '/keys/signatures/upload', undefined,
            content, {
                prefix: PREFIX_UNSTABLE,
            },
        );
    }

    /**
     * Download device keys
     *
     * @param {string[]} userIds  list of users to get keys for
     *
     * @param {Object=} opts
     *
     * @param {string=} opts.token   sync token to pass in the query request, to help
     *   the HS give the most recent results
     *
     * @return {Promise} Resolves: result object. Rejects: with
     *     an error response ({@link module:http-api.MatrixError}).
     */
    public downloadKeysForUsers(userIds: string[], opts: { token?: string }): Promise<IDownloadKeyResult> {
        if (utils.isFunction(opts)) {
            // opts used to be 'callback'.
            throw new Error('downloadKeysForUsers no longer accepts a callback parameter');
        }
        opts = opts || {};

        const content: any = {
            device_keys: {},
        };
        if ('token' in opts) {
            content.token = opts.token;
        }
        userIds.forEach((u) => {
            content.device_keys[u] = [];
        });

        return this.http.authedRequest(undefined, "POST", "/keys/query", undefined, content);
    }

    /**
     * Claim one-time keys
     *
     * @param {string[]} devices  a list of [userId, deviceId] pairs
     *
     * @param {string} [keyAlgorithm = signed_curve25519]  desired key type
     *
     * @param {number} [timeout] the time (in milliseconds) to wait for keys from remote
     *     servers
     *
     * @return {Promise} Resolves: result object. Rejects: with
     *     an error response ({@link module:http-api.MatrixError}).
     */
    public claimOneTimeKeys(
        devices: string[],
        keyAlgorithm = "signed_curve25519",
        timeout?: number,
    ): Promise<IClaimOTKsResult> {
        const queries = {};

        if (keyAlgorithm === undefined) {
            keyAlgorithm = "signed_curve25519";
        }

        for (let i = 0; i < devices.length; ++i) {
            const userId = devices[i][0];
            const deviceId = devices[i][1];
            const query = queries[userId] || {};
            queries[userId] = query;
            query[deviceId] = keyAlgorithm;
        }
        const content: any = { one_time_keys: queries };
        if (timeout) {
            content.timeout = timeout;
        }
        const path = "/keys/claim";
        return this.http.authedRequest(undefined, "POST", path, undefined, content);
    }

    /**
     * Ask the server for a list of users who have changed their device lists
     * between a pair of sync tokens
     *
     * @param {string} oldToken
     * @param {string} newToken
     *
     * @return {Promise} Resolves: result object. Rejects: with
     *     an error response ({@link module:http-api.MatrixError}).
     */
    public getKeyChanges(oldToken: string, newToken: string): Promise<{ changed: string[], left: string[] }> {
        const qps = {
            from: oldToken,
            to: newToken,
        };

        const path = "/keys/changes";
        return this.http.authedRequest(undefined, "GET", path, qps, undefined);
    }

    public uploadDeviceSigningKeys(auth?: IAuthData, keys?: CrossSigningKeys): Promise<{}> {
        const data = Object.assign({}, keys);
        if (auth) Object.assign(data, { auth });
        return this.http.authedRequest(
            undefined, "POST", "/keys/device_signing/upload", undefined, data, {
                prefix: PREFIX_UNSTABLE,
            },
        );
    }

    /**
     * Register with an identity server using the OpenID token from the user's
     * Homeserver, which can be retrieved via
     * {@link module:client~MatrixClient#getOpenIdToken}.
     *
     * Note that the `/account/register` endpoint (as well as IS authentication in
     * general) was added as part of the v2 API version.
     *
     * @param {object} hsOpenIdToken
     * @return {Promise} Resolves: with object containing an Identity
     * Server access token.
     * @return {module:http-api.MatrixError} Rejects: with an error response.
     */
    public registerWithIdentityServer(hsOpenIdToken: any): Promise<any> { // TODO: Types
        if (!this.idBaseUrl) {
            throw new Error("No identity server base URL set");
        }

        const uri = this.idBaseUrl + PREFIX_IDENTITY_V2 + "/account/register";
        return this.http.requestOtherUrl(
            undefined, "POST", uri,
            null, hsOpenIdToken,
        );
    }

    /**
     * Requests an email verification token directly from an identity server.
     *
     * This API is used as part of binding an email for discovery on an identity
     * server. The validation data that results should be passed to the
     * `bindThreePid` method to complete the binding process.
     *
     * @param {string} email The email address to request a token for
     * @param {string} clientSecret A secret binary string generated by the client.
     *                 It is recommended this be around 16 ASCII characters.
     * @param {number} sendAttempt If an identity server sees a duplicate request
     *                 with the same sendAttempt, it will not send another email.
     *                 To request another email to be sent, use a larger value for
     *                 the sendAttempt param as was used in the previous request.
     * @param {string} nextLink Optional If specified, the client will be redirected
     *                 to this link after validation.
     * @param {module:client.callback} callback Optional.
     * @param {string} identityAccessToken The `access_token` field of the identity
     * server `/account/register` response (see {@link registerWithIdentityServer}).
     *
     * @return {Promise} Resolves: TODO
     * @return {module:http-api.MatrixError} Rejects: with an error response.
     * @throws Error if no identity server is set
     */
    public async requestEmailToken(
        email: string,
        clientSecret: string,
        sendAttempt: number,
        nextLink: string,
        callback?: Callback,
        identityAccessToken?: string,
    ): Promise<any> { // TODO: Types
        const params = {
            client_secret: clientSecret,
            email: email,
            send_attempt: sendAttempt,
            next_link: nextLink,
        };

        return await this.http.idServerRequest(
            callback, "POST", "/validate/email/requestToken",
            params, PREFIX_IDENTITY_V2, identityAccessToken,
        );
    }

    /**
     * Requests a MSISDN verification token directly from an identity server.
     *
     * This API is used as part of binding a MSISDN for discovery on an identity
     * server. The validation data that results should be passed to the
     * `bindThreePid` method to complete the binding process.
     *
     * @param {string} phoneCountry The ISO 3166-1 alpha-2 code for the country in
     *                 which phoneNumber should be parsed relative to.
     * @param {string} phoneNumber The phone number, in national or international
     *                 format
     * @param {string} clientSecret A secret binary string generated by the client.
     *                 It is recommended this be around 16 ASCII characters.
     * @param {number} sendAttempt If an identity server sees a duplicate request
     *                 with the same sendAttempt, it will not send another SMS.
     *                 To request another SMS to be sent, use a larger value for
     *                 the sendAttempt param as was used in the previous request.
     * @param {string} nextLink Optional If specified, the client will be redirected
     *                 to this link after validation.
     * @param {module:client.callback} callback Optional.
     * @param {string} identityAccessToken The `access_token` field of the Identity
     * Server `/account/register` response (see {@link registerWithIdentityServer}).
     *
     * @return {Promise} Resolves: TODO
     * @return {module:http-api.MatrixError} Rejects: with an error response.
     * @throws Error if no identity server is set
     */
    public async requestMsisdnToken(
        phoneCountry: string,
        phoneNumber: string,
        clientSecret: string,
        sendAttempt: number,
        nextLink: string,
        callback?: Callback,
        identityAccessToken?: string,
    ): Promise<any> { // TODO: Types
        const params = {
            client_secret: clientSecret,
            country: phoneCountry,
            phone_number: phoneNumber,
            send_attempt: sendAttempt,
            next_link: nextLink,
        };

        return await this.http.idServerRequest(
            callback, "POST", "/validate/msisdn/requestToken",
            params, PREFIX_IDENTITY_V2, identityAccessToken,
        );
    }

    /**
     * Submits a MSISDN token to the identity server
     *
     * This is used when submitting the code sent by SMS to a phone number.
     * The identity server has an equivalent API for email but the js-sdk does
     * not expose this, since email is normally validated by the user clicking
     * a link rather than entering a code.
     *
     * @param {string} sid The sid given in the response to requestToken
     * @param {string} clientSecret A secret binary string generated by the client.
     *                 This must be the same value submitted in the requestToken call.
     * @param {string} msisdnToken The MSISDN token, as enetered by the user.
     * @param {string} identityAccessToken The `access_token` field of the Identity
     * Server `/account/register` response (see {@link registerWithIdentityServer}).
     *
     * @return {Promise} Resolves: Object, currently with no parameters.
     * @return {module:http-api.MatrixError} Rejects: with an error response.
     * @throws Error if No identity server is set
     */
    public async submitMsisdnToken(
        sid: string,
        clientSecret: string,
        msisdnToken: string,
        identityAccessToken: string,
    ): Promise<any> { // TODO: Types
        const params = {
            sid: sid,
            client_secret: clientSecret,
            token: msisdnToken,
        };

        return await this.http.idServerRequest(
            undefined, "POST", "/validate/msisdn/submitToken",
            params, PREFIX_IDENTITY_V2, identityAccessToken,
        );
    }

    /**
     * Submits a MSISDN token to an arbitrary URL.
     *
     * This is used when submitting the code sent by SMS to a phone number in the
     * newer 3PID flow where the homeserver validates 3PID ownership (as part of
     * `requestAdd3pidMsisdnToken`). The homeserver response may include a
     * `submit_url` to specify where the token should be sent, and this helper can
     * be used to pass the token to this URL.
     *
     * @param {string} url The URL to submit the token to
     * @param {string} sid The sid given in the response to requestToken
     * @param {string} clientSecret A secret binary string generated by the client.
     *                 This must be the same value submitted in the requestToken call.
     * @param {string} msisdnToken The MSISDN token, as enetered by the user.
     *
     * @return {Promise} Resolves: Object, currently with no parameters.
     * @return {module:http-api.MatrixError} Rejects: with an error response.
     */
    public submitMsisdnTokenOtherUrl(
        url: string,
        sid: string,
        clientSecret: string,
        msisdnToken: string,
    ): Promise<any> { // TODO: Types
        const params = {
            sid: sid,
            client_secret: clientSecret,
            token: msisdnToken,
        };

        return this.http.requestOtherUrl(
            undefined, "POST", url, undefined, params,
        );
    }

    /**
     * Gets the V2 hashing information from the identity server. Primarily useful for
     * lookups.
     * @param {string} identityAccessToken The access token for the identity server.
     * @returns {Promise<object>} The hashing information for the identity server.
     */
    public getIdentityHashDetails(identityAccessToken: string): Promise<any> { // TODO: Types
        return this.http.idServerRequest(
            undefined, "GET", "/hash_details",
            null, PREFIX_IDENTITY_V2, identityAccessToken,
        );
    }

    /**
     * Performs a hashed lookup of addresses against the identity server. This is
     * only supported on identity servers which have at least the version 2 API.
     * @param {Array<Array<string,string>>} addressPairs An array of 2 element arrays.
     * The first element of each pair is the address, the second is the 3PID medium.
     * Eg: ["email@example.org", "email"]
     * @param {string} identityAccessToken The access token for the identity server.
     * @returns {Promise<Array<{address, mxid}>>} A collection of address mappings to
     * found MXIDs. Results where no user could be found will not be listed.
     */
    public async identityHashedLookup(
        addressPairs: [string, string][],
        identityAccessToken: string,
    ): Promise<{ address: string, mxid: string }[]> {
        const params = {
            // addresses: ["email@example.org", "10005550000"],
            // algorithm: "sha256",
            // pepper: "abc123"
        };

        // Get hash information first before trying to do a lookup
        const hashes = await this.getIdentityHashDetails(identityAccessToken);
        if (!hashes || !hashes['lookup_pepper'] || !hashes['algorithms']) {
            throw new Error("Unsupported identity server: bad response");
        }

        params['pepper'] = hashes['lookup_pepper'];

        const localMapping = {
            // hashed identifier => plain text address
            // For use in this function's return format
        };

        // When picking an algorithm, we pick the hashed over no hashes
        if (hashes['algorithms'].includes('sha256')) {
            // Abuse the olm hashing
            const olmutil = new global.Olm.Utility();
            params["addresses"] = addressPairs.map(p => {
                const addr = p[0].toLowerCase(); // lowercase to get consistent hashes
                const med = p[1].toLowerCase();
                const hashed = olmutil.sha256(`${addr} ${med} ${params['pepper']}`)
                    .replace(/\+/g, '-').replace(/\//g, '_'); // URL-safe base64
                // Map the hash to a known (case-sensitive) address. We use the case
                // sensitive version because the caller might be expecting that.
                localMapping[hashed] = p[0];
                return hashed;
            });
            params["algorithm"] = "sha256";
        } else if (hashes['algorithms'].includes('none')) {
            params["addresses"] = addressPairs.map(p => {
                const addr = p[0].toLowerCase(); // lowercase to get consistent hashes
                const med = p[1].toLowerCase();
                const unhashed = `${addr} ${med}`;
                // Map the unhashed values to a known (case-sensitive) address. We use
                // the case sensitive version because the caller might be expecting that.
                localMapping[unhashed] = p[0];
                return unhashed;
            });
            params["algorithm"] = "none";
        } else {
            throw new Error("Unsupported identity server: unknown hash algorithm");
        }

        const response = await this.http.idServerRequest(
            undefined, "POST", "/lookup",
            params, PREFIX_IDENTITY_V2, identityAccessToken,
        );

        if (!response || !response['mappings']) return []; // no results

        const foundAddresses = [/* {address: "plain@example.org", mxid} */];
        for (const hashed of Object.keys(response['mappings'])) {
            const mxid = response['mappings'][hashed];
            const plainAddress = localMapping[hashed];
            if (!plainAddress) {
                throw new Error("Identity server returned more results than expected");
            }

            foundAddresses.push({ address: plainAddress, mxid });
        }
        return foundAddresses;
    }

    /**
     * Looks up the public Matrix ID mapping for a given 3rd party
     * identifier from the identity server
     *
     * @param {string} medium The medium of the threepid, eg. 'email'
     * @param {string} address The textual address of the threepid
     * @param {module:client.callback} callback Optional.
     * @param {string} identityAccessToken The `access_token` field of the Identity
     * Server `/account/register` response (see {@link registerWithIdentityServer}).
     *
     * @return {Promise} Resolves: A threepid mapping
     *                                 object or the empty object if no mapping
     *                                 exists
     * @return {module:http-api.MatrixError} Rejects: with an error response.
     */
    public async lookupThreePid(
        medium: string,
        address: string,
        callback?: Callback,
        identityAccessToken?: string,
    ): Promise<any> { // TODO: Types
        // Note: we're using the V2 API by calling this function, but our
        // function contract requires a V1 response. We therefore have to
        // convert it manually.
        const response = await this.identityHashedLookup(
            [[address, medium]], identityAccessToken,
        );
        const result = response.find(p => p.address === address);
        if (!result) {
            if (callback) callback(null, {});
            return {};
        }

        const mapping = {
            address,
            medium,
            mxid: result.mxid,

            // We can't reasonably fill these parameters:
            // not_before
            // not_after
            // ts
            // signatures
        };

        if (callback) callback(null, mapping);
        return mapping;
    }

    /**
     * Looks up the public Matrix ID mappings for multiple 3PIDs.
     *
     * @param {Array.<Array.<string>>} query Array of arrays containing
     * [medium, address]
     * @param {string} identityAccessToken The `access_token` field of the Identity
     * Server `/account/register` response (see {@link registerWithIdentityServer}).
     *
     * @return {Promise} Resolves: Lookup results from IS.
     * @return {module:http-api.MatrixError} Rejects: with an error response.
     */
    public async bulkLookupThreePids(query: [string, string][], identityAccessToken: string): Promise<any> { // TODO: Types
        // Note: we're using the V2 API by calling this function, but our
        // function contract requires a V1 response. We therefore have to
        // convert it manually.
        const response = await this.identityHashedLookup(
            // We have to reverse the query order to get [address, medium] pairs
            query.map(p => [p[1], p[0]]), identityAccessToken,
        );

        const v1results = [];
        for (const mapping of response) {
            const originalQuery = query.find(p => p[1] === mapping.address);
            if (!originalQuery) {
                throw new Error("Identity sever returned unexpected results");
            }

            v1results.push([
                originalQuery[0], // medium
                mapping.address,
                mapping.mxid,
            ]);
        }

        return { threepids: v1results };
    }

    /**
     * Get account info from the identity server. This is useful as a neutral check
     * to verify that other APIs are likely to approve access by testing that the
     * token is valid, terms have been agreed, etc.
     *
     * @param {string} identityAccessToken The `access_token` field of the Identity
     * Server `/account/register` response (see {@link registerWithIdentityServer}).
     *
     * @return {Promise} Resolves: an object with account info.
     * @return {module:http-api.MatrixError} Rejects: with an error response.
     */
    public getIdentityAccount(identityAccessToken: string): Promise<any> { // TODO: Types
        return this.http.idServerRequest(
            undefined, "GET", "/account",
            undefined, PREFIX_IDENTITY_V2, identityAccessToken,
        );
    }

    /**
     * Send an event to a specific list of devices
     *
     * @param {string} eventType  type of event to send
     * @param {Object.<string, Object<string, Object>>} contentMap
     *    content to send. Map from user_id to device_id to content object.
     * @param {string=} txnId     transaction id. One will be made up if not
     *    supplied.
     * @return {Promise} Resolves to the result object
     */
    public sendToDevice(
        eventType: string,
        contentMap: { [userId: string]: { [deviceId: string]: Record<string, any> } },
        txnId?: string,
    ): Promise<{}> {
        const path = utils.encodeUri("/sendToDevice/$eventType/$txnId", {
            $eventType: eventType,
            $txnId: txnId ? txnId : this.makeTxnId(),
        });

        const body = {
            messages: contentMap,
        };

        const targets = Object.keys(contentMap).reduce((obj, key) => {
            obj[key] = Object.keys(contentMap[key]);
            return obj;
        }, {});
        logger.log(`PUT ${path}`, targets);

        return this.http.authedRequest(undefined, "PUT", path, undefined, body);
    }

    /**
     * Get the third party protocols that can be reached using
     * this HS
     * @return {Promise} Resolves to the result object
     */
    public getThirdpartyProtocols(): Promise<{ [protocol: string]: IProtocol }> {
        return this.http.authedRequest(
            undefined, "GET", "/thirdparty/protocols", undefined, undefined,
        ).then((response) => {
            // sanity check
            if (!response || typeof (response) !== 'object') {
                throw new Error(`/thirdparty/protocols did not return an object: ${response}`);
            }
            return response;
        });
    }

    /**
     * Get information on how a specific place on a third party protocol
     * may be reached.
     * @param {string} protocol The protocol given in getThirdpartyProtocols()
     * @param {object} params Protocol-specific parameters, as given in the
     *                        response to getThirdpartyProtocols()
     * @return {Promise} Resolves to the result object
     */
    public getThirdpartyLocation(
        protocol: string,
        params: { searchFields?: string[] },
    ): Promise<IThirdPartyLocation[]> {
        const path = utils.encodeUri("/thirdparty/location/$protocol", {
            $protocol: protocol,
        });

        return this.http.authedRequest(undefined, "GET", path, params, undefined);
    }

    /**
     * Get information on how a specific user on a third party protocol
     * may be reached.
     * @param {string} protocol The protocol given in getThirdpartyProtocols()
     * @param {object} params Protocol-specific parameters, as given in the
     *                        response to getThirdpartyProtocols()
     * @return {Promise} Resolves to the result object
     */
    public getThirdpartyUser(protocol: string, params: any): Promise<IThirdPartyUser[]> { // TODO: Types
        const path = utils.encodeUri("/thirdparty/user/$protocol", {
            $protocol: protocol,
        });

        return this.http.authedRequest(undefined, "GET", path, params, undefined);
    }

    public getTerms(serviceType: SERVICE_TYPES, baseUrl: string): Promise<any> { // TODO: Types
        const url = this.termsUrlForService(serviceType, baseUrl);
        return this.http.requestOtherUrl(undefined, 'GET', url);
    }

    public agreeToTerms(
        serviceType: SERVICE_TYPES,
        baseUrl: string,
        accessToken: string,
        termsUrls: string[],
    ): Promise<any> { // TODO: Types
        const url = this.termsUrlForService(serviceType, baseUrl);
        const headers = {
            Authorization: "Bearer " + accessToken,
        };
        return this.http.requestOtherUrl(undefined, 'POST', url, null, { user_accepts: termsUrls }, { headers });
    }

    /**
     * Reports an event as inappropriate to the server, which may then notify the appropriate people.
     * @param {string} roomId The room in which the event being reported is located.
     * @param {string} eventId The event to report.
     * @param {number} score The score to rate this content as where -100 is most offensive and 0 is inoffensive.
     * @param {string} reason The reason the content is being reported. May be blank.
     * @returns {Promise} Resolves to an empty object if successful
     */
    public reportEvent(roomId: string, eventId: string, score: number, reason: string): Promise<{}> {
        const path = utils.encodeUri("/rooms/$roomId/report/$eventId", {
            $roomId: roomId,
            $eventId: eventId,
        });

        return this.http.authedRequest(undefined, "POST", path, null, { score, reason });
    }

    /**
     * Fetches or paginates a summary of a space as defined by an initial version of MSC2946
     * @param {string} roomId The ID of the space-room to use as the root of the summary.
     * @param {number?} maxRoomsPerSpace The maximum number of rooms to return per subspace.
     * @param {boolean?} suggestedOnly Whether to only return rooms with suggested=true.
     * @param {boolean?} autoJoinOnly Whether to only return rooms with auto_join=true.
     * @param {number?} limit The maximum number of rooms to return in total.
     * @param {string?} batch The opaque token to paginate a previous summary request.
     * @returns {Promise} the response, with next_token, rooms fields.
     * @deprecated in favour of `getRoomHierarchy` due to the MSC changing paths.
     */
    public getSpaceSummary(
        roomId: string,
        maxRoomsPerSpace?: number,
        suggestedOnly?: boolean,
        autoJoinOnly?: boolean,
        limit?: number,
        batch?: string,
    ): Promise<{rooms: ISpaceSummaryRoom[], events: ISpaceSummaryEvent[]}> {
        const path = utils.encodeUri("/rooms/$roomId/spaces", {
            $roomId: roomId,
        });

        return this.http.authedRequest(undefined, "POST", path, null, {
            max_rooms_per_space: maxRoomsPerSpace,
            suggested_only: suggestedOnly,
            auto_join_only: autoJoinOnly,
            limit,
            batch,
        }, {
            prefix: "/_matrix/client/unstable/org.matrix.msc2946",
        });
    }

    /**
     * Fetches or paginates a room hierarchy as defined by MSC2946.
     * Falls back gracefully to sourcing its data from `getSpaceSummary` if this API is not yet supported by the server.
     * @param {string} roomId The ID of the space-room to use as the root of the summary.
     * @param {number?} limit The maximum number of rooms to return per page.
     * @param {number?} maxDepth The maximum depth in the tree from the root room to return.
     * @param {boolean?} suggestedOnly Whether to only return rooms with suggested=true.
     * @param {string?} fromToken The opaque token to paginate a previous request.
     * @returns {Promise} the response, with next_batch & rooms fields.
     */
    public getRoomHierarchy(
        roomId: string,
        limit?: number,
        maxDepth?: number,
        suggestedOnly = false,
        fromToken?: string,
    ): Promise<{
        rooms: IHierarchyRoom[];
        next_batch?: string; // eslint-disable-line camelcase
    }> {
        const path = utils.encodeUri("/rooms/$roomId/hierarchy", {
            $roomId: roomId,
        });

        return this.http.authedRequest(undefined, "GET", path, {
            suggested_only: suggestedOnly,
            max_depth: maxDepth,
            from: fromToken,
            limit,
        }, undefined, {
            prefix: "/_matrix/client/unstable/org.matrix.msc2946",
        }).catch(e => {
            if (e.errcode === "M_UNRECOGNIZED") {
                // fall back to the older space summary API as it exposes the same data just in a different shape.
                return this.getSpaceSummary(roomId, undefined, suggestedOnly, undefined, limit)
                    .then(({ rooms, events }) => {
                        // Translate response from `/spaces` to that we expect in this API.
                        const roomMap = new Map(rooms.map(r => {
                            return [r.room_id, <IHierarchyRoom>{ ...r, children_state: [] }];
                        }));
                        events.forEach(e => {
                            roomMap.get(e.room_id)?.children_state.push(e);
                        });

                        return {
                            rooms: Array.from(roomMap.values()),
                        };
                    });
            }

            throw e;
        });
    }

    /**
     * Creates a new file tree space with the given name. The client will pick
     * defaults for how it expects to be able to support the remaining API offered
     * by the returned class.
     *
     * Note that this is UNSTABLE and may have breaking changes without notice.
     * @param {string} name The name of the tree space.
     * @returns {Promise<MSC3089TreeSpace>} Resolves to the created space.
     */
    public async unstableCreateFileTree(name: string): Promise<MSC3089TreeSpace> {
        const { room_id: roomId } = await this.createRoom({
            name: name,
            preset: Preset.PrivateChat,
            power_level_content_override: {
                ...DEFAULT_TREE_POWER_LEVELS_TEMPLATE,
                users: {
                    [this.getUserId()]: 100,
                },
            },
            creation_content: {
                [RoomCreateTypeField]: RoomType.Space,
            },
            initial_state: [
                {
                    type: UNSTABLE_MSC3088_PURPOSE.name,
                    state_key: UNSTABLE_MSC3089_TREE_SUBTYPE.name,
                    content: {
                        [UNSTABLE_MSC3088_ENABLED.name]: true,
                    },
                },
                {
                    type: EventType.RoomEncryption,
                    state_key: "",
                    content: {
                        algorithm: olmlib.MEGOLM_ALGORITHM,
                    },
                },
            ],
        });
        return new MSC3089TreeSpace(this, roomId);
    }

    /**
     * Gets a reference to a tree space, if the room ID given is a tree space. If the room
     * does not appear to be a tree space then null is returned.
     *
     * Note that this is UNSTABLE and may have breaking changes without notice.
     * @param {string} roomId The room ID to get a tree space reference for.
     * @returns {MSC3089TreeSpace} The tree space, or null if not a tree space.
     */
    public unstableGetFileTreeSpace(roomId: string): MSC3089TreeSpace {
        const room = this.getRoom(roomId);
        if (room?.getMyMembership() !== 'join') return null;

        const createEvent = room.currentState.getStateEvents(EventType.RoomCreate, "");
        const purposeEvent = room.currentState.getStateEvents(
            UNSTABLE_MSC3088_PURPOSE.name,
            UNSTABLE_MSC3089_TREE_SUBTYPE.name);

        if (!createEvent) throw new Error("Expected single room create event");

        if (!purposeEvent?.getContent()?.[UNSTABLE_MSC3088_ENABLED.name]) return null;
        if (createEvent.getContent()?.[RoomCreateTypeField] !== RoomType.Space) return null;

        return new MSC3089TreeSpace(this, roomId);
    }

    // TODO: Remove this warning, alongside the functions
    // See https://github.com/vector-im/element-web/issues/17532
    // ======================================================
    // **                ANCIENT APIS BELOW                **
    // ======================================================

    /**
     * @param {string} groupId
     * @return {Promise} Resolves: Group summary object
     * @return {module:http-api.MatrixError} Rejects: with an error response.
     * @deprecated groups/communities never made it to the spec and support for them is being discontinued.
     */
    public getGroupSummary(groupId: string): Promise<any> {
        const path = utils.encodeUri("/groups/$groupId/summary", { $groupId: groupId });
        return this.http.authedRequest(undefined, "GET", path);
    }

    /**
     * @param {string} groupId
     * @return {Promise} Resolves: Group profile object
     * @return {module:http-api.MatrixError} Rejects: with an error response.
     * @deprecated groups/communities never made it to the spec and support for them is being discontinued.
     */
    public getGroupProfile(groupId: string): Promise<any> {
        const path = utils.encodeUri("/groups/$groupId/profile", { $groupId: groupId });
        return this.http.authedRequest(undefined, "GET", path);
    }

    /**
     * @param {string} groupId
     * @param {Object} profile The group profile object
     * @param {string=} profile.name Name of the group
     * @param {string=} profile.avatar_url MXC avatar URL
     * @param {string=} profile.short_description A short description of the room
     * @param {string=} profile.long_description A longer HTML description of the room
     * @return {Promise} Resolves: Empty object
     * @return {module:http-api.MatrixError} Rejects: with an error response.
     * @deprecated groups/communities never made it to the spec and support for them is being discontinued.
     */
    public setGroupProfile(groupId: string, profile: any): Promise<any> {
        const path = utils.encodeUri("/groups/$groupId/profile", { $groupId: groupId });
        return this.http.authedRequest(
            undefined, "POST", path, undefined, profile,
        );
    }

    /**
     * @param {string} groupId
     * @param {object} policy The join policy for the group. Must include at
     *     least a 'type' field which is 'open' if anyone can join the group
     *     the group without prior approval, or 'invite' if an invite is
     *     required to join.
     * @return {Promise} Resolves: Empty object
     * @return {module:http-api.MatrixError} Rejects: with an error response.
     * @deprecated groups/communities never made it to the spec and support for them is being discontinued.
     */
    public setGroupJoinPolicy(groupId: string, policy: any): Promise<any> {
        const path = utils.encodeUri(
            "/groups/$groupId/settings/m.join_policy",
            { $groupId: groupId },
        );
        return this.http.authedRequest(
            undefined, "PUT", path, undefined, {
                'm.join_policy': policy,
            },
        );
    }

    /**
     * @param {string} groupId
     * @return {Promise} Resolves: Group users list object
     * @return {module:http-api.MatrixError} Rejects: with an error response.
     * @deprecated groups/communities never made it to the spec and support for them is being discontinued.
     */
    public getGroupUsers(groupId: string): Promise<any> {
        const path = utils.encodeUri("/groups/$groupId/users", { $groupId: groupId });
        return this.http.authedRequest(undefined, "GET", path);
    }

    /**
     * @param {string} groupId
     * @return {Promise} Resolves: Group users list object
     * @return {module:http-api.MatrixError} Rejects: with an error response.
     * @deprecated groups/communities never made it to the spec and support for them is being discontinued.
     */
    public getGroupInvitedUsers(groupId: string): Promise<any> {
        const path = utils.encodeUri("/groups/$groupId/invited_users", { $groupId: groupId });
        return this.http.authedRequest(undefined, "GET", path);
    }

    /**
     * @param {string} groupId
     * @return {Promise} Resolves: Group rooms list object
     * @return {module:http-api.MatrixError} Rejects: with an error response.
     * @deprecated groups/communities never made it to the spec and support for them is being discontinued.
     */
    public getGroupRooms(groupId: string): Promise<any> {
        const path = utils.encodeUri("/groups/$groupId/rooms", { $groupId: groupId });
        return this.http.authedRequest(undefined, "GET", path);
    }

    /**
     * @param {string} groupId
     * @param {string} userId
     * @return {Promise} Resolves: Empty object
     * @return {module:http-api.MatrixError} Rejects: with an error response.
     * @deprecated groups/communities never made it to the spec and support for them is being discontinued.
     */
    public inviteUserToGroup(groupId: string, userId: string): Promise<any> {
        const path = utils.encodeUri(
            "/groups/$groupId/admin/users/invite/$userId",
            { $groupId: groupId, $userId: userId },
        );
        return this.http.authedRequest(undefined, "PUT", path, undefined, {});
    }

    /**
     * @param {string} groupId
     * @param {string} userId
     * @return {Promise} Resolves: Empty object
     * @return {module:http-api.MatrixError} Rejects: with an error response.
     * @deprecated groups/communities never made it to the spec and support for them is being discontinued.
     */
    public removeUserFromGroup(groupId: string, userId: string): Promise<any> {
        const path = utils.encodeUri(
            "/groups/$groupId/admin/users/remove/$userId",
            { $groupId: groupId, $userId: userId },
        );
        return this.http.authedRequest(undefined, "PUT", path, undefined, {});
    }

    /**
     * @param {string} groupId
     * @param {string} userId
     * @param {string} roleId Optional.
     * @return {Promise} Resolves: Empty object
     * @return {module:http-api.MatrixError} Rejects: with an error response.
     * @deprecated groups/communities never made it to the spec and support for them is being discontinued.
     */
    public addUserToGroupSummary(groupId: string, userId: string, roleId: string): Promise<any> {
        const path = utils.encodeUri(
            roleId ?
                "/groups/$groupId/summary/$roleId/users/$userId" :
                "/groups/$groupId/summary/users/$userId",
            { $groupId: groupId, $roleId: roleId, $userId: userId },
        );
        return this.http.authedRequest(undefined, "PUT", path, undefined, {});
    }

    /**
     * @param {string} groupId
     * @param {string} userId
     * @return {Promise} Resolves: Empty object
     * @return {module:http-api.MatrixError} Rejects: with an error response.
     * @deprecated groups/communities never made it to the spec and support for them is being discontinued.
     */
    public removeUserFromGroupSummary(groupId: string, userId: string): Promise<any> {
        const path = utils.encodeUri(
            "/groups/$groupId/summary/users/$userId",
            { $groupId: groupId, $userId: userId },
        );
        return this.http.authedRequest(undefined, "DELETE", path, undefined, {});
    }

    /**
     * @param {string} groupId
     * @param {string} roomId
     * @param {string} categoryId Optional.
     * @return {Promise} Resolves: Empty object
     * @return {module:http-api.MatrixError} Rejects: with an error response.
     * @deprecated groups/communities never made it to the spec and support for them is being discontinued.
     */
    public addRoomToGroupSummary(groupId: string, roomId: string, categoryId: string): Promise<any> {
        const path = utils.encodeUri(
            categoryId ?
                "/groups/$groupId/summary/$categoryId/rooms/$roomId" :
                "/groups/$groupId/summary/rooms/$roomId",
            { $groupId: groupId, $categoryId: categoryId, $roomId: roomId },
        );
        return this.http.authedRequest(undefined, "PUT", path, undefined, {});
    }

    /**
     * @param {string} groupId
     * @param {string} roomId
     * @return {Promise} Resolves: Empty object
     * @return {module:http-api.MatrixError} Rejects: with an error response.
     * @deprecated groups/communities never made it to the spec and support for them is being discontinued.
     */
    public removeRoomFromGroupSummary(groupId: string, roomId: string): Promise<any> {
        const path = utils.encodeUri(
            "/groups/$groupId/summary/rooms/$roomId",
            { $groupId: groupId, $roomId: roomId },
        );
        return this.http.authedRequest(undefined, "DELETE", path, undefined, {});
    }

    /**
     * @param {string} groupId
     * @param {string} roomId
     * @param {boolean} isPublic Whether the room-group association is visible to non-members
     * @return {Promise} Resolves: Empty object
     * @return {module:http-api.MatrixError} Rejects: with an error response.
     * @deprecated groups/communities never made it to the spec and support for them is being discontinued.
     */
    public addRoomToGroup(groupId: string, roomId: string, isPublic: boolean): Promise<any> {
        if (isPublic === undefined) {
            isPublic = true;
        }
        const path = utils.encodeUri(
            "/groups/$groupId/admin/rooms/$roomId",
            { $groupId: groupId, $roomId: roomId },
        );
        return this.http.authedRequest(undefined, "PUT", path, undefined,
            { "m.visibility": { type: isPublic ? "public" : "private" } },
        );
    }

    /**
     * Configure the visibility of a room-group association.
     * @param {string} groupId
     * @param {string} roomId
     * @param {boolean} isPublic Whether the room-group association is visible to non-members
     * @return {Promise} Resolves: Empty object
     * @return {module:http-api.MatrixError} Rejects: with an error response.
     * @deprecated groups/communities never made it to the spec and support for them is being discontinued.
     */
    public updateGroupRoomVisibility(groupId: string, roomId: string, isPublic: boolean): Promise<any> {
        // NB: The /config API is generic but there's not much point in exposing this yet as synapse
        //     is the only server to implement this. In future we should consider an API that allows
        //     arbitrary configuration, i.e. "config/$configKey".

        const path = utils.encodeUri(
            "/groups/$groupId/admin/rooms/$roomId/config/m.visibility",
            { $groupId: groupId, $roomId: roomId },
        );
        return this.http.authedRequest(undefined, "PUT", path, undefined,
            { type: isPublic ? "public" : "private" },
        );
    }

    /**
     * @param {string} groupId
     * @param {string} roomId
     * @return {Promise} Resolves: Empty object
     * @return {module:http-api.MatrixError} Rejects: with an error response.
     * @deprecated groups/communities never made it to the spec and support for them is being discontinued.
     */
    public removeRoomFromGroup(groupId: string, roomId: string): Promise<any> {
        const path = utils.encodeUri(
            "/groups/$groupId/admin/rooms/$roomId",
            { $groupId: groupId, $roomId: roomId },
        );
        return this.http.authedRequest(undefined, "DELETE", path, undefined, {});
    }

    /**
     * @param {string} groupId
     * @param {Object} opts Additional options to send alongside the acceptance.
     * @return {Promise} Resolves: Empty object
     * @return {module:http-api.MatrixError} Rejects: with an error response.
     * @deprecated groups/communities never made it to the spec and support for them is being discontinued.
     */
    public acceptGroupInvite(groupId: string, opts = null): Promise<any> {
        const path = utils.encodeUri(
            "/groups/$groupId/self/accept_invite",
            { $groupId: groupId },
        );
        return this.http.authedRequest(undefined, "PUT", path, undefined, opts || {});
    }

    /**
     * @param {string} groupId
     * @return {Promise} Resolves: Empty object
     * @return {module:http-api.MatrixError} Rejects: with an error response.
     * @deprecated groups/communities never made it to the spec and support for them is being discontinued.
     */
    public joinGroup(groupId: string): Promise<any> {
        const path = utils.encodeUri(
            "/groups/$groupId/self/join",
            { $groupId: groupId },
        );
        return this.http.authedRequest(undefined, "PUT", path, undefined, {});
    }

    /**
     * @param {string} groupId
     * @return {Promise} Resolves: Empty object
     * @return {module:http-api.MatrixError} Rejects: with an error response.
     * @deprecated groups/communities never made it to the spec and support for them is being discontinued.
     */
    public leaveGroup(groupId: string): Promise<any> {
        const path = utils.encodeUri(
            "/groups/$groupId/self/leave",
            { $groupId: groupId },
        );
        return this.http.authedRequest(undefined, "PUT", path, undefined, {});
    }

    /**
     * @return {Promise} Resolves: The groups to which the user is joined
     * @return {module:http-api.MatrixError} Rejects: with an error response.
     * @deprecated groups/communities never made it to the spec and support for them is being discontinued.
     */
    public getJoinedGroups(): Promise<any> {
        const path = utils.encodeUri("/joined_groups", {});
        return this.http.authedRequest(undefined, "GET", path);
    }

    /**
     * @param {Object} content Request content
     * @param {string} content.localpart The local part of the desired group ID
     * @param {Object} content.profile Group profile object
     * @return {Promise} Resolves: Object with key group_id: id of the created group
     * @return {module:http-api.MatrixError} Rejects: with an error response.
     * @deprecated groups/communities never made it to the spec and support for them is being discontinued.
     */
    public createGroup(content: any): Promise<any> {
        const path = utils.encodeUri("/create_group", {});
        return this.http.authedRequest(
            undefined, "POST", path, undefined, content,
        );
    }

    /**
     * @param {string[]} userIds List of user IDs
     * @return {Promise} Resolves: Object as exmaple below
     *
     *     {
     *         "users": {
     *             "@bob:example.com": {
     *                 "+example:example.com"
     *             }
     *         }
     *     }
     * @return {module:http-api.MatrixError} Rejects: with an error response.
     * @deprecated groups/communities never made it to the spec and support for them is being discontinued.
     */
    public getPublicisedGroups(userIds: string[]): Promise<any> {
        const path = utils.encodeUri("/publicised_groups", {});
        return this.http.authedRequest(
            undefined, "POST", path, undefined, { user_ids: userIds },
        );
    }

    /**
     * @param {string} groupId
     * @param {boolean} isPublic Whether the user's membership of this group is made public
     * @return {Promise} Resolves: Empty object
     * @return {module:http-api.MatrixError} Rejects: with an error response.
     * @deprecated groups/communities never made it to the spec and support for them is being discontinued.
     */
    public setGroupPublicity(groupId: string, isPublic: boolean): Promise<any> {
        const path = utils.encodeUri(
            "/groups/$groupId/self/update_publicity",
            { $groupId: groupId },
        );
        return this.http.authedRequest(undefined, "PUT", path, undefined, {
            publicise: isPublic,
        });
    }

    /**
     * @experimental
     */
    public supportsExperimentalThreads(): boolean {
        return this.clientOpts?.experimentalThreadSupport || false;
    }

    /**
     * Fetches the summary of a room as defined by an initial version of MSC3266 and implemented in Synapse
     * Proposed at https://github.com/matrix-org/matrix-doc/pull/3266
     * @param {string} roomIdOrAlias The ID or alias of the room to get the summary of.
     * @param {string[]?} via The list of servers which know about the room if only an ID was provided.
     */
    public async getRoomSummary(roomIdOrAlias: string, via?: string[]): Promise<IRoomSummary> {
        const path = utils.encodeUri("/rooms/$roomid/summary", { $roomid: roomIdOrAlias });
        return this.http.authedRequest(undefined, "GET", path, { via }, null, {
            qsStringifyOptions: { arrayFormat: 'repeat' },
            prefix: "/_matrix/client/unstable/im.nheko.summary",
        });
    }

    public partitionThreadedEvents(events: MatrixEvent[]): [MatrixEvent[], MatrixEvent[]] {
        // Indices to the events array, for readibility
        const ROOM = 0;
        const THREAD = 1;
        const threadRoots = new Set<string>();
        if (this.supportsExperimentalThreads()) {
            return events.reduce((memo, event: MatrixEvent) => {
                const room = this.getRoom(event.getRoomId());
                // An event should live in the thread timeline if
                // - It's a reply in thread event
                // - It's related to a reply in thread event
                let shouldLiveInThreadTimeline = event.isThreadRelation;
                if (shouldLiveInThreadTimeline) {
                    threadRoots.add(event.relationEventId);
                } else {
                    const parentEventId = event.parentEventId;
                    const parentEvent = room?.findEventById(parentEventId) || events.find((mxEv: MatrixEvent) => {
                        return mxEv.getId() === parentEventId;
                    });
                    shouldLiveInThreadTimeline = parentEvent?.isThreadRelation;

                    // Copy all the reactions and annotations to the root event
                    // to the thread timeline. They will end up living in both
                    // timelines at the same time
                    const targetingThreadRoot = parentEvent?.isThreadRoot || threadRoots.has(event.relationEventId);
                    if (targetingThreadRoot && !event.isThreadRelation && event.relationEventId) {
                        memo[THREAD].push(event);
                    }
                }
                const targetTimeline = shouldLiveInThreadTimeline ? THREAD : ROOM;
                memo[targetTimeline].push(event);
                return memo;
            }, [[], []]);
        } else {
            // When `experimentalThreadSupport` is disabled
            // treat all events as timelineEvents
            return [
                events,
                [],
            ];
        }
    }

    /**
     * @experimental
     */
    public processThreadEvents(room: Room, threadedEvents: MatrixEvent[]): void {
        threadedEvents
            .sort((a, b) => a.getTs() - b.getTs())
            .forEach(event => {
                room.addThreadedEvent(event);
            });
    }
}

/**
 * Fires whenever the SDK receives a new event.
 * <p>
 * This is only fired for live events received via /sync - it is not fired for
 * events received over context, search, or pagination APIs.
 *
 * @event module:client~MatrixClient#"event"
 * @param {MatrixEvent} event The matrix event which caused this event to fire.
 * @example
 * matrixClient.on("event", function(event){
 *   var sender = event.getSender();
 * });
 */

/**
 * Fires whenever the SDK receives a new to-device event.
 * @event module:client~MatrixClient#"toDeviceEvent"
 * @param {MatrixEvent} event The matrix event which caused this event to fire.
 * @example
 * matrixClient.on("toDeviceEvent", function(event){
 *   var sender = event.getSender();
 * });
 */

/**
 * Fires whenever the SDK's syncing state is updated. The state can be one of:
 * <ul>
 *
 * <li>PREPARED: The client has synced with the server at least once and is
 * ready for methods to be called on it. This will be immediately followed by
 * a state of SYNCING. <i>This is the equivalent of "syncComplete" in the
 * previous API.</i></li>
 *
 * <li>CATCHUP: The client has detected the connection to the server might be
 * available again and will now try to do a sync again. As this sync might take
 * a long time (depending how long ago was last synced, and general server
 * performance) the client is put in this mode so the UI can reflect trying
 * to catch up with the server after losing connection.</li>
 *
 * <li>SYNCING : The client is currently polling for new events from the server.
 * This will be called <i>after</i> processing latest events from a sync.</li>
 *
 * <li>ERROR : The client has had a problem syncing with the server. If this is
 * called <i>before</i> PREPARED then there was a problem performing the initial
 * sync. If this is called <i>after</i> PREPARED then there was a problem polling
 * the server for updates. This may be called multiple times even if the state is
 * already ERROR. <i>This is the equivalent of "syncError" in the previous
 * API.</i></li>
 *
 * <li>RECONNECTING: The sync connection has dropped, but not (yet) in a way that
 * should be considered erroneous.
 * </li>
 *
 * <li>STOPPED: The client has stopped syncing with server due to stopClient
 * being called.
 * </li>
 * </ul>
 * State transition diagram:
 * <pre>
 *                                          +---->STOPPED
 *                                          |
 *              +----->PREPARED -------> SYNCING <--+
 *              |                        ^  |  ^    |
 *              |      CATCHUP ----------+  |  |    |
 *              |        ^                  V  |    |
 *   null ------+        |  +------- RECONNECTING   |
 *              |        V  V                       |
 *              +------->ERROR ---------------------+
 *
 * NB: 'null' will never be emitted by this event.
 *
 * </pre>
 * Transitions:
 * <ul>
 *
 * <li><code>null -> PREPARED</code> : Occurs when the initial sync is completed
 * first time. This involves setting up filters and obtaining push rules.
 *
 * <li><code>null -> ERROR</code> : Occurs when the initial sync failed first time.
 *
 * <li><code>ERROR -> PREPARED</code> : Occurs when the initial sync succeeds
 * after previously failing.
 *
 * <li><code>PREPARED -> SYNCING</code> : Occurs immediately after transitioning
 * to PREPARED. Starts listening for live updates rather than catching up.
 *
 * <li><code>SYNCING -> RECONNECTING</code> : Occurs when the live update fails.
 *
 * <li><code>RECONNECTING -> RECONNECTING</code> : Can occur if the update calls
 * continue to fail, but the keepalive calls (to /versions) succeed.
 *
 * <li><code>RECONNECTING -> ERROR</code> : Occurs when the keepalive call also fails
 *
 * <li><code>ERROR -> SYNCING</code> : Occurs when the client has performed a
 * live update after having previously failed.
 *
 * <li><code>ERROR -> ERROR</code> : Occurs when the client has failed to keepalive
 * for a second time or more.</li>
 *
 * <li><code>SYNCING -> SYNCING</code> : Occurs when the client has performed a live
 * update. This is called <i>after</i> processing.</li>
 *
 * <li><code>* -> STOPPED</code> : Occurs once the client has stopped syncing or
 * trying to sync after stopClient has been called.</li>
 * </ul>
 *
 * @event module:client~MatrixClient#"sync"
 *
 * @param {string} state An enum representing the syncing state. One of "PREPARED",
 * "SYNCING", "ERROR", "STOPPED".
 *
 * @param {?string} prevState An enum representing the previous syncing state.
 * One of "PREPARED", "SYNCING", "ERROR", "STOPPED" <b>or null</b>.
 *
 * @param {?Object} data Data about this transition.
 *
 * @param {MatrixError} data.error The matrix error if <code>state=ERROR</code>.
 *
 * @param {String} data.oldSyncToken The 'since' token passed to /sync.
 *    <code>null</code> for the first successful sync since this client was
 *    started. Only present if <code>state=PREPARED</code> or
 *    <code>state=SYNCING</code>.
 *
 * @param {String} data.nextSyncToken The 'next_batch' result from /sync, which
 *    will become the 'since' token for the next call to /sync. Only present if
 *    <code>state=PREPARED</code> or <code>state=SYNCING</code>.
 *
 * @param {boolean} data.catchingUp True if we are working our way through a
 *    backlog of events after connecting. Only present if <code>state=SYNCING</code>.
 *
 * @example
 * matrixClient.on("sync", function(state, prevState, data) {
 *   switch (state) {
 *     case "ERROR":
 *       // update UI to say "Connection Lost"
 *       break;
 *     case "SYNCING":
 *       // update UI to remove any "Connection Lost" message
 *       break;
 *     case "PREPARED":
 *       // the client instance is ready to be queried.
 *       var rooms = matrixClient.getRooms();
 *       break;
 *   }
 * });
 */

/**
 * Fires whenever the sdk learns about a new group. <strong>This event
 * is experimental and may change.</strong>
 * @event module:client~MatrixClient#"Group"
 * @param {Group} group The newly created, fully populated group.
 * @deprecated groups/communities never made it to the spec and support for them is being discontinued.
 * @example
 * matrixClient.on("Group", function(group){
 *   var groupId = group.groupId;
 * });
 */

/**
 * Fires whenever a new Room is added. This will fire when you are invited to a
 * room, as well as when you join a room. <strong>This event is experimental and
 * may change.</strong>
 * @event module:client~MatrixClient#"Room"
 * @param {Room} room The newly created, fully populated room.
 * @example
 * matrixClient.on("Room", function(room){
 *   var roomId = room.roomId;
 * });
 */

/**
 * Fires whenever a Room is removed. This will fire when you forget a room.
 * <strong>This event is experimental and may change.</strong>
 * @event module:client~MatrixClient#"deleteRoom"
 * @param {string} roomId The deleted room ID.
 * @example
 * matrixClient.on("deleteRoom", function(roomId){
 *   // update UI from getRooms()
 * });
 */

/**
 * Fires whenever an incoming call arrives.
 * @event module:client~MatrixClient#"Call.incoming"
 * @param {module:webrtc/call~MatrixCall} call The incoming call.
 * @example
 * matrixClient.on("Call.incoming", function(call){
 *   call.answer(); // auto-answer
 * });
 */

/**
 * Fires whenever the login session the JS SDK is using is no
 * longer valid and the user must log in again.
 * NB. This only fires when action is required from the user, not
 * when then login session can be renewed by using a refresh token.
 * @event module:client~MatrixClient#"Session.logged_out"
 * @example
 * matrixClient.on("Session.logged_out", function(errorObj){
 *   // show the login screen
 * });
 */

/**
 * Fires when the JS SDK receives a M_CONSENT_NOT_GIVEN error in response
 * to a HTTP request.
 * @event module:client~MatrixClient#"no_consent"
 * @example
 * matrixClient.on("no_consent", function(message, contentUri) {
 *     console.info(message + ' Go to ' + contentUri);
 * });
 */

/**
 * Fires when a device is marked as verified/unverified/blocked/unblocked by
 * {@link module:client~MatrixClient#setDeviceVerified|MatrixClient.setDeviceVerified} or
 * {@link module:client~MatrixClient#setDeviceBlocked|MatrixClient.setDeviceBlocked}.
 *
 * @event module:client~MatrixClient#"deviceVerificationChanged"
 * @param {string} userId the owner of the verified device
 * @param {string} deviceId the id of the verified device
 * @param {module:crypto/deviceinfo} deviceInfo updated device information
 */

/**
 * Fires when the trust status of a user changes
 * If userId is the userId of the logged in user, this indicated a change
 * in the trust status of the cross-signing data on the account.
 *
 * The cross-signing API is currently UNSTABLE and may change without notice.
 *
 * @event module:client~MatrixClient#"userTrustStatusChanged"
 * @param {string} userId the userId of the user in question
 * @param {UserTrustLevel} trustLevel The new trust level of the user
 */

/**
 * Fires when the user's cross-signing keys have changed or cross-signing
 * has been enabled/disabled. The client can use getStoredCrossSigningForUser
 * with the user ID of the logged in user to check if cross-signing is
 * enabled on the account. If enabled, it can test whether the current key
 * is trusted using with checkUserTrust with the user ID of the logged
 * in user. The checkOwnCrossSigningTrust function may be used to reconcile
 * the trust in the account key.
 *
 * The cross-signing API is currently UNSTABLE and may change without notice.
 *
 * @event module:client~MatrixClient#"crossSigning.keysChanged"
 */

/**
 * Fires whenever new user-scoped account_data is added.
 * @event module:client~MatrixClient#"accountData"
 * @param {MatrixEvent} event The event describing the account_data just added
 * @param {MatrixEvent} event The previous account data, if known.
 * @example
 * matrixClient.on("accountData", function(event, oldEvent){
 *   myAccountData[event.type] = event.content;
 * });
 */

/**
 * Fires whenever the stored devices for a user have changed
 * @event module:client~MatrixClient#"crypto.devicesUpdated"
 * @param {String[]} users A list of user IDs that were updated
 * @param {boolean} initialFetch If true, the store was empty (apart
 *     from our own device) and has been seeded.
 */

/**
 * Fires whenever the stored devices for a user will be updated
 * @event module:client~MatrixClient#"crypto.willUpdateDevices"
 * @param {String[]} users A list of user IDs that will be updated
 * @param {boolean} initialFetch If true, the store is empty (apart
 *     from our own device) and is being seeded.
 */

/**
 * Fires whenever the status of e2e key backup changes, as returned by getKeyBackupEnabled()
 * @event module:client~MatrixClient#"crypto.keyBackupStatus"
 * @param {boolean} enabled true if key backup has been enabled, otherwise false
 * @example
 * matrixClient.on("crypto.keyBackupStatus", function(enabled){
 *   if (enabled) {
 *     [...]
 *   }
 * });
 */

/**
 * Fires when we want to suggest to the user that they restore their megolm keys
 * from backup or by cross-signing the device.
 *
 * @event module:client~MatrixClient#"crypto.suggestKeyRestore"
 */

/**
 * Fires when a key verification is requested.
 * @event module:client~MatrixClient#"crypto.verification.request"
 * @param {object} data
 * @param {MatrixEvent} data.event the original verification request message
 * @param {Array} data.methods the verification methods that can be used
 * @param {Number} data.timeout the amount of milliseconds that should be waited
 *                 before cancelling the request automatically.
 * @param {Function} data.beginKeyVerification a function to call if a key
 *     verification should be performed.  The function takes one argument: the
 *     name of the key verification method (taken from data.methods) to use.
 * @param {Function} data.cancel a function to call if the key verification is
 *     rejected.
 */

/**
 * Fires when a key verification is requested with an unknown method.
 * @event module:client~MatrixClient#"crypto.verification.request.unknown"
 * @param {string} userId the user ID who requested the key verification
 * @param {Function} cancel a function that will send a cancellation message to
 *     reject the key verification.
 */

/**
 * Fires when a secret request has been cancelled.  If the client is prompting
 * the user to ask whether they want to share a secret, the prompt can be
 * dismissed.
 *
 * The Secure Secret Storage API is currently UNSTABLE and may change without notice.
 *
 * @event module:client~MatrixClient#"crypto.secrets.requestCancelled"
 * @param {object} data
 * @param {string} data.user_id The user ID of the client that had requested the secret.
 * @param {string} data.device_id The device ID of the client that had requested the
 *     secret.
 * @param {string} data.request_id The ID of the original request.
 */

/**
 * Fires when the client .well-known info is fetched.
 *
 * @event module:client~MatrixClient#"WellKnown.client"
 * @param {object} data The JSON object returned by the server
 */<|MERGE_RESOLUTION|>--- conflicted
+++ resolved
@@ -81,11 +81,7 @@
 import { IIdentityServerProvider } from "./@types/IIdentityServerProvider";
 import type Request from "request";
 import { MatrixScheduler } from "./scheduler";
-<<<<<<< HEAD
-import { ICryptoCallbacks, IMinimalEvent, IRoomEvent, IStateEvent } from "./matrix";
-=======
 import { IAuthData, ICryptoCallbacks, IMinimalEvent, IRoomEvent, IStateEvent, NotificationCountType } from "./matrix";
->>>>>>> 67b8da71
 import {
     CrossSigningKey,
     IAddSecretStorageKeyOpts,
