/*
Copyright 2022-2023 The Matrix.org Foundation C.I.C.

Licensed under the Apache License, Version 2.0 (the "License");
you may not use this file except in compliance with the License.
You may obtain a copy of the License at

    http://www.apache.org/licenses/LICENSE-2.0

Unless required by applicable law or agreed to in writing, software
distributed under the License is distributed on an "AS IS" BASIS,
WITHOUT WARRANTIES OR CONDITIONS OF ANY KIND, either express or implied.
See the License for the specific language governing permissions and
limitations under the License.
*/

import anotherjson from "another-json";
import * as RustSdkCryptoJs from "@matrix-org/matrix-sdk-crypto-wasm";

import type { IEventDecryptionResult, IMegolmSessionData } from "../@types/crypto";
import type { IDeviceLists, IToDeviceEvent } from "../sync-accumulator";
import type { IEncryptedEventInfo } from "../crypto/api";
import { IContent, MatrixEvent, MatrixEventEvent } from "../models/event";
import { Room } from "../models/room";
import { RoomMember } from "../models/room-member";
import { BackupDecryptor, CryptoBackend, OnSyncCompletedData } from "../common-crypto/CryptoBackend";
import { Logger } from "../logger";
import { ClientPrefix, IHttpOpts, MatrixHttpApi, Method } from "../http-api";
import { RoomEncryptor } from "./RoomEncryptor";
import { OutgoingRequest, OutgoingRequestProcessor } from "./OutgoingRequestProcessor";
import { KeyClaimManager } from "./KeyClaimManager";
import { MapWithDefault, encodeUri } from "../utils";
import {
    BackupTrustInfo,
    BootstrapCrossSigningOpts,
    CreateSecretStorageOpts,
    CrossSigningKey,
    CrossSigningKeyInfo,
    CrossSigningStatus,
    CryptoCallbacks,
    Curve25519AuthData,
    DeviceVerificationStatus,
    EventEncryptionInfo,
    EventShieldColour,
    EventShieldReason,
    GeneratedSecretStorageKey,
    ImportRoomKeyProgressData,
    ImportRoomKeysOpts,
    KeyBackupCheck,
    KeyBackupInfo,
    KeyBackupSession,
    UserVerificationStatus,
    VerificationRequest,
} from "../crypto-api";
import { deviceKeysToDeviceMap, rustDeviceToJsDevice } from "./device-converter";
import { IDownloadKeyResult, IQueryKeysRequest } from "../client";
import { Device, DeviceMap } from "../models/device";
import { AddSecretStorageKeyOpts, SECRET_STORAGE_ALGORITHM_V1_AES, ServerSideSecretStorage } from "../secret-storage";
import { CrossSigningIdentity } from "./CrossSigningIdentity";
import { secretStorageCanAccessSecrets, secretStorageContainsCrossSigningKeys } from "./secret-storage";
import { keyFromPassphrase } from "../crypto/key_passphrase";
import { encodeRecoveryKey } from "../crypto/recoverykey";
import { crypto } from "../crypto/crypto";
import { isVerificationEvent, RustVerificationRequest, verificationMethodIdentifierToMethod } from "./verification";
import { EventType, MsgType } from "../@types/event";
import { CryptoEvent } from "../crypto";
import { TypedEventEmitter } from "../models/typed-event-emitter";
import { RustBackupCryptoEventMap, RustBackupCryptoEvents, RustBackupDecryptor, RustBackupManager } from "./backup";
import { TypedReEmitter } from "../ReEmitter";
import { randomString } from "../randomstring";
import { ClientStoppedError } from "../errors";
import { ISignatures } from "../@types/signed";
import { encodeBase64 } from "../common-crypto/base64";
import { DecryptionError } from "../crypto/algorithms";

const ALL_VERIFICATION_METHODS = ["m.sas.v1", "m.qr_code.scan.v1", "m.qr_code.show.v1", "m.reciprocate.v1"];

interface ISignableObject {
    signatures?: ISignatures;
    unsigned?: object;
}

const KEY_BACKUP_CHECK_RATE_LIMIT = 5000; // ms

/**
 * An implementation of {@link CryptoBackend} using the Rust matrix-sdk-crypto.
 *
 * @internal
 */
export class RustCrypto extends TypedEventEmitter<RustCryptoEvents, RustCryptoEventMap> implements CryptoBackend {
    public globalErrorOnUnknownDevices = false;
    private _trustCrossSignedDevices = true;

    /** whether {@link stop} has been called */
    private stopped = false;

    /** whether {@link outgoingRequestLoop} is currently running */
    private outgoingRequestLoopRunning = false;

    /**
     * whether we check the outgoing requests queue again after the current check finishes.
     *
     * This should never be `true` unless `outgoingRequestLoopRunning` is also true.
     */
    private outgoingRequestLoopOneMoreLoop = false;

    /** mapping of roomId → encryptor class */
    private roomEncryptors: Record<string, RoomEncryptor> = {};

    private eventDecryptor: EventDecryptor;
    private keyClaimManager: KeyClaimManager;
    private outgoingRequestProcessor: OutgoingRequestProcessor;
    private crossSigningIdentity: CrossSigningIdentity;
    private readonly backupManager: RustBackupManager;

    private sessionLastCheckAttemptedTime: Record<string, number> = {}; // When did we last try to check the server for a given session id?

    private readonly reemitter = new TypedReEmitter<RustCryptoEvents, RustCryptoEventMap>(this);

    public constructor(
        private readonly logger: Logger,

        /** The `OlmMachine` from the underlying rust crypto sdk. */
        private readonly olmMachine: RustSdkCryptoJs.OlmMachine,

        /**
         * Low-level HTTP interface: used to make outgoing requests required by the rust SDK.
         *
         * We expect it to set the access token, etc.
         */
        private readonly http: MatrixHttpApi<IHttpOpts & { onlyData: true }>,

        /** The local user's User ID. */
        private readonly userId: string,

        /** The local user's Device ID. */
        _deviceId: string,

        /** Interface to server-side secret storage */
        private readonly secretStorage: ServerSideSecretStorage,

        /** Crypto callbacks provided by the application */
        private readonly cryptoCallbacks: CryptoCallbacks,
    ) {
        super();
        this.outgoingRequestProcessor = new OutgoingRequestProcessor(olmMachine, http);
        this.keyClaimManager = new KeyClaimManager(olmMachine, this.outgoingRequestProcessor);
        this.eventDecryptor = new EventDecryptor(this.logger, olmMachine, this);

        this.backupManager = new RustBackupManager(olmMachine, http, this.outgoingRequestProcessor);
        this.reemitter.reEmit(this.backupManager, [
            CryptoEvent.KeyBackupStatus,
            CryptoEvent.KeyBackupSessionsRemaining,
            CryptoEvent.KeyBackupFailed,
        ]);

        this.crossSigningIdentity = new CrossSigningIdentity(olmMachine, this.outgoingRequestProcessor, secretStorage);

        // Check and start in background the key backup connection
        this.checkKeyBackupAndEnable();
    }

    /**
     * Attempts to retrieve a session from a key backup, if enough time
     * has elapsed since the last check for this session id.
     */
    public async queryKeyBackupRateLimited(targetRoomId: string, targetSessionId: string): Promise<void> {
        const backupKeys: RustSdkCryptoJs.BackupKeys = await this.olmMachine.getBackupKeys();
        if (!backupKeys.decryptionKey) return;
        const version = backupKeys.backupVersion;

        const now = new Date().getTime();
        if (
            !this.sessionLastCheckAttemptedTime[targetSessionId!] ||
            now - this.sessionLastCheckAttemptedTime[targetSessionId!] > KEY_BACKUP_CHECK_RATE_LIMIT
        ) {
            this.sessionLastCheckAttemptedTime[targetSessionId!] = now;

            const path = encodeUri("/room_keys/keys/$roomId/$sessionId", {
                $roomId: targetRoomId,
                $sessionId: targetSessionId,
            });

            const res = await this.http.authedRequest<KeyBackupSession>(Method.Get, path, { version }, undefined, {
                prefix: ClientPrefix.V3,
            });

            if (this.stopped) return;

            const backupDecryptor = new RustBackupDecryptor(backupKeys.decryptionKey);
            if (res) {
                const sessionsToImport: Record<string, KeyBackupSession> = {};
                sessionsToImport[targetSessionId] = res;
                const keys = await backupDecryptor.decryptSessions(sessionsToImport);
                for (const k of keys) {
                    k.room_id = targetRoomId!;
                }
                await this.importRoomKeys(keys);
            }
        }
    }

    /**
     * Return the OlmMachine only if {@link RustCrypto#stop} has not been called.
     *
     * This allows us to better handle race conditions where the client is stopped before or during a crypto API call.
     *
     * @throws ClientStoppedError if {@link RustCrypto#stop} has been called.
     */
    private getOlmMachineOrThrow(): RustSdkCryptoJs.OlmMachine {
        if (this.stopped) {
            throw new ClientStoppedError();
        }
        return this.olmMachine;
    }

    ///////////////////////////////////////////////////////////////////////////////////////////////////////////////////
    //
    // CryptoBackend implementation
    //
    ///////////////////////////////////////////////////////////////////////////////////////////////////////////////////

    public stop(): void {
        // stop() may be called multiple times, but attempting to close() the OlmMachine twice
        // will cause an error.
        if (this.stopped) {
            return;
        }
        this.stopped = true;

        this.keyClaimManager.stop();
        this.backupManager.stop();

        // make sure we close() the OlmMachine; doing so means that all the Rust objects will be
        // cleaned up; in particular, the indexeddb connections will be closed, which means they
        // can then be deleted.
        this.olmMachine.close();
    }

    public async encryptEvent(event: MatrixEvent, _room: Room): Promise<void> {
        const roomId = event.getRoomId()!;
        const encryptor = this.roomEncryptors[roomId];

        if (!encryptor) {
            throw new Error(`Cannot encrypt event in unconfigured room ${roomId}`);
        }

        await encryptor.encryptEvent(event);
    }

    public async decryptEvent(event: MatrixEvent): Promise<IEventDecryptionResult> {
        const roomId = event.getRoomId();
        if (!roomId) {
            // presumably, a to-device message. These are normally decrypted in preprocessToDeviceMessages
            // so the fact it has come back here suggests that decryption failed.
            //
            // once we drop support for the libolm crypto implementation, we can stop passing to-device messages
            // through decryptEvent and hence get rid of this case.
            throw new Error("to-device event was not decrypted in preprocessToDeviceMessages");
        }
        return await this.eventDecryptor.attemptEventDecryption(event);
    }

    /**
     * Implementation of (deprecated) {@link MatrixClient#getEventEncryptionInfo}.
     *
     * @param event - event to inspect
     */
    public getEventEncryptionInfo(event: MatrixEvent): IEncryptedEventInfo {
        // TODO: make this work properly. Or better, replace it.

        const ret: Partial<IEncryptedEventInfo> = {};

        ret.senderKey = event.getSenderKey() ?? undefined;
        ret.algorithm = event.getWireContent().algorithm;

        if (!ret.senderKey || !ret.algorithm) {
            ret.encrypted = false;
            return ret as IEncryptedEventInfo;
        }
        ret.encrypted = true;
        ret.authenticated = true;
        ret.mismatchedSender = true;
        return ret as IEncryptedEventInfo;
    }

    /**
     * Implementation of {@link CryptoBackend#checkUserTrust}.
     *
     * Stub for backwards compatibility.
     *
     */
    public checkUserTrust(userId: string): UserVerificationStatus {
        return new UserVerificationStatus(false, false, false);
    }

    /**
     * Get the cross signing information for a given user.
     *
     * The cross-signing API is currently UNSTABLE and may change without notice.
     *
     * @param userId - the user ID to get the cross-signing info for.
     *
     * @returns the cross signing information for the user.
     */
    public getStoredCrossSigningForUser(userId: string): null {
        // TODO
        return null;
    }

    /**
     * This function is unneeded for the rust-crypto.
     * The cross signing key import and the device verification are done in {@link CryptoApi#bootstrapCrossSigning}
     *
     * The function is stub to keep the compatibility with the old crypto.
     * More information: https://github.com/vector-im/element-web/issues/25648
     *
     * Implementation of {@link CryptoBackend#checkOwnCrossSigningTrust}
     */
    public async checkOwnCrossSigningTrust(): Promise<void> {
        return;
    }

    ///////////////////////////////////////////////////////////////////////////////////////////////////////////////////
    //
    // CryptoApi implementation
    //
    ///////////////////////////////////////////////////////////////////////////////////////////////////////////////////

    public globalBlacklistUnverifiedDevices = false;

    public prepareToEncrypt(room: Room): void {
        const encryptor = this.roomEncryptors[room.roomId];

        if (encryptor) {
            encryptor.ensureEncryptionSession();
        }
    }

    public forceDiscardSession(roomId: string): Promise<void> {
        return this.roomEncryptors[roomId]?.forceDiscardSession();
    }

    public async exportRoomKeys(): Promise<IMegolmSessionData[]> {
        const raw = await this.olmMachine.exportRoomKeys(() => true);
        return JSON.parse(raw);
    }

    public async importRoomKeys(keys: IMegolmSessionData[], opts?: ImportRoomKeysOpts): Promise<void> {
        // TODO when backup support will be added we would need to expose the `from_backup` flag in the bindings
        const jsonKeys = JSON.stringify(keys);
        await this.olmMachine.importRoomKeys(jsonKeys, (progress: BigInt, total: BigInt) => {
            const importOpt: ImportRoomKeyProgressData = {
                total: Number(total),
                successes: Number(progress),
                stage: "load_keys",
                failures: 0,
            };
            opts?.progressCallback?.(importOpt);
        });
    }

    /**
     * Implementation of {@link CryptoApi.userHasCrossSigningKeys}.
     */
    public async userHasCrossSigningKeys(userId = this.userId, downloadUncached = false): Promise<boolean> {
        // TODO: could probably do with a more efficient way of doing this than returning the whole set and searching
        const rustTrackedUsers: Set<RustSdkCryptoJs.UserId> = await this.olmMachine.trackedUsers();
        let rustTrackedUser: RustSdkCryptoJs.UserId | undefined;
        for (const u of rustTrackedUsers) {
            if (userId === u.toString()) {
                rustTrackedUser = u;
                break;
            }
        }

        if (rustTrackedUser !== undefined) {
            if (userId === this.userId) {
                /* make sure we have an *up-to-date* idea of the user's cross-signing keys. This is important, because if we
                 * return "false" here, we will end up generating new cross-signing keys and replacing the existing ones.
                 */
                const request = this.olmMachine.queryKeysForUsers([rustTrackedUser]);
                await this.outgoingRequestProcessor.makeOutgoingRequest(request);
            }
            const userIdentity = await this.olmMachine.getIdentity(rustTrackedUser);
            return userIdentity !== undefined;
        } else if (downloadUncached) {
            // Download the cross signing keys and check if the master key is available
            const keyResult = await this.downloadDeviceList(new Set([userId]));
            const keys = keyResult.master_keys?.[userId];

            // No master key
            if (!keys) return false;

            // `keys` is an object with { [`ed25519:${pubKey}`]: pubKey }
            // We assume only a single key, and we want the bare form without type
            // prefix, so we select the values.
            return Boolean(Object.values(keys.keys)[0]);
        } else {
            return false;
        }
    }

    /**
     * Get the device information for the given list of users.
     *
     * @param userIds - The users to fetch.
     * @param downloadUncached - If true, download the device list for users whose device list we are not
     *    currently tracking. Defaults to false, in which case such users will not appear at all in the result map.
     *
     * @returns A map `{@link DeviceMap}`.
     */
    public async getUserDeviceInfo(userIds: string[], downloadUncached = false): Promise<DeviceMap> {
        const deviceMapByUserId = new Map<string, Map<string, Device>>();
        const rustTrackedUsers: Set<RustSdkCryptoJs.UserId> = await this.olmMachine.trackedUsers();

        // Convert RustSdkCryptoJs.UserId to a `Set<string>`
        const trackedUsers = new Set<string>();
        rustTrackedUsers.forEach((rustUserId) => trackedUsers.add(rustUserId.toString()));

        // Keep untracked user to download their keys after
        const untrackedUsers: Set<string> = new Set();

        for (const userId of userIds) {
            // if this is a tracked user, we can just fetch the device list from the rust-sdk
            // (NB: this is probably ok even if we race with a leave event such that we stop tracking the user's
            // devices: the rust-sdk will return the last-known device list, which will be good enough.)
            if (trackedUsers.has(userId)) {
                deviceMapByUserId.set(userId, await this.getUserDevices(userId));
            } else {
                untrackedUsers.add(userId);
            }
        }

        // for any users whose device lists we are not tracking, fall back to downloading the device list
        // over HTTP.
        if (downloadUncached && untrackedUsers.size >= 1) {
            const queryResult = await this.downloadDeviceList(untrackedUsers);
            Object.entries(queryResult.device_keys).forEach(([userId, deviceKeys]) =>
                deviceMapByUserId.set(userId, deviceKeysToDeviceMap(deviceKeys)),
            );
        }

        return deviceMapByUserId;
    }

    /**
     * Get the device list for the given user from the olm machine
     * @param userId - Rust SDK UserId
     */
    private async getUserDevices(userId: string): Promise<Map<string, Device>> {
        const rustUserId = new RustSdkCryptoJs.UserId(userId);

        // For reasons I don't really understand, the Javascript FinalizationRegistry doesn't seem to run the
        // registered callbacks when `userDevices` goes out of scope, nor when the individual devices in the array
        // returned by `userDevices.devices` do so.
        //
        // This is particularly problematic, because each of those structures holds a reference to the
        // VerificationMachine, which in turn holds a reference to the IndexeddbCryptoStore. Hence, we end up leaking
        // open connections to the crypto store, which means the store can't be deleted on logout.
        //
        // To fix this, we explicitly call `.free` on each of the objects, which tells the rust code to drop the
        // allocated memory and decrement the refcounts for the crypto store.

        const userDevices: RustSdkCryptoJs.UserDevices = await this.olmMachine.getUserDevices(rustUserId);
        try {
            const deviceArray: RustSdkCryptoJs.Device[] = userDevices.devices();
            try {
                return new Map(
                    deviceArray.map((device) => [device.deviceId.toString(), rustDeviceToJsDevice(device, rustUserId)]),
                );
            } finally {
                deviceArray.forEach((d) => d.free());
            }
        } finally {
            userDevices.free();
        }
    }

    /**
     * Download the given user keys by calling `/keys/query` request
     * @param untrackedUsers - download keys of these users
     */
    private async downloadDeviceList(untrackedUsers: Set<string>): Promise<IDownloadKeyResult> {
        const queryBody: IQueryKeysRequest = { device_keys: {} };
        untrackedUsers.forEach((user) => (queryBody.device_keys[user] = []));

        return await this.http.authedRequest(Method.Post, "/_matrix/client/v3/keys/query", undefined, queryBody, {
            prefix: "",
        });
    }

    /**
     * Implementation of {@link CryptoApi#getTrustCrossSignedDevices}.
     */
    public getTrustCrossSignedDevices(): boolean {
        return this._trustCrossSignedDevices;
    }

    /**
     * Implementation of {@link CryptoApi#setTrustCrossSignedDevices}.
     */
    public setTrustCrossSignedDevices(val: boolean): void {
        this._trustCrossSignedDevices = val;
        // TODO: legacy crypto goes through the list of known devices and emits DeviceVerificationChanged
        //  events. Maybe we need to do the same?
    }

    /**
     * Mark the given device as locally verified.
     *
     * Implementation of {@link CryptoApi#setDeviceVerified}.
     */
    public async setDeviceVerified(userId: string, deviceId: string, verified = true): Promise<void> {
        const device: RustSdkCryptoJs.Device | undefined = await this.olmMachine.getDevice(
            new RustSdkCryptoJs.UserId(userId),
            new RustSdkCryptoJs.DeviceId(deviceId),
        );

        if (!device) {
            throw new Error(`Unknown device ${userId}|${deviceId}`);
        }
        await device.setLocalTrust(verified ? RustSdkCryptoJs.LocalTrust.Verified : RustSdkCryptoJs.LocalTrust.Unset);
    }

    /**
     * Implementation of {@link CryptoApi#getDeviceVerificationStatus}.
     */
    public async getDeviceVerificationStatus(
        userId: string,
        deviceId: string,
    ): Promise<DeviceVerificationStatus | null> {
        const device: RustSdkCryptoJs.Device | undefined = await this.olmMachine.getDevice(
            new RustSdkCryptoJs.UserId(userId),
            new RustSdkCryptoJs.DeviceId(deviceId),
        );

        if (!device) return null;

        return new DeviceVerificationStatus({
            signedByOwner: device.isCrossSignedByOwner(),
            crossSigningVerified: device.isCrossSigningTrusted(),
            localVerified: device.isLocallyTrusted(),
            trustCrossSignedDevices: this._trustCrossSignedDevices,
        });
    }

    /**
     * Implementation of {@link CryptoApi#getUserVerificationStatus}.
     */
    public async getUserVerificationStatus(userId: string): Promise<UserVerificationStatus> {
        const userIdentity: RustSdkCryptoJs.UserIdentity | RustSdkCryptoJs.OwnUserIdentity | undefined =
            await this.olmMachine.getIdentity(new RustSdkCryptoJs.UserId(userId));
        if (userIdentity === undefined) {
            return new UserVerificationStatus(false, false, false);
        }
        return new UserVerificationStatus(userIdentity.isVerified(), false, false);
    }

    /**
     * Implementation of {@link CryptoApi#isCrossSigningReady}
     */
    public async isCrossSigningReady(): Promise<boolean> {
        const { publicKeysOnDevice, privateKeysInSecretStorage, privateKeysCachedLocally } =
            await this.getCrossSigningStatus();
        const hasKeysInCache =
            Boolean(privateKeysCachedLocally.masterKey) &&
            Boolean(privateKeysCachedLocally.selfSigningKey) &&
            Boolean(privateKeysCachedLocally.userSigningKey);

        // The cross signing is ready if the public and private keys are available
        return publicKeysOnDevice && (hasKeysInCache || privateKeysInSecretStorage);
    }

    /**
     * Implementation of {@link CryptoApi#getCrossSigningKeyId}
     */
    public async getCrossSigningKeyId(type: CrossSigningKey = CrossSigningKey.Master): Promise<string | null> {
        const userIdentity: RustSdkCryptoJs.OwnUserIdentity | undefined = await this.olmMachine.getIdentity(
            new RustSdkCryptoJs.UserId(this.userId),
        );

        const crossSigningStatus: RustSdkCryptoJs.CrossSigningStatus = await this.olmMachine.crossSigningStatus();
        const privateKeysOnDevice =
            crossSigningStatus.hasMaster && crossSigningStatus.hasUserSigning && crossSigningStatus.hasSelfSigning;

        if (!userIdentity || !privateKeysOnDevice) {
            // The public or private keys are not available on this device
            return null;
        }

        if (!userIdentity.isVerified()) {
            // We have both public and private keys, but they don't match!
            return null;
        }

        let key: string;
        switch (type) {
            case CrossSigningKey.Master:
                key = userIdentity.masterKey;
                break;
            case CrossSigningKey.SelfSigning:
                key = userIdentity.selfSigningKey;
                break;
            case CrossSigningKey.UserSigning:
                key = userIdentity.userSigningKey;
                break;
            default:
                // Unknown type
                return null;
        }

        const parsedKey: CrossSigningKeyInfo = JSON.parse(key);
        // `keys` is an object with { [`ed25519:${pubKey}`]: pubKey }
        // We assume only a single key, and we want the bare form without type
        // prefix, so we select the values.
        return Object.values(parsedKey.keys)[0];
    }

    /**
     * Implementation of {@link CryptoApi#boostrapCrossSigning}
     */
    public async bootstrapCrossSigning(opts: BootstrapCrossSigningOpts): Promise<void> {
        await this.crossSigningIdentity.bootstrapCrossSigning(opts);
    }

    /**
     * Implementation of {@link CryptoApi#isSecretStorageReady}
     */
    public async isSecretStorageReady(): Promise<boolean> {
        // make sure that the cross-signing keys are stored
        const secretsToCheck = [
            "m.cross_signing.master",
            "m.cross_signing.user_signing",
            "m.cross_signing.self_signing",
        ];

        // if key backup is active, we also need to check that the backup decryption key is stored
        const keyBackupEnabled = (await this.backupManager.getActiveBackupVersion()) != null;
        if (keyBackupEnabled) {
            secretsToCheck.push("m.megolm_backup.v1");
        }

        return secretStorageCanAccessSecrets(this.secretStorage, secretsToCheck);
    }

    /**
     * Implementation of {@link CryptoApi#bootstrapSecretStorage}
     */
    public async bootstrapSecretStorage({
        createSecretStorageKey,
        setupNewSecretStorage,
        setupNewKeyBackup,
    }: CreateSecretStorageOpts = {}): Promise<void> {
        // If an AES Key is already stored in the secret storage and setupNewSecretStorage is not set
        // we don't want to create a new key
        const isNewSecretStorageKeyNeeded = setupNewSecretStorage || !(await this.secretStorageHasAESKey());

        if (isNewSecretStorageKeyNeeded) {
            if (!createSecretStorageKey) {
                throw new Error("unable to create a new secret storage key, createSecretStorageKey is not set");
            }

            // Create a new storage key and add it to secret storage
            const recoveryKey = await createSecretStorageKey();
            await this.addSecretStorageKeyToSecretStorage(recoveryKey);
        }

        const crossSigningStatus: RustSdkCryptoJs.CrossSigningStatus = await this.olmMachine.crossSigningStatus();
        const hasPrivateKeys =
            crossSigningStatus.hasMaster && crossSigningStatus.hasSelfSigning && crossSigningStatus.hasUserSigning;

        // If we have cross-signing private keys cached, store them in secret
        // storage if they are not there already.
        if (
            hasPrivateKeys &&
            (isNewSecretStorageKeyNeeded || !(await secretStorageContainsCrossSigningKeys(this.secretStorage)))
        ) {
            const crossSigningPrivateKeys: RustSdkCryptoJs.CrossSigningKeyExport =
                await this.olmMachine.exportCrossSigningKeys();

            if (!crossSigningPrivateKeys.masterKey) {
                throw new Error("missing master key in cross signing private keys");
            }

            if (!crossSigningPrivateKeys.userSigningKey) {
                throw new Error("missing user signing key in cross signing private keys");
            }

            if (!crossSigningPrivateKeys.self_signing_key) {
                throw new Error("missing self signing key in cross signing private keys");
            }

            await this.secretStorage.store("m.cross_signing.master", crossSigningPrivateKeys.masterKey);
            await this.secretStorage.store("m.cross_signing.user_signing", crossSigningPrivateKeys.userSigningKey);
            await this.secretStorage.store("m.cross_signing.self_signing", crossSigningPrivateKeys.self_signing_key);

            if (setupNewKeyBackup) {
                await this.resetKeyBackup();
            }
        }
    }

    /**
     * Add the secretStorage key to the secret storage
     * - The secret storage key must have the `keyInfo` field filled
     * - The secret storage key is set as the default key of the secret storage
     * - Call `cryptoCallbacks.cacheSecretStorageKey` when done
     *
     * @param secretStorageKey - The secret storage key to add in the secret storage.
     */
    private async addSecretStorageKeyToSecretStorage(secretStorageKey: GeneratedSecretStorageKey): Promise<void> {
        // keyInfo is required to continue
        if (!secretStorageKey.keyInfo) {
            throw new Error("missing keyInfo field in the secret storage key");
        }

        const secretStorageKeyObject = await this.secretStorage.addKey(
            SECRET_STORAGE_ALGORITHM_V1_AES,
            secretStorageKey.keyInfo,
        );

        await this.secretStorage.setDefaultKeyId(secretStorageKeyObject.keyId);

        this.cryptoCallbacks.cacheSecretStorageKey?.(
            secretStorageKeyObject.keyId,
            secretStorageKeyObject.keyInfo,
            secretStorageKey.privateKey,
        );
    }

    /**
     * Check if a secret storage AES Key is already added in secret storage
     *
     * @returns True if an AES key is in the secret storage
     */
    private async secretStorageHasAESKey(): Promise<boolean> {
        // See if we already have an AES secret-storage key.
        const secretStorageKeyTuple = await this.secretStorage.getKey();

        if (!secretStorageKeyTuple) return false;

        const [, keyInfo] = secretStorageKeyTuple;

        // Check if the key is an AES key
        return keyInfo.algorithm === SECRET_STORAGE_ALGORITHM_V1_AES;
    }

    /**
     * Implementation of {@link CryptoApi#getCrossSigningStatus}
     */
    public async getCrossSigningStatus(): Promise<CrossSigningStatus> {
        const userIdentity: RustSdkCryptoJs.OwnUserIdentity | null = await this.getOlmMachineOrThrow().getIdentity(
            new RustSdkCryptoJs.UserId(this.userId),
        );

        const publicKeysOnDevice =
            Boolean(userIdentity?.masterKey) &&
            Boolean(userIdentity?.selfSigningKey) &&
            Boolean(userIdentity?.userSigningKey);
        const privateKeysInSecretStorage = await secretStorageContainsCrossSigningKeys(this.secretStorage);
        const crossSigningStatus: RustSdkCryptoJs.CrossSigningStatus | null =
            await this.getOlmMachineOrThrow().crossSigningStatus();

        return {
            publicKeysOnDevice,
            privateKeysInSecretStorage,
            privateKeysCachedLocally: {
                masterKey: Boolean(crossSigningStatus?.hasMaster),
                userSigningKey: Boolean(crossSigningStatus?.hasUserSigning),
                selfSigningKey: Boolean(crossSigningStatus?.hasSelfSigning),
            },
        };
    }

    /**
     * Implementation of {@link CryptoApi#createRecoveryKeyFromPassphrase}
     */
    public async createRecoveryKeyFromPassphrase(password?: string): Promise<GeneratedSecretStorageKey> {
        let key: Uint8Array;

        const keyInfo: AddSecretStorageKeyOpts = {};
        if (password) {
            // Generate the key from the passphrase
            const derivation = await keyFromPassphrase(password);
            keyInfo.passphrase = {
                algorithm: "m.pbkdf2",
                iterations: derivation.iterations,
                salt: derivation.salt,
            };
            key = derivation.key;
        } else {
            // Using the navigator crypto API to generate the private key
            key = new Uint8Array(32);
            crypto.getRandomValues(key);
        }

        const encodedPrivateKey = encodeRecoveryKey(key);
        return {
            keyInfo,
            encodedPrivateKey,
            privateKey: key,
        };
    }

    /**
     * Implementation of {@link CryptoApi.getEncryptionInfoForEvent}.
     */
    public async getEncryptionInfoForEvent(event: MatrixEvent): Promise<EventEncryptionInfo | null> {
        return this.eventDecryptor.getEncryptionInfoForEvent(event);
    }

    /**
     * Returns to-device verification requests that are already in progress for the given user id.
     *
     * Implementation of {@link CryptoApi#getVerificationRequestsToDeviceInProgress}
     *
     * @param userId - the ID of the user to query
     *
     * @returns the VerificationRequests that are in progress
     */
    public getVerificationRequestsToDeviceInProgress(userId: string): VerificationRequest[] {
        const requests: RustSdkCryptoJs.VerificationRequest[] = this.olmMachine.getVerificationRequests(
            new RustSdkCryptoJs.UserId(userId),
        );
        return requests
            .filter((request) => request.roomId === undefined)
            .map(
                (request) =>
                    new RustVerificationRequest(
                        request,
                        this.outgoingRequestProcessor,
                        this._supportedVerificationMethods,
                    ),
            );
    }

    /**
     * Finds a DM verification request that is already in progress for the given room id
     *
     * Implementation of {@link CryptoApi#findVerificationRequestDMInProgress}
     *
     * @param roomId - the room to use for verification
     * @param userId - search the verification request for the given user
     *
     * @returns the VerificationRequest that is in progress, if any
     *
     */
    public findVerificationRequestDMInProgress(roomId: string, userId?: string): VerificationRequest | undefined {
        if (!userId) throw new Error("missing userId");

        const requests: RustSdkCryptoJs.VerificationRequest[] = this.olmMachine.getVerificationRequests(
            new RustSdkCryptoJs.UserId(userId),
        );

        // Search for the verification request for the given room id
        const request = requests.find((request) => request.roomId?.toString() === roomId);

        if (request) {
            return new RustVerificationRequest(
                request,
                this.outgoingRequestProcessor,
                this._supportedVerificationMethods,
            );
        }
    }

    /**
     * Implementation of {@link CryptoApi#requestVerificationDM}
     */
    public async requestVerificationDM(userId: string, roomId: string): Promise<VerificationRequest> {
        const userIdentity: RustSdkCryptoJs.UserIdentity | undefined = await this.olmMachine.getIdentity(
            new RustSdkCryptoJs.UserId(userId),
        );

        if (!userIdentity) throw new Error(`unknown userId ${userId}`);

        // Transform the verification methods into rust objects
        const methods = this._supportedVerificationMethods.map((method) =>
            verificationMethodIdentifierToMethod(method),
        );
        // Get the request content to send to the DM room
        const verificationEventContent: string = await userIdentity.verificationRequestContent(methods);

        // Send the request content to send to the DM room
        const eventId = await this.sendVerificationRequestContent(roomId, verificationEventContent);

        // Get a verification request
        const request: RustSdkCryptoJs.VerificationRequest = await userIdentity.requestVerification(
            new RustSdkCryptoJs.RoomId(roomId),
            new RustSdkCryptoJs.EventId(eventId),
            methods,
        );
        return new RustVerificationRequest(request, this.outgoingRequestProcessor, this._supportedVerificationMethods);
    }

    /**
     * Send the verification content to a room
     * See https://spec.matrix.org/v1.7/client-server-api/#put_matrixclientv3roomsroomidsendeventtypetxnid
     *
     * Prefer to use {@link OutgoingRequestProcessor.makeOutgoingRequest} when dealing with {@link RustSdkCryptoJs.RoomMessageRequest}
     *
     * @param roomId - the targeted room
     * @param verificationEventContent - the request body.
     *
     * @returns the event id
     */
    private async sendVerificationRequestContent(roomId: string, verificationEventContent: string): Promise<string> {
        const txId = randomString(32);
        // Send the verification request content to the DM room
        const { event_id: eventId } = await this.http.authedRequest<{ event_id: string }>(
            Method.Put,
            `/_matrix/client/v3/rooms/${encodeURIComponent(roomId)}/send/m.room.message/${encodeURIComponent(txId)}`,
            undefined,
            verificationEventContent,
            {
                prefix: "",
            },
        );

        return eventId;
    }

    /**
     * The verification methods we offer to the other side during an interactive verification.
     */
    private _supportedVerificationMethods: string[] = ALL_VERIFICATION_METHODS;

    /**
     * Set the verification methods we offer to the other side during an interactive verification.
     *
     * If `undefined`, we will offer all the methods supported by the Rust SDK.
     */
    public setSupportedVerificationMethods(methods: string[] | undefined): void {
        // by default, the Rust SDK does not offer `m.qr_code.scan.v1`, but we do want to offer that.
        this._supportedVerificationMethods = methods ?? ALL_VERIFICATION_METHODS;
    }

    /**
     * Send a verification request to our other devices.
     *
     * If a verification is already in flight, returns it. Otherwise, initiates a new one.
     *
     * Implementation of {@link CryptoApi#requestOwnUserVerification}.
     *
     * @returns a VerificationRequest when the request has been sent to the other party.
     */
    public async requestOwnUserVerification(): Promise<VerificationRequest> {
        const userIdentity: RustSdkCryptoJs.OwnUserIdentity | undefined = await this.olmMachine.getIdentity(
            new RustSdkCryptoJs.UserId(this.userId),
        );
        if (userIdentity === undefined) {
            throw new Error("cannot request verification for this device when there is no existing cross-signing key");
        }

        const [request, outgoingRequest]: [RustSdkCryptoJs.VerificationRequest, RustSdkCryptoJs.ToDeviceRequest] =
            await userIdentity.requestVerification(
                this._supportedVerificationMethods.map(verificationMethodIdentifierToMethod),
            );
        await this.outgoingRequestProcessor.makeOutgoingRequest(outgoingRequest);
        return new RustVerificationRequest(request, this.outgoingRequestProcessor, this._supportedVerificationMethods);
    }

    /**
     * Request an interactive verification with the given device.
     *
     * If a verification is already in flight, returns it. Otherwise, initiates a new one.
     *
     * Implementation of {@link CryptoApi#requestDeviceVerification}.
     *
     * @param userId - ID of the owner of the device to verify
     * @param deviceId - ID of the device to verify
     *
     * @returns a VerificationRequest when the request has been sent to the other party.
     */
    public async requestDeviceVerification(userId: string, deviceId: string): Promise<VerificationRequest> {
        const device: RustSdkCryptoJs.Device | undefined = await this.olmMachine.getDevice(
            new RustSdkCryptoJs.UserId(userId),
            new RustSdkCryptoJs.DeviceId(deviceId),
        );

        if (!device) {
            throw new Error("Not a known device");
        }

        const [request, outgoingRequest]: [RustSdkCryptoJs.VerificationRequest, RustSdkCryptoJs.ToDeviceRequest] =
            await device.requestVerification(
                this._supportedVerificationMethods.map(verificationMethodIdentifierToMethod),
            );
        await this.outgoingRequestProcessor.makeOutgoingRequest(outgoingRequest);
        return new RustVerificationRequest(request, this.outgoingRequestProcessor, this._supportedVerificationMethods);
    }

    /**
     * Fetch the backup decryption key we have saved in our store.
     *
     * Implementation of {@link CryptoApi#getSessionBackupPrivateKey}.
     *
     * @returns the key, if any, or null
     */
    public async getSessionBackupPrivateKey(): Promise<Uint8Array | null> {
        const backupKeys: RustSdkCryptoJs.BackupKeys = await this.olmMachine.getBackupKeys();
        if (!backupKeys.decryptionKey) return null;
        return Buffer.from(backupKeys.decryptionKey.toBase64(), "base64");
    }

    /**
     * Store the backup decryption key.
     *
     * Implementation of {@link CryptoApi#storeSessionBackupPrivateKey}.
     *
     * @param key - the backup decryption key
     * @param version - the backup version for this key.
     */
    public async storeSessionBackupPrivateKey(key: Uint8Array, version?: string): Promise<void> {
        const base64Key = encodeBase64(key);

        if (!version) {
            throw new Error("storeSessionBackupPrivateKey: version is required");
        }

        await this.olmMachine.saveBackupDecryptionKey(
            RustSdkCryptoJs.BackupDecryptionKey.fromBase64(base64Key),
            version,
        );
    }

    /**
     * Get the current status of key backup.
     *
     * Implementation of {@link CryptoApi#getActiveSessionBackupVersion}.
     */
    public async getActiveSessionBackupVersion(): Promise<string | null> {
        return await this.backupManager.getActiveBackupVersion();
    }

    /**
     * Determine if a key backup can be trusted.
     *
     * Implementation of {@link Crypto.CryptoApi.isKeyBackupTrusted}.
     */
    public async isKeyBackupTrusted(info: KeyBackupInfo): Promise<BackupTrustInfo> {
        return await this.backupManager.isKeyBackupTrusted(info);
    }

    /**
     * Force a re-check of the key backup and enable/disable it as appropriate.
     *
     * Implementation of {@link Crypto.CryptoApi.checkKeyBackupAndEnable}.
     */
    public async checkKeyBackupAndEnable(): Promise<KeyBackupCheck | null> {
        return await this.backupManager.checkKeyBackupAndEnable(true);
    }

    /**
     * Implementation of {@link CryptoApi#deleteKeyBackupVersion}.
     */
    public async deleteKeyBackupVersion(version: string): Promise<void> {
        await this.backupManager.deleteKeyBackupVersion(version);
    }

    /**
     * Implementation of {@link CryptoApi#resetKeyBackup}.
     */
    public async resetKeyBackup(): Promise<void> {
        const backupInfo = await this.backupManager.setupKeyBackup((o) => this.signObject(o));

        // we want to store the private key in 4S
        // need to check if 4S is set up?
        if (await this.secretStorageHasAESKey()) {
            await this.secretStorage.store("m.megolm_backup.v1", backupInfo.decryptionKey.toBase64());
        }

        // we can check and start async
        this.checkKeyBackupAndEnable();
    }

    /**
     * Signs the given object with the current device and current identity (if available).
     * As defined in {@link https://spec.matrix.org/v1.8/appendices/#signing-json | Signing JSON}.
     *
     * @param obj - The object to sign
     */
    private async signObject<T extends ISignableObject & object>(obj: T): Promise<void> {
        const sigs = new Map(Object.entries(obj.signatures || {}));
        const unsigned = obj.unsigned;

        delete obj.signatures;
        delete obj.unsigned;

        const userSignatures = sigs.get(this.userId) || {};

        const canonalizedJson = anotherjson.stringify(obj);
        const signatures: RustSdkCryptoJs.Signatures = await this.olmMachine.sign(canonalizedJson);

        const map = JSON.parse(signatures.asJSON());

        sigs.set(this.userId, { ...userSignatures, ...map[this.userId] });

        if (unsigned !== undefined) obj.unsigned = unsigned;
        obj.signatures = Object.fromEntries(sigs.entries());
    }

    /**
     * Implementation of {@link CryptoBackend#getBackupDecryptor}.
     */
    public async getBackupDecryptor(backupInfo: KeyBackupInfo, privKey: ArrayLike<number>): Promise<BackupDecryptor> {
        if (backupInfo.algorithm != "m.megolm_backup.v1.curve25519-aes-sha2") {
            throw new Error(`getBackupDecryptor Unsupported algorithm ${backupInfo.algorithm}`);
        }

        const authData = <Curve25519AuthData>backupInfo.auth_data;

        if (!(privKey instanceof Uint8Array)) {
            throw new Error(`getBackupDecryptor expects Uint8Array`);
        }

        const backupDecryptionKey = RustSdkCryptoJs.BackupDecryptionKey.fromBase64(encodeBase64(privKey));

        if (authData.public_key != backupDecryptionKey.megolmV1PublicKey.publicKeyBase64) {
            throw new Error(`getBackupDecryptor key mismatch error`);
        }

        return new RustBackupDecryptor(backupDecryptionKey);
    }

    ///////////////////////////////////////////////////////////////////////////////////////////////////////////////////
    //
    // SyncCryptoCallbacks implementation
    //
    ///////////////////////////////////////////////////////////////////////////////////////////////////////////////////

    /**
     * Apply sync changes to the olm machine
     * @param events - the received to-device messages
     * @param oneTimeKeysCounts - the received one time key counts
     * @param unusedFallbackKeys - the received unused fallback keys
     * @param devices - the received device list updates
     * @returns A list of preprocessed to-device messages.
     */
    private async receiveSyncChanges({
        events,
        oneTimeKeysCounts = new Map<string, number>(),
        unusedFallbackKeys,
        devices = new RustSdkCryptoJs.DeviceLists(),
    }: {
        events?: IToDeviceEvent[];
        oneTimeKeysCounts?: Map<string, number>;
        unusedFallbackKeys?: Set<string>;
        devices?: RustSdkCryptoJs.DeviceLists;
    }): Promise<IToDeviceEvent[]> {
        const result = await this.olmMachine.receiveSyncChanges(
            events ? JSON.stringify(events) : "[]",
            devices,
            oneTimeKeysCounts,
            unusedFallbackKeys,
        );

        // receiveSyncChanges returns a JSON-encoded list of decrypted to-device messages.
        return JSON.parse(result);
    }

    /** called by the sync loop to preprocess incoming to-device messages
     *
     * @param events - the received to-device messages
     * @returns A list of preprocessed to-device messages.
     */
    public async preprocessToDeviceMessages(events: IToDeviceEvent[]): Promise<IToDeviceEvent[]> {
        // send the received to-device messages into receiveSyncChanges. We have no info on device-list changes,
        // one-time-keys, or fallback keys, so just pass empty data.
        const processed = await this.receiveSyncChanges({ events });

        // look for interesting to-device messages
        for (const message of processed) {
            if (message.type === EventType.KeyVerificationRequest) {
                this.onIncomingKeyVerificationRequest(message.sender, message.content);
            }
        }
        return processed;
    }

    /** called by the sync loop to process one time key counts and unused fallback keys
     *
     * @param oneTimeKeysCounts - the received one time key counts
     * @param unusedFallbackKeys - the received unused fallback keys
     */
    public async processKeyCounts(
        oneTimeKeysCounts?: Record<string, number>,
        unusedFallbackKeys?: string[],
    ): Promise<void> {
        const mapOneTimeKeysCount = oneTimeKeysCounts && new Map<string, number>(Object.entries(oneTimeKeysCounts));
        const setUnusedFallbackKeys = unusedFallbackKeys && new Set<string>(unusedFallbackKeys);

        if (mapOneTimeKeysCount !== undefined || setUnusedFallbackKeys !== undefined) {
            await this.receiveSyncChanges({
                oneTimeKeysCounts: mapOneTimeKeysCount,
                unusedFallbackKeys: setUnusedFallbackKeys,
            });
        }
    }

    /** called by the sync loop to process the notification that device lists have
     * been changed.
     *
     * @param deviceLists - device_lists field from /sync
     */
    public async processDeviceLists(deviceLists: IDeviceLists): Promise<void> {
        const devices = new RustSdkCryptoJs.DeviceLists(
            deviceLists.changed?.map((userId) => new RustSdkCryptoJs.UserId(userId)),
            deviceLists.left?.map((userId) => new RustSdkCryptoJs.UserId(userId)),
        );
        await this.receiveSyncChanges({ devices });
    }

    /** called by the sync loop on m.room.encrypted events
     *
     * @param room - in which the event was received
     * @param event - encryption event to be processed
     */
    public async onCryptoEvent(room: Room, event: MatrixEvent): Promise<void> {
        const config = event.getContent();

        const existingEncryptor = this.roomEncryptors[room.roomId];
        if (existingEncryptor) {
            existingEncryptor.onCryptoEvent(config);
        } else {
            this.roomEncryptors[room.roomId] = new RoomEncryptor(
                this.olmMachine,
                this.keyClaimManager,
                this.outgoingRequestProcessor,
                room,
                config,
            );
        }

        // start tracking devices for any users already known to be in this room.
        const members = await room.getEncryptionTargetMembers();
        await this.olmMachine.updateTrackedUsers(members.map((u) => new RustSdkCryptoJs.UserId(u.userId)));
    }

    /** called by the sync loop after processing each sync.
     *
     * TODO: figure out something equivalent for sliding sync.
     *
     * @param syncState - information on the completed sync.
     */
    public onSyncCompleted(syncState: OnSyncCompletedData): void {
        // Processing the /sync may have produced new outgoing requests which need sending, so kick off the outgoing
        // request loop, if it's not already running.
        this.outgoingRequestLoop();
    }

    /**
     * Handle an incoming m.key.verification request event
     *
     * @param sender - the sender of the event
     * @param content - the content of the event
     */
    private onIncomingKeyVerificationRequest(sender: string, content: IContent): void {
        const transactionId = content.transaction_id;
        if (!transactionId || !sender) {
            // not a valid request: ignore
            return;
        }

        const request: RustSdkCryptoJs.VerificationRequest | undefined = this.olmMachine.getVerificationRequest(
            new RustSdkCryptoJs.UserId(sender),
            transactionId,
        );

        if (request) {
            this.emit(
                CryptoEvent.VerificationRequestReceived,
                new RustVerificationRequest(request, this.outgoingRequestProcessor, this._supportedVerificationMethods),
            );
        }
    }

    ///////////////////////////////////////////////////////////////////////////////////////////////////////////////////
    //
    // Other public functions
    //
    ///////////////////////////////////////////////////////////////////////////////////////////////////////////////////

    /** called by the MatrixClient on a room membership event
     *
     * @param event - The matrix event which caused this event to fire.
     * @param member - The member whose RoomMember.membership changed.
     * @param oldMembership - The previous membership state. Null if it's a new member.
     */
    public onRoomMembership(event: MatrixEvent, member: RoomMember, oldMembership?: string): void {
        const enc = this.roomEncryptors[event.getRoomId()!];
        if (!enc) {
            // not encrypting in this room
            return;
        }
        enc.onRoomMembership(member);
    }

    /** Callback for OlmMachine.registerRoomKeyUpdatedCallback
     *
     * Called by the rust-sdk whenever there is an update to (megolm) room keys. We
     * check if we have any events waiting for the given keys, and schedule them for
     * a decryption retry if so.
     *
     * @param keys - details of the updated keys
     */
    public async onRoomKeysUpdated(keys: RustSdkCryptoJs.RoomKeyInfo[]): Promise<void> {
        for (const key of keys) {
            this.onRoomKeyUpdated(key);
        }
        this.backupManager.maybeUploadKey();
    }

    private onRoomKeyUpdated(key: RustSdkCryptoJs.RoomKeyInfo): void {
        if (this.stopped) return;
        this.logger.debug(
            `Got update for session ${key.senderKey.toBase64()}|${key.sessionId} in ${key.roomId.toString()}`,
        );
        const pendingList = this.eventDecryptor.getEventsPendingRoomKey(key);
        if (pendingList.length === 0) return;

        this.logger.debug(
            "Retrying decryption on events:",
            pendingList.map((e) => `${e.getId()}`),
        );

        // Have another go at decrypting events with this key.
        //
        // We don't want to end up blocking the callback from Rust, which could otherwise end up dropping updates,
        // so we don't wait for the decryption to complete. In any case, there is no need to wait:
        // MatrixEvent.attemptDecryption ensures that there is only one decryption attempt happening at once,
        // and deduplicates repeated attempts for the same event.
        for (const ev of pendingList) {
            ev.attemptDecryption(this, { isRetry: true }).catch((_e) => {
                this.logger.info(`Still unable to decrypt event ${ev.getId()} after receiving key`);
            });
        }
    }

    /**
     * Callback for `OlmMachine.registerUserIdentityUpdatedCallback`
     *
     * Called by the rust-sdk whenever there is an update to any user's cross-signing status. We re-check their trust
     * status and emit a `UserTrustStatusChanged` event.
     *
     * @param userId - the user with the updated identity
     */
    public async onUserIdentityUpdated(userId: RustSdkCryptoJs.UserId): Promise<void> {
        const newVerification = await this.getUserVerificationStatus(userId.toString());
        this.emit(CryptoEvent.UserTrustStatusChanged, userId.toString(), newVerification);

        // If our own user identity has changed, we may now trust the key backup where we did not before.
        // So, re-check the key backup status and enable it if available.
        if (userId.toString() === this.userId) {
            await this.checkKeyBackupAndEnable();
        }
    }

    /**
     * Callback for `OlmMachine.registerReceiveSecretCallback`.
     *
     * Called by the rust-sdk whenever a secret is received.
     * The gossipped secrets are received using the `m.secret.send` event type
     * and are guaranteed to have been received over a 1-to-1 Olm
     * Session from a verified device.
     *
     * The only secret this is currently broadcasted is the `m.megolm_backup.v1`.
     *
     * @param name - the secret name
     * @param base64 - the secret value base 64 encoded
     */
    private async handleSecretReceived(name: string, value: string): Promise<boolean> {
        this.logger.debug(`onReceiveSecret: Received secret ${name}`);
        if (name === "m.megolm_backup.v1") {
            const isHandled = await this.backupManager.handleBackupSecretReceived(value);

            // XXXX at this point we should probably try to download the backup and import the keys,
            // or at least retry for the current decryption failures?
            // Maybe add some signaling when a new secret is received, and let clients handle it?
            // as it's where the restore from backup APIs are exposed.

            return isHandled;
        }
        return false;
    }

<<<<<<< HEAD
                await this.storeSessionBackupPrivateKey(decodeBase64(value), info.version);

                // Emit an event that we have a new backup decryption key, so that client can automatically
                // start importing all keys from the backup.
                this.emit(CryptoEvent.BackupPrivateKeyCached, info);
=======
    /**
     * Called when a new secret is received in the rust secret inbox.
     *
     * Will poll the secret inbox and handle the secrets received.
     *
     * @param name - The name of the secret received.
     * @returns `true` if the secret has been handled and saved, `false` otherwise.
     */
    public async checkSecrets(name: string): Promise<void> {
        const pendingValues: string[] = await this.olmMachine.getSecretsFromInbox("m.megolm_backup.v1");
        for (const value of pendingValues) {
            if (await this.handleSecretReceived(name, value)) {
                break;
>>>>>>> 68870704
            }
        }

        // Important to call this after handling the secrets as good hygiene.
        await this.olmMachine.deleteSecretsFromInbox(name);
    }

    /**
     * Handle a live event received via /sync.
     * See {@link ClientEventHandlerMap#event}
     *
     * @param event - live event
     */
    public async onLiveEventFromSync(event: MatrixEvent): Promise<void> {
        // Ignore state event or remote echo
        // transaction_id is provided in case of remote echo {@link https://spec.matrix.org/v1.7/client-server-api/#local-echo}
        if (event.isState() || !!event.getUnsigned().transaction_id) return;

        const processEvent = async (evt: MatrixEvent): Promise<void> => {
            // Process only verification event
            if (isVerificationEvent(event)) {
                await this.onKeyVerificationRequest(evt);
            }
        };

        // If the event is encrypted of in failure, we wait for decryption
        if (event.isDecryptionFailure() || event.isEncrypted()) {
            // 5 mins
            const TIMEOUT_DELAY = 5 * 60 * 1000;

            // After 5mins, we are not expecting the event to be decrypted
            const timeoutId = setTimeout(() => event.off(MatrixEventEvent.Decrypted, onDecrypted), TIMEOUT_DELAY);

            const onDecrypted = (decryptedEvent: MatrixEvent, error?: Error): void => {
                if (error) return;

                clearTimeout(timeoutId);
                event.off(MatrixEventEvent.Decrypted, onDecrypted);
                processEvent(decryptedEvent);
            };

            event.on(MatrixEventEvent.Decrypted, onDecrypted);
        } else {
            await processEvent(event);
        }
    }

    /**
     * Handle key verification request.
     *
     * @param event - a key validation request event.
     */
    private async onKeyVerificationRequest(event: MatrixEvent): Promise<void> {
        const roomId = event.getRoomId();

        if (!roomId) {
            throw new Error("missing roomId in the event");
        }

        this.logger.debug(
            `Incoming verification event ${event.getId()} type ${event.getType()} from ${event.getSender()}`,
        );

        await this.olmMachine.receiveVerificationEvent(
            JSON.stringify({
                event_id: event.getId(),
                type: event.getType(),
                sender: event.getSender(),
                state_key: event.getStateKey(),
                content: event.getContent(),
                origin_server_ts: event.getTs(),
            }),
            new RustSdkCryptoJs.RoomId(roomId),
        );

        if (
            event.getType() === EventType.RoomMessage &&
            event.getContent().msgtype === MsgType.KeyVerificationRequest
        ) {
            const request: RustSdkCryptoJs.VerificationRequest | undefined = this.olmMachine.getVerificationRequest(
                new RustSdkCryptoJs.UserId(event.getSender()!),
                event.getId()!,
            );

            if (!request) {
                // There are multiple reasons this can happen; probably the most likely is that the event is too old.
                this.logger.info(
                    `Ignoring just-received verification request ${event.getId()} which did not start a rust-side verification`,
                );
            } else {
                this.emit(
                    CryptoEvent.VerificationRequestReceived,
                    new RustVerificationRequest(
                        request,
                        this.outgoingRequestProcessor,
                        this._supportedVerificationMethods,
                    ),
                );
            }
        }

        // that may have caused us to queue up outgoing requests, so make sure we send them.
        this.outgoingRequestLoop();
    }

    ///////////////////////////////////////////////////////////////////////////////////////////////////////////////////
    //
    // Outgoing requests
    //
    ///////////////////////////////////////////////////////////////////////////////////////////////////////////////////

    /** start the outgoing request loop if it is not already running */
    private outgoingRequestLoop(): void {
        if (this.outgoingRequestLoopRunning) {
            // The loop is already running, but we have reason to believe that there may be new items in the queue.
            //
            // There is potential for a race whereby the item is added *after* `OlmMachine.outgoingRequests` checks
            // the queue, but *before* it returns. In such a case, the item could sit there unnoticed for some time.
            //
            // In order to circumvent the race, we set a flag which tells the loop to go round once again even if the
            // queue appears to be empty.
            this.outgoingRequestLoopOneMoreLoop = true;
            return;
        }
        // fire off the loop in the background
        this.outgoingRequestLoopInner().catch((e) => {
            this.logger.error("Error processing outgoing-message requests from rust crypto-sdk", e);
        });
    }

    private async outgoingRequestLoopInner(): Promise<void> {
        /* istanbul ignore if */
        if (this.outgoingRequestLoopRunning) {
            throw new Error("Cannot run two outgoing request loops");
        }
        this.outgoingRequestLoopRunning = true;
        try {
            while (!this.stopped) {
                // we clear the "one more loop" flag just before calling `OlmMachine.outgoingRequests()`, so we can tell
                // if `this.outgoingRequestLoop()` was called while `OlmMachine.outgoingRequests()` was running.
                this.outgoingRequestLoopOneMoreLoop = false;

                this.logger.debug("Calling OlmMachine.outgoingRequests()");
                const outgoingRequests: Object[] = await this.olmMachine.outgoingRequests();

                if (this.stopped) {
                    // we've been told to stop while `outgoingRequests` was running: exit the loop without processing
                    // any of the returned requests (anything important will happen next time the client starts.)
                    return;
                }

                if (outgoingRequests.length === 0 && !this.outgoingRequestLoopOneMoreLoop) {
                    // `OlmMachine.outgoingRequests` returned no messages, and there was no call to
                    // `this.outgoingRequestLoop()` while it was running. We can stop the loop for a while.
                    return;
                }

                for (const msg of outgoingRequests) {
                    await this.outgoingRequestProcessor.makeOutgoingRequest(msg as OutgoingRequest);
                }
            }
        } finally {
            this.outgoingRequestLoopRunning = false;
        }
    }
}

class EventDecryptor {
    /**
     * Events which we couldn't decrypt due to unknown sessions / indexes.
     *
     * Map from senderKey to sessionId to Set of MatrixEvents
     */
    private eventsPendingKey = new MapWithDefault<string, MapWithDefault<string, Set<MatrixEvent>>>(
        () => new MapWithDefault<string, Set<MatrixEvent>>(() => new Set()),
    );

    public constructor(
        private readonly logger: Logger,
        private readonly olmMachine: RustSdkCryptoJs.OlmMachine,
        private readonly crypto: RustCrypto,
    ) {}

    public async attemptEventDecryption(event: MatrixEvent): Promise<IEventDecryptionResult> {
        this.logger.info(
            `Attempting decryption of event ${event.getId()} in ${event.getRoomId()} from ${event.getSender()}`,
        );

        // add the event to the pending list *before* attempting to decrypt.
        // then, if the key turns up while decryption is in progress (and
        // decryption fails), we will schedule a retry.
        // (fixes https://github.com/vector-im/element-web/issues/5001)
        this.addEventToPendingList(event);

        try {
            const res = (await this.olmMachine.decryptRoomEvent(
                stringifyEvent(event),
                new RustSdkCryptoJs.RoomId(event.getRoomId()!),
            )) as RustSdkCryptoJs.DecryptedRoomEvent;

            // Success. We can remove the event from the pending list, if
            // that hasn't already happened.
            this.removeEventFromPendingList(event);

            return {
                clearEvent: JSON.parse(res.event),
                claimedEd25519Key: res.senderClaimedEd25519Key,
                senderCurve25519Key: res.senderCurve25519Key,
                forwardingCurve25519KeyChain: res.forwardingCurve25519KeyChain,
            };
        } catch (err) {
            // We need to map back to regular decryption errors (used for analytics for example)
            // The DecryptionErrors are used by react-sdk so is implicitly part of API, but poorly typed
            if (err instanceof RustSdkCryptoJs.MegolmDecryptionError) {
                const content = event.getWireContent();
                let jsError;
                switch (err.code) {
                    case RustSdkCryptoJs.DecryptionErrorCode.MissingRoomKey: {
                        jsError = new DecryptionError(
                            "MEGOLM_UNKNOWN_INBOUND_SESSION_ID",
                            "The sender's device has not sent us the keys for this message.",
                            {
                                session: content.sender_key + "|" + content.session_id,
                            },
                        );
                        this.crypto.queryKeyBackupRateLimited(event.getRoomId()!, event.getWireContent().session_id!);
                        break;
                    }
                    case RustSdkCryptoJs.DecryptionErrorCode.UnknownMessageIndex: {
                        jsError = new DecryptionError(
                            "OLM_UNKNOWN_MESSAGE_INDEX",
                            "The sender's device has not sent us the keys for this message at this index.",
                            {
                                session: content.sender_key + "|" + content.session_id,
                            },
                        );
                        this.crypto.queryKeyBackupRateLimited(event.getRoomId()!, event.getWireContent().session_id!);
                        break;
                    }
                    // We don't map MismatchedIdentityKeys for now, as there is no equivalent in legacy.
                    // Just put it on the `UNABLE_TO_DECRYPT` bucket.
                    default: {
                        jsError = new DecryptionError("UNABLE_TO_DECRYPT", err.description, {
                            session: content.sender_key + "|" + content.session_id,
                        });
                        break;
                    }
                }
                throw jsError;
            }
            throw new DecryptionError("UNABLE_TO_DECRYPT", "Unknown error");
        }
    }

    public async getEncryptionInfoForEvent(event: MatrixEvent): Promise<EventEncryptionInfo | null> {
        if (!event.getClearContent()) {
            // not successfully decrypted
            return null;
        }

        const encryptionInfo = await this.olmMachine.getRoomEventEncryptionInfo(
            stringifyEvent(event),
            new RustSdkCryptoJs.RoomId(event.getRoomId()!),
        );

        return rustEncryptionInfoToJsEncryptionInfo(this.logger, encryptionInfo);
    }

    /**
     * Look for events which are waiting for a given megolm session
     *
     * Returns a list of events which were encrypted by `session` and could not be decrypted
     *
     * @param session -
     */
    public getEventsPendingRoomKey(session: RustSdkCryptoJs.RoomKeyInfo): MatrixEvent[] {
        const senderPendingEvents = this.eventsPendingKey.get(session.senderKey.toBase64());
        if (!senderPendingEvents) return [];

        const sessionPendingEvents = senderPendingEvents.get(session.sessionId);
        if (!sessionPendingEvents) return [];

        const roomId = session.roomId.toString();
        return [...sessionPendingEvents].filter((ev) => ev.getRoomId() === roomId);
    }

    /**
     * Add an event to the list of those awaiting their session keys.
     */
    private addEventToPendingList(event: MatrixEvent): void {
        const content = event.getWireContent();
        const senderKey = content.sender_key;
        const sessionId = content.session_id;

        const senderPendingEvents = this.eventsPendingKey.getOrCreate(senderKey);
        const sessionPendingEvents = senderPendingEvents.getOrCreate(sessionId);
        sessionPendingEvents.add(event);
    }

    /**
     * Remove an event from the list of those awaiting their session keys.
     */
    private removeEventFromPendingList(event: MatrixEvent): void {
        const content = event.getWireContent();
        const senderKey = content.sender_key;
        const sessionId = content.session_id;

        const senderPendingEvents = this.eventsPendingKey.get(senderKey);
        if (!senderPendingEvents) return;

        const sessionPendingEvents = senderPendingEvents.get(sessionId);
        if (!sessionPendingEvents) return;

        sessionPendingEvents.delete(event);

        // also clean up the higher-level maps if they are now empty
        if (sessionPendingEvents.size === 0) {
            senderPendingEvents.delete(sessionId);
            if (senderPendingEvents.size === 0) {
                this.eventsPendingKey.delete(senderKey);
            }
        }
    }
}

function stringifyEvent(event: MatrixEvent): string {
    return JSON.stringify({
        event_id: event.getId(),
        type: event.getWireType(),
        sender: event.getSender(),
        state_key: event.getStateKey(),
        content: event.getWireContent(),
        origin_server_ts: event.getTs(),
    });
}

function rustEncryptionInfoToJsEncryptionInfo(
    logger: Logger,
    encryptionInfo: RustSdkCryptoJs.EncryptionInfo | undefined,
): EventEncryptionInfo | null {
    if (encryptionInfo === undefined) {
        // not decrypted here
        return null;
    }

    // TODO: use strict shield semantics.
    const shieldState = encryptionInfo.shieldState(false);

    let shieldColour: EventShieldColour;
    switch (shieldState.color) {
        case RustSdkCryptoJs.ShieldColor.Grey:
            shieldColour = EventShieldColour.GREY;
            break;
        case RustSdkCryptoJs.ShieldColor.None:
            shieldColour = EventShieldColour.NONE;
            break;
        default:
            shieldColour = EventShieldColour.RED;
    }

    let shieldReason: EventShieldReason | null;
    if (shieldState.message === undefined) {
        shieldReason = null;
    } else if (shieldState.message === "Encrypted by an unverified user.") {
        // this case isn't actually used with lax shield semantics.
        shieldReason = EventShieldReason.UNVERIFIED_IDENTITY;
    } else if (shieldState.message === "Encrypted by a device not verified by its owner.") {
        shieldReason = EventShieldReason.UNSIGNED_DEVICE;
    } else if (
        shieldState.message === "The authenticity of this encrypted message can't be guaranteed on this device."
    ) {
        shieldReason = EventShieldReason.AUTHENTICITY_NOT_GUARANTEED;
    } else if (shieldState.message === "Encrypted by an unknown or deleted device.") {
        shieldReason = EventShieldReason.UNKNOWN_DEVICE;
    } else {
        logger.warn(`Unknown shield state message '${shieldState.message}'`);
        shieldReason = EventShieldReason.UNKNOWN;
    }

    return { shieldColour, shieldReason };
}

type RustCryptoEvents =
    | CryptoEvent.VerificationRequestReceived
    | CryptoEvent.UserTrustStatusChanged
    | RustBackupCryptoEvents
    | CryptoEvent.BackupPrivateKeyCached;

type RustCryptoEventMap = {
    /**
     * Fires when a key verification request is received.
     */
    [CryptoEvent.VerificationRequestReceived]: (request: VerificationRequest) => void;

    /**
     * Fires when the trust status of a user changes.
     */
    [CryptoEvent.UserTrustStatusChanged]: (userId: string, userTrustLevel: UserVerificationStatus) => void;


    /**
     * Fires when the backup decryption key is received via secret sharing.
     */
    [CryptoEvent.BackupPrivateKeyCached]: (info: KeyBackupInfo) => void;
} & RustBackupCryptoEventMap;<|MERGE_RESOLUTION|>--- conflicted
+++ resolved
@@ -1385,13 +1385,6 @@
         return false;
     }
 
-<<<<<<< HEAD
-                await this.storeSessionBackupPrivateKey(decodeBase64(value), info.version);
-
-                // Emit an event that we have a new backup decryption key, so that client can automatically
-                // start importing all keys from the backup.
-                this.emit(CryptoEvent.BackupPrivateKeyCached, info);
-=======
     /**
      * Called when a new secret is received in the rust secret inbox.
      *
@@ -1405,7 +1398,6 @@
         for (const value of pendingValues) {
             if (await this.handleSecretReceived(name, value)) {
                 break;
->>>>>>> 68870704
             }
         }
 
