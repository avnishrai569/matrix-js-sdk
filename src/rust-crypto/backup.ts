/*
Copyright 2023 The Matrix.org Foundation C.I.C.

Licensed under the Apache License, Version 2.0 (the "License");
you may not use this file except in compliance with the License.
You may obtain a copy of the License at

    http://www.apache.org/licenses/LICENSE-2.0

Unless required by applicable law or agreed to in writing, software
distributed under the License is distributed on an "AS IS" BASIS,
WITHOUT WARRANTIES OR CONDITIONS OF ANY KIND, either express or implied.
See the License for the specific language governing permissions and
limitations under the License.
*/

import { OlmMachine, SignatureVerification } from "@matrix-org/matrix-sdk-crypto-wasm";
import * as RustSdkCryptoJs from "@matrix-org/matrix-sdk-crypto-wasm";

import {
    BackupTrustInfo,
    Curve25519AuthData,
    KeyBackupCheck,
    KeyBackupInfo,
    KeyBackupSession,
    Curve25519SessionData,
<<<<<<< HEAD
    KeyBackupRestoreOpts,
    KeyBackupRestoreResult,
=======
>>>>>>> 16153e5d
    KeyBackupRoomSessions,
} from "../crypto-api/keybackup.ts";
import { logger } from "../logger.ts";
import { ClientPrefix, IHttpOpts, MatrixError, MatrixHttpApi, Method } from "../http-api/index.ts";
import { IMegolmSessionData } from "../crypto/index.ts";
import { TypedEventEmitter } from "../models/typed-event-emitter.ts";
import { encodeUri, logDuration } from "../utils.ts";
import { OutgoingRequestProcessor } from "./OutgoingRequestProcessor.ts";
import { sleep } from "../utils.ts";
import { BackupDecryptor } from "../common-crypto/CryptoBackend.ts";
import { ImportRoomKeyProgressData, ImportRoomKeysOpts, CryptoEvent } from "../crypto-api/index.ts";
import { AESEncryptedSecretStoragePayload } from "../@types/AESEncryptedSecretStoragePayload.ts";

/** Authentification of the backup info, depends on algorithm */
type AuthData = KeyBackupInfo["auth_data"];

/**
 * Holds information of a created keybackup.
 * Useful to get the generated private key material and save it securely somewhere.
 */
interface KeyBackupCreationInfo {
    version: string;
    algorithm: string;
    authData: AuthData;
    decryptionKey: RustSdkCryptoJs.BackupDecryptionKey;
}

/**
 * @internal
 */
export class RustBackupManager extends TypedEventEmitter<RustBackupCryptoEvents, RustBackupCryptoEventMap> {
    /** Have we checked if there is a backup on the server which we can use */
    private checkedForBackup = false;

    /**
     * The latest backup version on the server, when we last checked.
     *
     * If there was no backup on the server, `null`. If our attempt to check resulted in an error, `undefined`.
     *
     * Note that the backup was not necessarily verified.
     */
    private serverBackupInfo: KeyBackupInfo | null | undefined = undefined;

    private activeBackupVersion: string | null = null;
    private stopped = false;

    /** whether {@link backupKeysLoop} is currently running */
    private backupKeysLoopRunning = false;

    public constructor(
        private readonly olmMachine: OlmMachine,
        private readonly http: MatrixHttpApi<IHttpOpts & { onlyData: true }>,
        private readonly outgoingRequestProcessor: OutgoingRequestProcessor,
    ) {
        super();
    }

    /**
     * Tells the RustBackupManager to stop.
     * The RustBackupManager is scheduling background uploads of keys to the backup, this
     * call allows to cancel the process when the client is stoppped.
     */
    public stop(): void {
        this.stopped = true;
    }

    /**
     * Get the backup version we are currently backing up to, if any
     */
    public async getActiveBackupVersion(): Promise<string | null> {
        if (!(await this.olmMachine.isBackupEnabled())) return null;
        return this.activeBackupVersion;
    }

    /**
     * Return the details of the latest backup on the server, when we last checked.
     *
     * This normally returns a cached value, but if we haven't yet made a request to the server, it will fire one off.
     * It will always return the details of the active backup if key backup is enabled.
     *
     * If there was no backup on the server, `null`. If our attempt to check resulted in an error, `undefined`.
     */
    public async getServerBackupInfo(): Promise<KeyBackupInfo | null | undefined> {
        // Do a validity check if we haven't already done one. The check is likely to fail if we don't yet have the
        // backup keys -- but as a side-effect, it will populate `serverBackupInfo`.
        await this.checkKeyBackupAndEnable(false);
        return this.serverBackupInfo;
    }

    /**
     * Determine if a key backup can be trusted.
     *
     * @param info - key backup info dict from {@link MatrixClient#getKeyBackupVersion}.
     */
    public async isKeyBackupTrusted(info: KeyBackupInfo): Promise<BackupTrustInfo> {
        const signatureVerification: SignatureVerification = await this.olmMachine.verifyBackup(info);

        const backupKeys: RustSdkCryptoJs.BackupKeys = await this.olmMachine.getBackupKeys();
        const decryptionKey = backupKeys?.decryptionKey;
        const backupMatchesSavedPrivateKey =
            !!decryptionKey && backupInfoMatchesBackupDecryptionKey(info, decryptionKey);
        return {
            matchesDecryptionKey: backupMatchesSavedPrivateKey,
            trusted: signatureVerification.trusted(),
        };
    }

    /**
     * Re-check the key backup and enable/disable it as appropriate.
     *
     * @param force - whether we should force a re-check even if one has already happened.
     */
    public checkKeyBackupAndEnable(force: boolean): Promise<KeyBackupCheck | null> {
        if (!force && this.checkedForBackup) {
            return Promise.resolve(null);
        }

        // make sure there is only one check going on at a time
        if (!this.keyBackupCheckInProgress) {
            this.keyBackupCheckInProgress = this.doCheckKeyBackup().finally(() => {
                this.keyBackupCheckInProgress = null;
            });
        }
        return this.keyBackupCheckInProgress;
    }

    /**
     * Handles a backup secret received event and store it if it matches the current backup version.
     *
     * @param secret - The secret as received from a `m.secret.send` event for secret `m.megolm_backup.v1`.
     * @returns true if the secret is valid and has been stored, false otherwise.
     */
    public async handleBackupSecretReceived(secret: string): Promise<boolean> {
        // Currently we only receive the decryption key without any key backup version. It is important to
        // check that the secret is valid for the current version before storing it.
        // We force a check to ensure to have the latest version. We also want to check that the backup is trusted
        // as we don't want to store the secret if the backup is not trusted, and eventually import megolm keys later from an untrusted backup.
        const backupCheck = await this.checkKeyBackupAndEnable(true);

        if (!backupCheck?.backupInfo?.version || !backupCheck.trustInfo.trusted) {
            // There is no server-side key backup, or the backup is not signed by a trusted cross-signing key or trusted own device.
            // This decryption key is useless to us.
            logger.warn(
                "handleBackupSecretReceived: Received a backup decryption key, but there is no trusted server-side key backup",
            );
            return false;
        }

        try {
            const backupDecryptionKey = RustSdkCryptoJs.BackupDecryptionKey.fromBase64(secret);
            const privateKeyMatches = backupInfoMatchesBackupDecryptionKey(backupCheck.backupInfo, backupDecryptionKey);
            if (!privateKeyMatches) {
                logger.warn(
                    `handleBackupSecretReceived: Private decryption key does not match the public key of the current remote backup.`,
                );
                // just ignore the secret
                return false;
            }
            logger.info(
                `handleBackupSecretReceived: A valid backup decryption key has been received and stored in cache.`,
            );
            await this.saveBackupDecryptionKey(backupDecryptionKey, backupCheck.backupInfo.version);
            return true;
        } catch (e) {
            logger.warn("handleBackupSecretReceived: Invalid backup decryption key", e);
        }

        return false;
    }

    public async saveBackupDecryptionKey(
        backupDecryptionKey: RustSdkCryptoJs.BackupDecryptionKey,
        version: string,
    ): Promise<void> {
        await this.olmMachine.saveBackupDecryptionKey(backupDecryptionKey, version);
        // Emit an event that we have a new backup decryption key, so that the sdk can start
        // importing keys from backup if needed.
        this.emit(CryptoEvent.KeyBackupDecryptionKeyCached, version);
    }

    /**
     * Import a list of room keys previously exported by exportRoomKeys
     *
     * @param keys - a list of session export objects
     * @param opts - options object
     * @returns a promise which resolves once the keys have been imported
     */
    public async importRoomKeys(keys: IMegolmSessionData[], opts?: ImportRoomKeysOpts): Promise<void> {
        await this.importRoomKeysAsJson(JSON.stringify(keys), opts);
    }

    /**
     * Import a list of room keys previously exported by exportRoomKeysAsJson
     *
     * @param keys - a JSON string encoding a list of session export objects,
     *    each of which is an IMegolmSessionData
     * @param opts - options object
     * @returns a promise which resolves once the keys have been imported
     */
    public async importRoomKeysAsJson(jsonKeys: string, opts?: ImportRoomKeysOpts): Promise<void> {
        await this.olmMachine.importExportedRoomKeys(jsonKeys, (progress: bigint, total: bigint): void => {
            const importOpt: ImportRoomKeyProgressData = {
                total: Number(total),
                successes: Number(progress),
                stage: "load_keys",
                failures: 0,
            };
            opts?.progressCallback?.(importOpt);
        });
    }

    /**
     * Implementation of {@link CryptoBackend#importBackedUpRoomKeys}.
     */
    public async importBackedUpRoomKeys(
        keys: IMegolmSessionData[],
        backupVersion: string,
        opts?: ImportRoomKeysOpts,
    ): Promise<void> {
        const keysByRoom: Map<RustSdkCryptoJs.RoomId, Map<string, IMegolmSessionData>> = new Map();
        for (const key of keys) {
            const roomId = new RustSdkCryptoJs.RoomId(key.room_id);
            if (!keysByRoom.has(roomId)) {
                keysByRoom.set(roomId, new Map());
            }
            keysByRoom.get(roomId)!.set(key.session_id, key);
        }
        await this.olmMachine.importBackedUpRoomKeys(
            keysByRoom,
            (progress: bigint, total: bigint, failures: bigint): void => {
                const importOpt: ImportRoomKeyProgressData = {
                    total: Number(total),
                    successes: Number(progress),
                    stage: "load_keys",
                    failures: Number(failures),
                };
                opts?.progressCallback?.(importOpt);
            },
            backupVersion,
        );
    }

    private keyBackupCheckInProgress: Promise<KeyBackupCheck | null> | null = null;

    /** Helper for `checkKeyBackup` */
    private async doCheckKeyBackup(): Promise<KeyBackupCheck | null> {
        logger.log("Checking key backup status...");
        let backupInfo: KeyBackupInfo | null | undefined;
        try {
            backupInfo = await this.requestKeyBackupVersion();
        } catch (e) {
            logger.warn("Error checking for active key backup", e);
            this.serverBackupInfo = undefined;
            return null;
        }
        this.checkedForBackup = true;

        if (backupInfo && !backupInfo.version) {
            logger.warn("active backup lacks a useful 'version'; ignoring it");
            backupInfo = undefined;
        }
        this.serverBackupInfo = backupInfo;

        const activeVersion = await this.getActiveBackupVersion();

        if (!backupInfo) {
            if (activeVersion !== null) {
                logger.log("No key backup present on server: disabling key backup");
                await this.disableKeyBackup();
            } else {
                logger.log("No key backup present on server: not enabling key backup");
            }
            return null;
        }

        const trustInfo = await this.isKeyBackupTrusted(backupInfo);

        if (!trustInfo.trusted) {
            if (activeVersion !== null) {
                logger.log("Key backup present on server but not trusted: disabling key backup");
                await this.disableKeyBackup();
            } else {
                logger.log("Key backup present on server but not trusted: not enabling key backup");
            }
        } else {
            if (activeVersion === null) {
                logger.log(`Found usable key backup v${backupInfo.version}: enabling key backups`);
                await this.enableKeyBackup(backupInfo);
            } else if (activeVersion !== backupInfo.version) {
                logger.log(`On backup version ${activeVersion} but found version ${backupInfo.version}: switching.`);
                // This will remove any pending backup request, remove the backup key and reset the backup state of each room key we have.
                await this.disableKeyBackup();
                // Enabling will now trigger re-upload of all the keys
                await this.enableKeyBackup(backupInfo);
            } else {
                logger.log(`Backup version ${backupInfo.version} still current`);
            }
        }
        return { backupInfo, trustInfo };
    }

    private async enableKeyBackup(backupInfo: KeyBackupInfo): Promise<void> {
        // we know for certain it must be a Curve25519 key, because we have verified it and only Curve25519
        // keys can be verified.
        //
        // we also checked it has a valid `version`.
        await this.olmMachine.enableBackupV1(
            (backupInfo.auth_data as Curve25519AuthData).public_key,
            backupInfo.version!,
        );
        this.activeBackupVersion = backupInfo.version!;

        this.emit(CryptoEvent.KeyBackupStatus, true);

        this.backupKeysLoop();
    }

    /**
     * Restart the backup key loop if there is an active trusted backup.
     * Doesn't try to check the backup server side. To be called when a new
     * megolm key is known locally.
     */
    public async maybeUploadKey(): Promise<void> {
        if (this.activeBackupVersion != null) {
            this.backupKeysLoop();
        }
    }

    private async disableKeyBackup(): Promise<void> {
        await this.olmMachine.disableBackup();
        this.activeBackupVersion = null;
        this.emit(CryptoEvent.KeyBackupStatus, false);
    }

    private async backupKeysLoop(maxDelay = 10000): Promise<void> {
        if (this.backupKeysLoopRunning) {
            logger.log(`Backup loop already running`);
            return;
        }
        this.backupKeysLoopRunning = true;

        logger.log(`Backup: Starting keys upload loop for backup version:${this.activeBackupVersion}.`);

        // wait between 0 and `maxDelay` seconds, to avoid backup
        // requests from different clients hitting the server all at
        // the same time when a new key is sent
        const delay = Math.random() * maxDelay;
        await sleep(delay);

        try {
            // number of consecutive network failures for exponential backoff
            let numFailures = 0;
            // The number of keys left to back up. (Populated lazily: see more comments below.)
            let remainingToUploadCount: number | null = null;
            // To avoid computing the key when only a few keys were added (after a sync for example),
            // we compute the count only when at least two iterations are needed.
            let isFirstIteration = true;

            while (!this.stopped) {
                // Get a batch of room keys to upload
                let request: RustSdkCryptoJs.KeysBackupRequest | null = null;
                try {
                    request = await logDuration(
                        logger,
                        "BackupRoomKeys: Get keys to backup from rust crypto-sdk",
                        async () => {
                            return await this.olmMachine.backupRoomKeys();
                        },
                    );
                } catch (err) {
                    logger.error("Backup: Failed to get keys to backup from rust crypto-sdk", err);
                }

                if (!request || this.stopped || !this.activeBackupVersion) {
                    logger.log(`Backup: Ending loop for version ${this.activeBackupVersion}.`);
                    if (!request) {
                        // nothing more to upload
                        this.emit(CryptoEvent.KeyBackupSessionsRemaining, 0);
                    }
                    return;
                }

                try {
                    await this.outgoingRequestProcessor.makeOutgoingRequest(request);
                    numFailures = 0;
                    if (this.stopped) break;

                    // Key count performance (`olmMachine.roomKeyCounts()`) can be pretty bad on some configurations.
                    // In particular, we detected on some M1 macs that when the object store reaches a threshold, the count
                    // performance stops growing in O(n) and suddenly becomes very slow (40s, 60s or more).
                    // For reference, the performance drop occurs around 300-400k keys on the platforms where this issue is observed.
                    // Even on other configurations, the count can take several seconds.
                    // This will block other operations on the database, like sending messages.
                    //
                    // This is a workaround to avoid calling `olmMachine.roomKeyCounts()` too often, and only when necessary.
                    // We don't call it on the first loop because there could be only a few keys to upload, and we don't want to wait for the count.
                    if (!isFirstIteration && remainingToUploadCount === null) {
                        try {
                            const keyCount = await this.olmMachine.roomKeyCounts();
                            remainingToUploadCount = keyCount.total - keyCount.backedUp;
                        } catch (err) {
                            logger.error("Backup: Failed to get key counts from rust crypto-sdk", err);
                        }
                    }

                    if (remainingToUploadCount !== null) {
                        this.emit(CryptoEvent.KeyBackupSessionsRemaining, remainingToUploadCount);
                        const keysCountInBatch = this.keysCountInBatch(request);
                        // `OlmMachine.roomKeyCounts` is called only once for the current backupKeysLoop. But new
                        // keys could be added during the current loop (after a sync for example).
                        // So the count can get out of sync with the real number of remaining keys to upload.
                        // Depending on the number of new keys imported and the time to complete the loop,
                        // this could result in multiple events being emitted with a remaining key count of 0.
                        remainingToUploadCount = Math.max(remainingToUploadCount - keysCountInBatch, 0);
                    }
                } catch (err) {
                    numFailures++;
                    logger.error("Backup: Error processing backup request for rust crypto-sdk", err);
                    if (err instanceof MatrixError) {
                        const errCode = err.data.errcode;
                        if (errCode == "M_NOT_FOUND" || errCode == "M_WRONG_ROOM_KEYS_VERSION") {
                            logger.log(`Backup: Failed to upload keys to current vesion: ${errCode}.`);
                            try {
                                await this.disableKeyBackup();
                            } catch (error) {
                                logger.error("Backup: An error occurred while disabling key backup:", error);
                            }
                            this.emit(CryptoEvent.KeyBackupFailed, err.data.errcode!);
                            // There was an active backup and we are out of sync with the server
                            // force a check server side
                            this.backupKeysLoopRunning = false;
                            this.checkKeyBackupAndEnable(true);
                            return;
                        } else if (errCode == "M_LIMIT_EXCEEDED") {
                            // wait for that and then continue?
                            const waitTime = err.data.retry_after_ms;
                            if (waitTime > 0) {
                                await sleep(waitTime);
                                continue;
                            } // else go to the normal backoff
                        }
                    }

                    // Some other errors (mx, network, or CORS or invalid urls?) anyhow backoff
                    // exponential backoff if we have failures
                    await sleep(1000 * Math.pow(2, Math.min(numFailures - 1, 4)));
                }
                isFirstIteration = false;
            }
        } finally {
            this.backupKeysLoopRunning = false;
        }
    }

    /**
     * Utility method to count the number of keys in a backup request, in order to update the remaining keys count.
     * This should be the chunk size of the backup request for all requests but the last, but we don't have access to it
     * (it's static in the Rust SDK).
     * @param batch - The backup request to count the keys from.
     *
     * @returns The number of keys in the backup request.
     */
    private keysCountInBatch(batch: RustSdkCryptoJs.KeysBackupRequest): number {
        const parsedBody: KeyBackup = JSON.parse(batch.body);
        let count = 0;
        for (const { sessions } of Object.values(parsedBody.rooms)) {
            count += Object.keys(sessions).length;
        }
        return count;
    }

    /**
     * Get information about the current key backup from the server
     *
     * @returns Information object from API or null if there is no active backup.
     */
    private async requestKeyBackupVersion(): Promise<KeyBackupInfo | null> {
        return await requestKeyBackupVersion(this.http);
    }

    /**
     * Creates a new key backup by generating a new random private key.
     *
     * If there is an existing backup server side it will be deleted and replaced
     * by the new one.
     *
     * @param signObject - Method that should sign the backup with existing device and
     * existing identity.
     * @returns a KeyBackupCreationInfo - All information related to the backup.
     */
    public async setupKeyBackup(signObject: (authData: AuthData) => Promise<void>): Promise<KeyBackupCreationInfo> {
        // Clean up any existing backup
        await this.deleteAllKeyBackupVersions();

        const randomKey = RustSdkCryptoJs.BackupDecryptionKey.createRandomKey();
        const pubKey = randomKey.megolmV1PublicKey;

        const authData = { public_key: pubKey.publicKeyBase64 };

        await signObject(authData);

        const res = await this.http.authedRequest<{ version: string }>(
            Method.Post,
            "/room_keys/version",
            undefined,
            {
                algorithm: pubKey.algorithm,
                auth_data: authData,
            },
            {
                prefix: ClientPrefix.V3,
            },
        );

        await this.saveBackupDecryptionKey(randomKey, res.version);

        return {
            version: res.version,
            algorithm: pubKey.algorithm,
            authData: authData,
            decryptionKey: randomKey,
        };
    }

    /**
     * Deletes all key backups.
     *
     * Will call the API to delete active backup until there is no more present.
     */
    public async deleteAllKeyBackupVersions(): Promise<void> {
        // there could be several backup versions. Delete all to be safe.
        let current = (await this.requestKeyBackupVersion())?.version ?? null;
        while (current != null) {
            await this.deleteKeyBackupVersion(current);
            current = (await this.requestKeyBackupVersion())?.version ?? null;
        }

        // XXX: Should this also update Secret Storage and delete any existing keys?
    }

    /**
     * Deletes the given key backup.
     *
     * @param version - The backup version to delete.
     */
    public async deleteKeyBackupVersion(version: string): Promise<void> {
        logger.debug(`deleteKeyBackupVersion v:${version}`);
        const path = encodeUri("/room_keys/version/$version", { $version: version });
        await this.http.authedRequest<void>(Method.Delete, path, undefined, undefined, {
            prefix: ClientPrefix.V3,
        });
    }

    /**
     * Creates a new backup decryptor for the given private key.
     * @param decryptionKey - The private key to use for decryption.
     */
    public createBackupDecryptor(decryptionKey: RustSdkCryptoJs.BackupDecryptionKey): BackupDecryptor {
        return new RustBackupDecryptor(decryptionKey);
    }

    /**
     * Restore a key backup.
     * @param backupInfoVersion
     * @param backupDecryptor
     * @param opts
     */
    public async restoreKeyBackup(
        backupInfoVersion: string,
        backupDecryptor: BackupDecryptor,
        opts?: KeyBackupRestoreOpts,
    ): Promise<KeyBackupRestoreResult> {
        try {
            const roomKeysResponse = await this.downloadRoomKeys(backupInfoVersion);
            opts?.progressCallback?.({
                stage: "load_keys",
            });

            return this.handleRoomsKeysResponse(roomKeysResponse, backupInfoVersion, backupDecryptor, opts);
        } finally {
            backupDecryptor.free();
        }
    }

    /**
     * Call `/room_keys/keys` to download the room keys for the given backup version.
     * https://spec.matrix.org/latest/client-server-api/#get_matrixclientv3room_keyskeys
     *
     * @param backupInfoVersion
     * @returns The response from the server containing the keys to import.
     */
    private downloadRoomKeys(backupInfoVersion: string): Promise<RoomsKeysResponse> {
        return this.http.authedRequest<RoomsKeysResponse>(
            Method.Get,
            "/room_keys/keys",
            { version: backupInfoVersion },
            undefined,
            {
                prefix: ClientPrefix.V3,
            },
        );
    }

    /**
     * Import the room keys from a `/room_keys/keys` call.
     * Call the opts.progressCallback with the progress of the import.
     *
     * @param response - The response from the server containing the keys to import.
     * @param backupInfoVersion - The version of the backup info.
     * @param backupDecryptor - The backup decryptor to use to decrypt the keys.
     * @param opts - Options for the import.
     *
     * @return The total number of keys and the total imported.
     *
     * @private
     */
    private async handleRoomsKeysResponse(
        response: RoomsKeysResponse,
        backupInfoVersion: string,
        backupDecryptor: BackupDecryptor,
        opts?: KeyBackupRestoreOpts,
    ): Promise<KeyBackupRestoreResult> {
        // We have a full backup here, it can get quite big, so we need to decrypt and import it in chunks.

        // Get the total count as a first pass
        const totalKeyCount = this.getTotalKeyCount(response);
        let totalImported = 0;
        let totalFailures = 0;
        // Now decrypt and import the keys in chunks
        await this.handleDecryptionOfAFullBackup(response, backupDecryptor, 200, async (chunk) => {
            // We have a chunk of decrypted keys: import them
            try {
                await this.importBackedUpRoomKeys(chunk, backupInfoVersion);
                totalImported += chunk.length;
            } catch (e) {
                totalFailures += chunk.length;
                // We failed to import some keys, but we should still try to import the rest?
                // Log the error and continue
                logger.error("Error importing keys from backup", e);
            }

            opts?.progressCallback?.({
                total: totalKeyCount,
                successes: totalImported,
                stage: "load_keys",
                failures: totalFailures,
            });
        });

        return { total: totalKeyCount, imported: totalImported };
    }

    /**
     * This method calculates the total number of keys present in the response of a `/room_keys/keys` call.
     *
     * @param res - The response from the server containing the keys to be counted.
     *
     * @returns The total number of keys in the backup.
     */
    private getTotalKeyCount(res: RoomsKeysResponse): number {
        const rooms = res.rooms;
        let totalKeyCount = 0;
        for (const roomData of Object.values(rooms)) {
            if (!roomData.sessions) continue;
            totalKeyCount += Object.keys(roomData.sessions).length;
        }
        return totalKeyCount;
    }

    /**
     * This method handles the decryption of a full backup, i.e a call to `/room_keys/keys`.
     * It will decrypt the keys in chunks and call the `block` callback for each chunk.
     *
     * @param res - The response from the server containing the keys to be decrypted.
     * @param backupDecryptor - An instance of the BackupDecryptor class used to decrypt the keys.
     * @param chunkSize - The size of the chunks to be processed at a time.
     * @param block - A callback function that is called for each chunk of keys.
     *
     * @returns A promise that resolves when the decryption is complete.
     */
    private async handleDecryptionOfAFullBackup(
        res: RoomsKeysResponse,
        backupDecryptor: BackupDecryptor,
        chunkSize: number,
        block: (chunk: IMegolmSessionData[]) => Promise<void>,
    ): Promise<void> {
        const { rooms } = res;

        let groupChunkCount = 0;
        let chunkGroupByRoom: Map<string, KeyBackupRoomSessions> = new Map();

        const handleChunkCallback = async (roomChunks: Map<string, KeyBackupRoomSessions>): Promise<void> => {
            const currentChunk: IMegolmSessionData[] = [];
            for (const roomId of roomChunks.keys()) {
                const decryptedSessions = await backupDecryptor.decryptSessions(roomChunks.get(roomId)!);
                for (const sessionId in decryptedSessions) {
                    const k = decryptedSessions[sessionId];
                    k.room_id = roomId;
                    currentChunk.push(k);
                }
            }
            await block(currentChunk);
        };

        for (const [roomId, roomData] of Object.entries(rooms)) {
            if (!roomData.sessions) continue;

            chunkGroupByRoom.set(roomId, {});

            for (const [sessionId, session] of Object.entries(roomData.sessions)) {
                const sessionsForRoom = chunkGroupByRoom.get(roomId)!;
                sessionsForRoom[sessionId] = session;
                groupChunkCount += 1;
                if (groupChunkCount >= chunkSize) {
                    // We have enough chunks to decrypt
                    await handleChunkCallback(chunkGroupByRoom);
                    chunkGroupByRoom = new Map();
                    // There might be remaining keys for that room, so add back an entry for the current room.
                    chunkGroupByRoom.set(roomId, {});
                    groupChunkCount = 0;
                }
            }
        }

        // Handle remaining chunk if needed
        if (groupChunkCount > 0) {
            await handleChunkCallback(chunkGroupByRoom);
        }
    }
}

/**
 * Checks if the provided backup info matches the given private key.
 *
 * @param info - The backup info to check.
 * @param backupDecryptionKey - The `BackupDecryptionKey` private key to check against.
 * @returns `true` if the private key can decrypt the backup, `false` otherwise.
 */
function backupInfoMatchesBackupDecryptionKey(
    info: KeyBackupInfo,
    backupDecryptionKey: RustSdkCryptoJs.BackupDecryptionKey,
): boolean {
    if (info.algorithm !== "m.megolm_backup.v1.curve25519-aes-sha2") {
        logger.warn("backupMatchesPrivateKey: Unsupported backup algorithm", info.algorithm);
        return false;
    }

    return (info.auth_data as Curve25519AuthData)?.public_key === backupDecryptionKey.megolmV1PublicKey.publicKeyBase64;
}

/**
 * Implementation of {@link BackupDecryptor} for the rust crypto backend.
 */
export class RustBackupDecryptor implements BackupDecryptor {
    private decryptionKey: RustSdkCryptoJs.BackupDecryptionKey;
    public sourceTrusted: boolean;

    public constructor(decryptionKey: RustSdkCryptoJs.BackupDecryptionKey) {
        this.decryptionKey = decryptionKey;
        this.sourceTrusted = false;
    }

    /**
     * Implements {@link BackupDecryptor#decryptSessions}
     */
    public async decryptSessions(
        ciphertexts: Record<string, KeyBackupSession<Curve25519SessionData | AESEncryptedSecretStoragePayload>>,
    ): Promise<IMegolmSessionData[]> {
        const keys: IMegolmSessionData[] = [];
        for (const [sessionId, sessionData] of Object.entries(ciphertexts)) {
            try {
                const decrypted = JSON.parse(
                    this.decryptionKey.decryptV1(
                        sessionData.session_data.ephemeral,
                        sessionData.session_data.mac,
                        sessionData.session_data.ciphertext,
                    ),
                );
                decrypted.session_id = sessionId;
                keys.push(decrypted);
            } catch (e) {
                logger.log("Failed to decrypt megolm session from backup", e, sessionData);
            }
        }
        return keys;
    }

    /**
     * Implements {@link BackupDecryptor#free}
     */
    public free(): void {
        this.decryptionKey.free();
    }
}

export async function requestKeyBackupVersion(
    http: MatrixHttpApi<IHttpOpts & { onlyData: true }>,
): Promise<KeyBackupInfo | null> {
    try {
        return await http.authedRequest<KeyBackupInfo>(Method.Get, "/room_keys/version", undefined, undefined, {
            prefix: ClientPrefix.V3,
        });
    } catch (e) {
        if ((<MatrixError>e).errcode === "M_NOT_FOUND") {
            return null;
        } else {
            throw e;
        }
    }
}

export type RustBackupCryptoEvents =
    | CryptoEvent.KeyBackupStatus
    | CryptoEvent.KeyBackupSessionsRemaining
    | CryptoEvent.KeyBackupFailed
    | CryptoEvent.KeyBackupDecryptionKeyCached;

export type RustBackupCryptoEventMap = {
    [CryptoEvent.KeyBackupStatus]: (enabled: boolean) => void;
    [CryptoEvent.KeyBackupSessionsRemaining]: (remaining: number) => void;
    [CryptoEvent.KeyBackupFailed]: (errCode: string) => void;
    [CryptoEvent.KeyBackupDecryptionKeyCached]: (version: string) => void;
};

/**
 * Response from GET `/room_keys/keys` endpoint.
 * See https://spec.matrix.org/latest/client-server-api/#get_matrixclientv3room_keyskeys
 */
<<<<<<< HEAD
interface RoomsKeysResponse {
=======
export interface KeyBackup {
>>>>>>> 16153e5d
    rooms: Record<string, { sessions: KeyBackupRoomSessions }>;
}<|MERGE_RESOLUTION|>--- conflicted
+++ resolved
@@ -24,11 +24,8 @@
     KeyBackupInfo,
     KeyBackupSession,
     Curve25519SessionData,
-<<<<<<< HEAD
     KeyBackupRestoreOpts,
     KeyBackupRestoreResult,
-=======
->>>>>>> 16153e5d
     KeyBackupRoomSessions,
 } from "../crypto-api/keybackup.ts";
 import { logger } from "../logger.ts";
@@ -857,10 +854,6 @@
  * Response from GET `/room_keys/keys` endpoint.
  * See https://spec.matrix.org/latest/client-server-api/#get_matrixclientv3room_keyskeys
  */
-<<<<<<< HEAD
-interface RoomsKeysResponse {
-=======
 export interface KeyBackup {
->>>>>>> 16153e5d
     rooms: Record<string, { sessions: KeyBackupRoomSessions }>;
 }