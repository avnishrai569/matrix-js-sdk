/*
Copyright 2016 OpenMarket Ltd
Copyright 2017 Vector Creations Ltd
Copyright 2018-2019 New Vector Ltd
Copyright 2019-2021 The Matrix.org Foundation C.I.C.

Licensed under the Apache License, Version 2.0 (the "License");
you may not use this file except in compliance with the License.
You may obtain a copy of the License at

    http://www.apache.org/licenses/LICENSE-2.0

Unless required by applicable law or agreed to in writing, software
distributed under the License is distributed on an "AS IS" BASIS,
WITHOUT WARRANTIES OR CONDITIONS OF ANY KIND, either express or implied.
See the License for the specific language governing permissions and
limitations under the License.
*/

import anotherjson from "another-json";
import { v4 as uuidv4 } from "uuid";

import type { IDeviceKeys, IEventDecryptionResult, IMegolmSessionData, IOneTimeKey } from "../@types/crypto";
import type { PkDecryption, PkSigning } from "@matrix-org/olm";
import { EventType, ToDeviceMessageId } from "../@types/event";
import { TypedReEmitter } from "../ReEmitter";
import { logger } from "../logger";
import { IExportedDevice, OlmDevice } from "./OlmDevice";
import { IOlmDevice } from "./algorithms/megolm";
import * as olmlib from "./olmlib";
import { DeviceInfoMap, DeviceList } from "./DeviceList";
import { DeviceInfo, IDevice } from "./deviceinfo";
import type { DecryptionAlgorithm, EncryptionAlgorithm } from "./algorithms";
import * as algorithms from "./algorithms";
import { createCryptoStoreCacheCallbacks, CrossSigningInfo, DeviceTrustLevel, UserTrustLevel } from "./CrossSigning";
import { EncryptionSetupBuilder } from "./EncryptionSetup";
import { SecretStorage as LegacySecretStorage } from "./SecretStorage";
import { CrossSigningKey, ICreateSecretStorageOpts, IEncryptedEventInfo, IRecoveryKey } from "./api";
import { OutgoingRoomKeyRequestManager } from "./OutgoingRoomKeyRequestManager";
import { IndexedDBCryptoStore } from "./store/indexeddb-crypto-store";
import { VerificationBase } from "./verification/Base";
import { ReciprocateQRCode, SCAN_QR_CODE_METHOD, SHOW_QR_CODE_METHOD } from "./verification/QRCode";
import { SAS as SASVerification } from "./verification/SAS";
import { keyFromPassphrase } from "./key_passphrase";
import { decodeRecoveryKey, encodeRecoveryKey } from "./recoverykey";
import { VerificationRequest } from "./verification/request/VerificationRequest";
import { InRoomChannel, InRoomRequests } from "./verification/request/InRoomChannel";
import { Request, ToDeviceChannel, ToDeviceRequests } from "./verification/request/ToDeviceChannel";
import { IllegalMethod } from "./verification/IllegalMethod";
import { KeySignatureUploadError } from "../errors";
import { calculateKeyCheck, decryptAES, encryptAES, IEncryptedPayload } from "./aes";
import { DehydrationManager } from "./dehydration";
import { BackupManager, LibOlmBackupDecryptor, backupTrustInfoFromLegacyTrustInfo } from "./backup";
import { IStore } from "../store";
import { Room, RoomEvent } from "../models/room";
import { RoomMember, RoomMemberEvent } from "../models/room-member";
import { EventStatus, IContent, IEvent, MatrixEvent, MatrixEventEvent } from "../models/event";
import { ToDeviceBatch } from "../models/ToDeviceMessage";
import {
    ClientEvent,
    ICrossSigningKey,
    IKeysUploadResponse,
    ISignedKey,
    IUploadKeySignaturesResponse,
    MatrixClient,
} from "../client";
import type { IRoomEncryption, RoomList } from "./RoomList";
import { IKeyBackupInfo } from "./keybackup";
import { ISyncStateData } from "../sync";
import { CryptoStore } from "./store/base";
import { IVerificationChannel } from "./verification/request/Channel";
import { TypedEventEmitter } from "../models/typed-event-emitter";
import { IDeviceLists, ISyncResponse, IToDeviceEvent } from "../sync-accumulator";
import { ISignatures } from "../@types/signed";
import { IMessage } from "./algorithms/olm";
import { BackupDecryptor, CryptoBackend, OnSyncCompletedData } from "../common-crypto/CryptoBackend";
import { RoomState, RoomStateEvent } from "../models/room-state";
import { MapWithDefault, recursiveMapToObject } from "../utils";
import {
    AccountDataClient,
    AddSecretStorageKeyOpts,
    SECRET_STORAGE_ALGORITHM_V1_AES,
    SecretStorageKeyDescription,
    SecretStorageKeyObject,
    SecretStorageKeyTuple,
    ServerSideSecretStorageImpl,
} from "../secret-storage";
import { ISecretRequest } from "./SecretSharing";
import {
    BackupTrustInfo,
    BootstrapCrossSigningOpts,
    CrossSigningStatus,
    DeviceVerificationStatus,
    ImportRoomKeysOpts,
    KeyBackupCheck,
    KeyBackupInfo,
    VerificationRequest as CryptoApiVerificationRequest,
} from "../crypto-api";
import { Device, DeviceMap } from "../models/device";
import { deviceInfoToDevice } from "./device-converter";
<<<<<<< HEAD
import { ClientPrefix, MatrixError, Method } from "../http-api";
=======
import { ClientPrefix, Method } from "../http-api";
>>>>>>> 8e0ef98b

/* re-exports for backwards compatibility */
export type {
    BootstrapCrossSigningOpts as IBootstrapCrossSigningOpts,
    CryptoCallbacks as ICryptoCallbacks,
} from "../crypto-api";

const DeviceVerification = DeviceInfo.DeviceVerification;

const defaultVerificationMethods = {
    [ReciprocateQRCode.NAME]: ReciprocateQRCode,
    [SASVerification.NAME]: SASVerification,

    // These two can't be used for actual verification, but we do
    // need to be able to define them here for the verification flows
    // to start.
    [SHOW_QR_CODE_METHOD]: IllegalMethod,
    [SCAN_QR_CODE_METHOD]: IllegalMethod,
} as const;

/**
 * verification method names
 */
// legacy export identifier
export const verificationMethods = {
    RECIPROCATE_QR_CODE: ReciprocateQRCode.NAME,
    SAS: SASVerification.NAME,
} as const;

export type VerificationMethod = keyof typeof verificationMethods | string;

export function isCryptoAvailable(): boolean {
    return Boolean(global.Olm);
}

// minimum time between attempting to unwedge an Olm session, if we succeeded
// in creating a new session
const MIN_FORCE_SESSION_INTERVAL_MS = 60 * 60 * 1000; // 1 hour
// minimum time between attempting to unwedge an Olm session, if we failed
// to create a new session
const FORCE_SESSION_RETRY_INTERVAL_MS = 5 * 60 * 1000; // 5 minutes

interface IInitOpts {
    exportedOlmDevice?: IExportedDevice;
    pickleKey?: string;
}

/* eslint-disable camelcase */
interface IRoomKey {
    room_id: string;
    algorithm: string;
}

/**
 * The parameters of a room key request. The details of the request may
 * vary with the crypto algorithm, but the management and storage layers for
 * outgoing requests expect it to have 'room_id' and 'session_id' properties.
 */
export interface IRoomKeyRequestBody extends IRoomKey {
    session_id: string;
    sender_key: string;
}

/* eslint-enable camelcase */

interface IDeviceVerificationUpgrade {
    devices: DeviceInfo[];
    crossSigningInfo: CrossSigningInfo;
}

export interface ICheckOwnCrossSigningTrustOpts {
    allowPrivateKeyRequests?: boolean;
}

interface IUserOlmSession {
    deviceIdKey: string;
    sessions: {
        sessionId: string;
        hasReceivedMessage: boolean;
    }[];
}

export interface IRoomKeyRequestRecipient {
    userId: string;
    deviceId: string;
}

interface ISignableObject {
    signatures?: ISignatures;
    unsigned?: object;
}

export interface IRequestsMap {
    getRequest(event: MatrixEvent): VerificationRequest | undefined;
    getRequestByChannel(channel: IVerificationChannel): VerificationRequest | undefined;
    setRequest(event: MatrixEvent, request: VerificationRequest): void;
    setRequestByChannel(channel: IVerificationChannel, request: VerificationRequest): void;
}

/* eslint-disable camelcase */
export interface IOlmEncryptedContent {
    algorithm: typeof olmlib.OLM_ALGORITHM;
    sender_key: string;
    ciphertext: Record<string, IMessage>;
    [ToDeviceMessageId]?: string;
}

export interface IMegolmEncryptedContent {
    algorithm: typeof olmlib.MEGOLM_ALGORITHM;
    sender_key: string;
    session_id: string;
    device_id: string;
    ciphertext: string;
    [ToDeviceMessageId]?: string;
}
/* eslint-enable camelcase */

export type IEncryptedContent = IOlmEncryptedContent | IMegolmEncryptedContent;

export enum CryptoEvent {
    DeviceVerificationChanged = "deviceVerificationChanged",
    UserTrustStatusChanged = "userTrustStatusChanged",
    UserCrossSigningUpdated = "userCrossSigningUpdated",
    RoomKeyRequest = "crypto.roomKeyRequest",
    RoomKeyRequestCancellation = "crypto.roomKeyRequestCancellation",
    KeyBackupStatus = "crypto.keyBackupStatus",
    KeyBackupFailed = "crypto.keyBackupFailed",
    KeyBackupSessionsRemaining = "crypto.keyBackupSessionsRemaining",
    KeySignatureUploadFailure = "crypto.keySignatureUploadFailure",
    /** @deprecated Use `VerificationRequestReceived`. */
    VerificationRequest = "crypto.verification.request",

    /**
     * Fires when a key verification request is received.
     *
     * The payload is a {@link Crypto.VerificationRequest}.
     */
    VerificationRequestReceived = "crypto.verificationRequestReceived",

    Warning = "crypto.warning",
    WillUpdateDevices = "crypto.willUpdateDevices",
    DevicesUpdated = "crypto.devicesUpdated",
    KeysChanged = "crossSigning.keysChanged",
}

export type CryptoEventHandlerMap = {
    /**
     * Fires when a device is marked as verified/unverified/blocked/unblocked by
     * {@link MatrixClient#setDeviceVerified | MatrixClient.setDeviceVerified} or
     * {@link MatrixClient#setDeviceBlocked | MatrixClient.setDeviceBlocked}.
     *
     * @param userId - the owner of the verified device
     * @param deviceId - the id of the verified device
     * @param deviceInfo - updated device information
     */
    [CryptoEvent.DeviceVerificationChanged]: (userId: string, deviceId: string, device: DeviceInfo) => void;
    /**
     * Fires when the trust status of a user changes
     * If userId is the userId of the logged-in user, this indicated a change
     * in the trust status of the cross-signing data on the account.
     *
     * The cross-signing API is currently UNSTABLE and may change without notice.
     * @experimental
     *
     * @param userId - the userId of the user in question
     * @param trustLevel - The new trust level of the user
     */
    [CryptoEvent.UserTrustStatusChanged]: (userId: string, trustLevel: UserTrustLevel) => void;
    /**
     * Fires when we receive a room key request
     *
     * @param req - request details
     */
    [CryptoEvent.RoomKeyRequest]: (request: IncomingRoomKeyRequest) => void;
    /**
     * Fires when we receive a room key request cancellation
     */
    [CryptoEvent.RoomKeyRequestCancellation]: (request: IncomingRoomKeyRequestCancellation) => void;
    /**
     * Fires whenever the status of e2e key backup changes, as returned by getKeyBackupEnabled()
     * @param enabled - true if key backup has been enabled, otherwise false
     * @example
     * ```
     * matrixClient.on("crypto.keyBackupStatus", function(enabled){
     *   if (enabled) {
     *     [...]
     *   }
     * });
     * ```
     */
    [CryptoEvent.KeyBackupStatus]: (enabled: boolean) => void;
    [CryptoEvent.KeyBackupFailed]: (errcode: string) => void;
    [CryptoEvent.KeyBackupSessionsRemaining]: (remaining: number) => void;
    [CryptoEvent.KeySignatureUploadFailure]: (
        failures: IUploadKeySignaturesResponse["failures"],
        source: "checkOwnCrossSigningTrust" | "afterCrossSigningLocalKeyChange" | "setDeviceVerification",
        upload: (opts: { shouldEmit: boolean }) => Promise<void>,
    ) => void;
    /**
     * Fires when a key verification is requested.
     *
     * Deprecated: use `CryptoEvent.VerificationRequestReceived`.
     */
    [CryptoEvent.VerificationRequest]: (request: VerificationRequest<any>) => void;

    /**
     * Fires when a key verification request is received.
     */
    [CryptoEvent.VerificationRequestReceived]: (request: CryptoApiVerificationRequest) => void;

    /**
     * Fires when the app may wish to warn the user about something related
     * the end-to-end crypto.
     *
     * @param type - One of the strings listed above
     */
    [CryptoEvent.Warning]: (type: string) => void;
    /**
     * Fires when the user's cross-signing keys have changed or cross-signing
     * has been enabled/disabled. The client can use getStoredCrossSigningForUser
     * with the user ID of the logged in user to check if cross-signing is
     * enabled on the account. If enabled, it can test whether the current key
     * is trusted using with checkUserTrust with the user ID of the logged
     * in user. The checkOwnCrossSigningTrust function may be used to reconcile
     * the trust in the account key.
     *
     * The cross-signing API is currently UNSTABLE and may change without notice.
     * @experimental
     */
    [CryptoEvent.KeysChanged]: (data: {}) => void;
    /**
     * Fires whenever the stored devices for a user will be updated
     * @param users - A list of user IDs that will be updated
     * @param initialFetch - If true, the store is empty (apart
     *     from our own device) and is being seeded.
     */
    [CryptoEvent.WillUpdateDevices]: (users: string[], initialFetch: boolean) => void;
    /**
     * Fires whenever the stored devices for a user have changed
     * @param users - A list of user IDs that were updated
     * @param initialFetch - If true, the store was empty (apart
     *     from our own device) and has been seeded.
     */
    [CryptoEvent.DevicesUpdated]: (users: string[], initialFetch: boolean) => void;
    [CryptoEvent.UserCrossSigningUpdated]: (userId: string) => void;
};

export class Crypto extends TypedEventEmitter<CryptoEvent, CryptoEventHandlerMap> implements CryptoBackend {
    /**
     * @returns The version of Olm.
     */
    public static getOlmVersion(): [number, number, number] {
        return OlmDevice.getOlmVersion();
    }

    public readonly backupManager: BackupManager;
    public readonly crossSigningInfo: CrossSigningInfo;
    public readonly olmDevice: OlmDevice;
    public readonly deviceList: DeviceList;
    public readonly dehydrationManager: DehydrationManager;
    public readonly secretStorage: LegacySecretStorage;

    private readonly reEmitter: TypedReEmitter<CryptoEvent, CryptoEventHandlerMap>;
    private readonly verificationMethods: Map<VerificationMethod, typeof VerificationBase>;
    public readonly supportedAlgorithms: string[];
    private readonly outgoingRoomKeyRequestManager: OutgoingRoomKeyRequestManager;
    private readonly toDeviceVerificationRequests: ToDeviceRequests;
    public readonly inRoomVerificationRequests: InRoomRequests;

    private trustCrossSignedDevices = true;
    // the last time we did a check for the number of one-time-keys on the server.
    private lastOneTimeKeyCheck: number | null = null;
    private oneTimeKeyCheckInProgress = false;

    // EncryptionAlgorithm instance for each room
    private roomEncryptors = new Map<string, EncryptionAlgorithm>();
    // map from algorithm to DecryptionAlgorithm instance, for each room
    private roomDecryptors = new Map<string, Map<string, DecryptionAlgorithm>>();

    private deviceKeys: Record<string, string> = {}; // type: key

    public globalBlacklistUnverifiedDevices = false;
    public globalErrorOnUnknownDevices = true;

    // list of IncomingRoomKeyRequests/IncomingRoomKeyRequestCancellations
    // we received in the current sync.
    private receivedRoomKeyRequests: IncomingRoomKeyRequest[] = [];
    private receivedRoomKeyRequestCancellations: IncomingRoomKeyRequestCancellation[] = [];
    // true if we are currently processing received room key requests
    private processingRoomKeyRequests = false;
    // controls whether device tracking is delayed
    // until calling encryptEvent or trackRoomDevices,
    // or done immediately upon enabling room encryption.
    private lazyLoadMembers = false;
    // in case lazyLoadMembers is true,
    // track if an initial tracking of all the room members
    // has happened for a given room. This is delayed
    // to avoid loading room members as long as possible.
    private roomDeviceTrackingState: { [roomId: string]: Promise<void> } = {};

    // The timestamp of the minimum time at which we will retry forcing establishment
    // of a new session for each device, in milliseconds.
    // {
    //     userId: {
    //         deviceId: 1234567890000,
    //     },
    // }
    // Map: user Id → device Id → timestamp
    private forceNewSessionRetryTime: MapWithDefault<string, MapWithDefault<string, number>> = new MapWithDefault(
        () => new MapWithDefault(() => 0),
    );

    // This flag will be unset whilst the client processes a sync response
    // so that we don't start requesting keys until we've actually finished
    // processing the response.
    private sendKeyRequestsImmediately = false;

    private oneTimeKeyCount?: number;
    private needsNewFallback?: boolean;
    private fallbackCleanup?: ReturnType<typeof setTimeout>;

    /**
     * Cryptography bits
     *
     * This module is internal to the js-sdk; the public API is via MatrixClient.
     *
     * @internal
     *
     * @param baseApis - base matrix api interface
     *
     * @param userId - The user ID for the local user
     *
     * @param deviceId - The identifier for this device.
     *
     * @param clientStore - the MatrixClient data store.
     *
     * @param cryptoStore - storage for the crypto layer.
     *
     * @param roomList - An initialised RoomList object
     *
     * @param verificationMethods - Array of verification methods to use.
     *    Each element can either be a string from MatrixClient.verificationMethods
     *    or a class that implements a verification method.
     */
    public constructor(
        public readonly baseApis: MatrixClient,
        public readonly userId: string,
        private readonly deviceId: string,
        private readonly clientStore: IStore,
        public readonly cryptoStore: CryptoStore,
        private readonly roomList: RoomList,
        verificationMethods: Array<VerificationMethod | (typeof VerificationBase & { NAME: string })>,
    ) {
        super();
        this.reEmitter = new TypedReEmitter(this);

        if (verificationMethods) {
            this.verificationMethods = new Map();
            for (const method of verificationMethods) {
                if (typeof method === "string") {
                    if (defaultVerificationMethods[method]) {
                        this.verificationMethods.set(
                            method,
                            <typeof VerificationBase>defaultVerificationMethods[method],
                        );
                    }
                } else if (method["NAME"]) {
                    this.verificationMethods.set(method["NAME"], method as typeof VerificationBase);
                } else {
                    logger.warn(`Excluding unknown verification method ${method}`);
                }
            }
        } else {
            this.verificationMethods = new Map(Object.entries(defaultVerificationMethods)) as Map<
                VerificationMethod,
                typeof VerificationBase
            >;
        }

        this.backupManager = new BackupManager(baseApis, async () => {
            // try to get key from cache
            const cachedKey = await this.getSessionBackupPrivateKey();
            if (cachedKey) {
                return cachedKey;
            }

            // try to get key from secret storage
            const storedKey = await this.secretStorage.get("m.megolm_backup.v1");

            if (storedKey) {
                // ensure that the key is in the right format.  If not, fix the key and
                // store the fixed version
                const fixedKey = fixBackupKey(storedKey);
                if (fixedKey) {
                    const keys = await this.secretStorage.getKey();
                    await this.secretStorage.store("m.megolm_backup.v1", fixedKey, [keys![0]]);
                }

                return olmlib.decodeBase64(fixedKey || storedKey);
            }

            // try to get key from app
            if (this.baseApis.cryptoCallbacks && this.baseApis.cryptoCallbacks.getBackupKey) {
                return this.baseApis.cryptoCallbacks.getBackupKey();
            }

            throw new Error("Unable to get private key");
        });

        this.olmDevice = new OlmDevice(cryptoStore);
        this.deviceList = new DeviceList(baseApis, cryptoStore, this.olmDevice);

        // XXX: This isn't removed at any point, but then none of the event listeners
        // this class sets seem to be removed at any point... :/
        this.deviceList.on(CryptoEvent.UserCrossSigningUpdated, this.onDeviceListUserCrossSigningUpdated);
        this.reEmitter.reEmit(this.deviceList, [CryptoEvent.DevicesUpdated, CryptoEvent.WillUpdateDevices]);

        this.supportedAlgorithms = Array.from(algorithms.DECRYPTION_CLASSES.keys());

        this.outgoingRoomKeyRequestManager = new OutgoingRoomKeyRequestManager(
            baseApis,
            this.deviceId,
            this.cryptoStore,
        );

        this.toDeviceVerificationRequests = new ToDeviceRequests();
        this.inRoomVerificationRequests = new InRoomRequests();

        const cryptoCallbacks = this.baseApis.cryptoCallbacks || {};
        const cacheCallbacks = createCryptoStoreCacheCallbacks(cryptoStore, this.olmDevice);

        this.crossSigningInfo = new CrossSigningInfo(userId, cryptoCallbacks, cacheCallbacks);
        // Yes, we pass the client twice here: see SecretStorage
        this.secretStorage = new LegacySecretStorage(baseApis as AccountDataClient, cryptoCallbacks, baseApis);
        this.dehydrationManager = new DehydrationManager(this);

        // Assuming no app-supplied callback, default to getting from SSSS.
        if (!cryptoCallbacks.getCrossSigningKey && cryptoCallbacks.getSecretStorageKey) {
            cryptoCallbacks.getCrossSigningKey = async (type): Promise<Uint8Array | null> => {
                return CrossSigningInfo.getFromSecretStorage(type, this.secretStorage);
            };
        }
    }

    /**
     * Deletes the given backup.
     *
     * @param version - The version to delete.
     */
    public async deleteKeyBackupVersion(version: string): Promise<void> {
        await this.backupManager.deleteKeyBackupVersion(version);
    }

    /**
     * Initialise the crypto module so that it is ready for use
     *
     * Returns a promise which resolves once the crypto module is ready for use.
     *
     * @param exportedOlmDevice - (Optional) data from exported device
     *     that must be re-created.
     */
    public async init({ exportedOlmDevice, pickleKey }: IInitOpts = {}): Promise<void> {
        logger.log("Crypto: initialising Olm...");
        await global.Olm.init();
        logger.log(
            exportedOlmDevice
                ? "Crypto: initialising Olm device from exported device..."
                : "Crypto: initialising Olm device...",
        );
        await this.olmDevice.init({ fromExportedDevice: exportedOlmDevice, pickleKey });
        logger.log("Crypto: loading device list...");
        await this.deviceList.load();

        // build our device keys: these will later be uploaded
        this.deviceKeys["ed25519:" + this.deviceId] = this.olmDevice.deviceEd25519Key!;
        this.deviceKeys["curve25519:" + this.deviceId] = this.olmDevice.deviceCurve25519Key!;

        logger.log("Crypto: fetching own devices...");
        let myDevices = this.deviceList.getRawStoredDevicesForUser(this.userId);

        if (!myDevices) {
            myDevices = {};
        }

        if (!myDevices[this.deviceId]) {
            // add our own deviceinfo to the cryptoStore
            logger.log("Crypto: adding this device to the store...");
            const deviceInfo = {
                keys: this.deviceKeys,
                algorithms: this.supportedAlgorithms,
                verified: DeviceVerification.VERIFIED,
                known: true,
            };

            myDevices[this.deviceId] = deviceInfo;
            this.deviceList.storeDevicesForUser(this.userId, myDevices);
            this.deviceList.saveIfDirty();
        }

        await this.cryptoStore.doTxn("readonly", [IndexedDBCryptoStore.STORE_ACCOUNT], (txn) => {
            this.cryptoStore.getCrossSigningKeys(txn, (keys) => {
                // can be an empty object after resetting cross-signing keys, see storeTrustedSelfKeys
                if (keys && Object.keys(keys).length !== 0) {
                    logger.log("Loaded cross-signing public keys from crypto store");
                    this.crossSigningInfo.setKeys(keys);
                }
            });
        });
        // make sure we are keeping track of our own devices
        // (this is important for key backups & things)
        this.deviceList.startTrackingDeviceList(this.userId);

        logger.log("Crypto: checking for key backup...");
        this.backupManager.checkAndStart();
    }

    /**
     * Whether to trust a others users signatures of their devices.
     * If false, devices will only be considered 'verified' if we have
     * verified that device individually (effectively disabling cross-signing).
     *
     * Default: true
     *
     * @returns True if trusting cross-signed devices
     */
    public getTrustCrossSignedDevices(): boolean {
        return this.trustCrossSignedDevices;
    }

    /**
     * @deprecated Use {@link Crypto.CryptoApi#getTrustCrossSignedDevices}.
     */
    public getCryptoTrustCrossSignedDevices(): boolean {
        return this.trustCrossSignedDevices;
    }

    /**
     * See getCryptoTrustCrossSignedDevices
     *
     * @param val - True to trust cross-signed devices
     */
    public setTrustCrossSignedDevices(val: boolean): void {
        this.trustCrossSignedDevices = val;

        for (const userId of this.deviceList.getKnownUserIds()) {
            const devices = this.deviceList.getRawStoredDevicesForUser(userId);
            for (const deviceId of Object.keys(devices)) {
                const deviceTrust = this.checkDeviceTrust(userId, deviceId);
                // If the device is locally verified then isVerified() is always true,
                // so this will only have caused the value to change if the device is
                // cross-signing verified but not locally verified
                if (!deviceTrust.isLocallyVerified() && deviceTrust.isCrossSigningVerified()) {
                    const deviceObj = this.deviceList.getStoredDevice(userId, deviceId)!;
                    this.emit(CryptoEvent.DeviceVerificationChanged, userId, deviceId, deviceObj);
                }
            }
        }
    }

    /**
     * @deprecated Use {@link Crypto.CryptoApi#setTrustCrossSignedDevices}.
     */
    public setCryptoTrustCrossSignedDevices(val: boolean): void {
        this.setTrustCrossSignedDevices(val);
    }

    /**
     * Create a recovery key from a user-supplied passphrase.
     *
     * @param password - Passphrase string that can be entered by the user
     *     when restoring the backup as an alternative to entering the recovery key.
     *     Optional.
     * @returns Object with public key metadata, encoded private
     *     recovery key which should be disposed of after displaying to the user,
     *     and raw private key to avoid round tripping if needed.
     */
    public async createRecoveryKeyFromPassphrase(password?: string): Promise<IRecoveryKey> {
        const decryption = new global.Olm.PkDecryption();
        try {
            const keyInfo: Partial<IRecoveryKey["keyInfo"]> = {};
            if (password) {
                const derivation = await keyFromPassphrase(password);
                keyInfo.passphrase = {
                    algorithm: "m.pbkdf2",
                    iterations: derivation.iterations,
                    salt: derivation.salt,
                };
                keyInfo.pubkey = decryption.init_with_private_key(derivation.key);
            } else {
                keyInfo.pubkey = decryption.generate_key();
            }
            const privateKey = decryption.get_private_key();
            const encodedPrivateKey = encodeRecoveryKey(privateKey);
            return {
                keyInfo: keyInfo as IRecoveryKey["keyInfo"],
                encodedPrivateKey,
                privateKey,
            };
        } finally {
            decryption?.free();
        }
    }

    /**
     * Checks if the user has previously published cross-signing keys
     *
     * This means downloading the devicelist for the user and checking if the list includes
     * the cross-signing pseudo-device.
     *
     * @internal
     */
    public async userHasCrossSigningKeys(userId = this.userId): Promise<boolean> {
        await this.downloadKeys([userId]);
        return this.deviceList.getStoredCrossSigningForUser(userId) !== null;
    }

    /**
     * Checks whether cross signing:
     * - is enabled on this account and trusted by this device
     * - has private keys either cached locally or stored in secret storage
     *
     * If this function returns false, bootstrapCrossSigning() can be used
     * to fix things such that it returns true. That is to say, after
     * bootstrapCrossSigning() completes successfully, this function should
     * return true.
     *
     * The cross-signing API is currently UNSTABLE and may change without notice.
     *
     * @returns True if cross-signing is ready to be used on this device
     */
    public async isCrossSigningReady(): Promise<boolean> {
        const publicKeysOnDevice = this.crossSigningInfo.getId();
        const privateKeysExistSomewhere =
            (await this.crossSigningInfo.isStoredInKeyCache()) ||
            (await this.crossSigningInfo.isStoredInSecretStorage(this.secretStorage));

        return !!(publicKeysOnDevice && privateKeysExistSomewhere);
    }

    /**
     * Checks whether secret storage:
     * - is enabled on this account
     * - is storing cross-signing private keys
     * - is storing session backup key (if enabled)
     *
     * If this function returns false, bootstrapSecretStorage() can be used
     * to fix things such that it returns true. That is to say, after
     * bootstrapSecretStorage() completes successfully, this function should
     * return true.
     *
     * The Secure Secret Storage API is currently UNSTABLE and may change without notice.
     *
     * @returns True if secret storage is ready to be used on this device
     */
    public async isSecretStorageReady(): Promise<boolean> {
        const secretStorageKeyInAccount = await this.secretStorage.hasKey();
        const privateKeysInStorage = await this.crossSigningInfo.isStoredInSecretStorage(this.secretStorage);
        const sessionBackupInStorage =
            !this.backupManager.getKeyBackupEnabled() || (await this.baseApis.isKeyBackupKeyStored());

        return !!(secretStorageKeyInAccount && privateKeysInStorage && sessionBackupInStorage);
    }

    /**
     * Implementation of {@link CryptoApi#getCrossSigningStatus}
     */
    public async getCrossSigningStatus(): Promise<CrossSigningStatus> {
        const publicKeysOnDevice = Boolean(this.crossSigningInfo.getId());
        const privateKeysInSecretStorage = Boolean(
            await this.crossSigningInfo.isStoredInSecretStorage(this.secretStorage),
        );
        const cacheCallbacks = this.crossSigningInfo.getCacheCallbacks();
        const masterKey = Boolean(await cacheCallbacks.getCrossSigningKeyCache?.("master"));
        const selfSigningKey = Boolean(await cacheCallbacks.getCrossSigningKeyCache?.("self_signing"));
        const userSigningKey = Boolean(await cacheCallbacks.getCrossSigningKeyCache?.("user_signing"));

        return {
            publicKeysOnDevice,
            privateKeysInSecretStorage,
            privateKeysCachedLocally: {
                masterKey,
                selfSigningKey,
                userSigningKey,
            },
        };
    }

    /**
     * Bootstrap cross-signing by creating keys if needed. If everything is already
     * set up, then no changes are made, so this is safe to run to ensure
     * cross-signing is ready for use.
     *
     * This function:
     * - creates new cross-signing keys if they are not found locally cached nor in
     *   secret storage (if it has been setup)
     *
     * The cross-signing API is currently UNSTABLE and may change without notice.
     *
     * @param authUploadDeviceSigningKeys - Function
     * called to await an interactive auth flow when uploading device signing keys.
     * @param setupNewCrossSigning - Optional. Reset even if keys
     * already exist.
     * Args:
     *     A function that makes the request requiring auth. Receives the
     *     auth data as an object. Can be called multiple times, first with an empty
     *     authDict, to obtain the flows.
     */
    public async bootstrapCrossSigning({
        authUploadDeviceSigningKeys,
        setupNewCrossSigning,
    }: BootstrapCrossSigningOpts = {}): Promise<void> {
        logger.log("Bootstrapping cross-signing");

        const delegateCryptoCallbacks = this.baseApis.cryptoCallbacks;
        const builder = new EncryptionSetupBuilder(this.baseApis.store.accountData, delegateCryptoCallbacks);
        const crossSigningInfo = new CrossSigningInfo(
            this.userId,
            builder.crossSigningCallbacks,
            builder.crossSigningCallbacks,
        );

        // Reset the cross-signing keys
        const resetCrossSigning = async (): Promise<void> => {
            crossSigningInfo.resetKeys();
            // Sign master key with device key
            await this.signObject(crossSigningInfo.keys.master);

            // Store auth flow helper function, as we need to call it when uploading
            // to ensure we handle auth errors properly.
            builder.addCrossSigningKeys(authUploadDeviceSigningKeys, crossSigningInfo.keys);

            // Cross-sign own device
            const device = this.deviceList.getStoredDevice(this.userId, this.deviceId)!;
            const deviceSignature = await crossSigningInfo.signDevice(this.userId, device);
            builder.addKeySignature(this.userId, this.deviceId, deviceSignature!);

            // Sign message key backup with cross-signing master key
            if (this.backupManager.backupInfo) {
                await crossSigningInfo.signObject(this.backupManager.backupInfo.auth_data, "master");
                builder.addSessionBackup(this.backupManager.backupInfo);
            }
        };

        const publicKeysOnDevice = this.crossSigningInfo.getId();
        const privateKeysInCache = await this.crossSigningInfo.isStoredInKeyCache();
        const privateKeysInStorage = await this.crossSigningInfo.isStoredInSecretStorage(this.secretStorage);
        const privateKeysExistSomewhere = privateKeysInCache || privateKeysInStorage;

        // Log all relevant state for easier parsing of debug logs.
        logger.log({
            setupNewCrossSigning,
            publicKeysOnDevice,
            privateKeysInCache,
            privateKeysInStorage,
            privateKeysExistSomewhere,
        });

        if (!privateKeysExistSomewhere || setupNewCrossSigning) {
            logger.log("Cross-signing private keys not found locally or in secret storage, " + "creating new keys");
            // If a user has multiple devices, it important to only call bootstrap
            // as part of some UI flow (and not silently during startup), as they
            // may have setup cross-signing on a platform which has not saved keys
            // to secret storage, and this would reset them. In such a case, you
            // should prompt the user to verify any existing devices first (and
            // request private keys from those devices) before calling bootstrap.
            await resetCrossSigning();
        } else if (publicKeysOnDevice && privateKeysInCache) {
            logger.log("Cross-signing public keys trusted and private keys found locally");
        } else if (privateKeysInStorage) {
            logger.log(
                "Cross-signing private keys not found locally, but they are available " +
                    "in secret storage, reading storage and caching locally",
            );
            await this.checkOwnCrossSigningTrust({
                allowPrivateKeyRequests: true,
            });
        }

        // Assuming no app-supplied callback, default to storing new private keys in
        // secret storage if it exists. If it does not, it is assumed this will be
        // done as part of setting up secret storage later.
        const crossSigningPrivateKeys = builder.crossSigningCallbacks.privateKeys;
        if (crossSigningPrivateKeys.size && !this.baseApis.cryptoCallbacks.saveCrossSigningKeys) {
            const secretStorage = new ServerSideSecretStorageImpl(
                builder.accountDataClientAdapter,
                builder.ssssCryptoCallbacks,
            );
            if (await secretStorage.hasKey()) {
                logger.log("Storing new cross-signing private keys in secret storage");
                // This is writing to in-memory account data in
                // builder.accountDataClientAdapter so won't fail
                await CrossSigningInfo.storeInSecretStorage(crossSigningPrivateKeys, secretStorage);
            }
        }

        const operation = builder.buildOperation();
        await operation.apply(this);
        // This persists private keys and public keys as trusted,
        // only do this if apply succeeded for now as retry isn't in place yet
        await builder.persist(this);

        logger.log("Cross-signing ready");
    }

    /**
     * Bootstrap Secure Secret Storage if needed by creating a default key. If everything is
     * already set up, then no changes are made, so this is safe to run to ensure secret
     * storage is ready for use.
     *
     * This function
     * - creates a new Secure Secret Storage key if no default key exists
     *   - if a key backup exists, it is migrated to store the key in the Secret
     *     Storage
     * - creates a backup if none exists, and one is requested
     * - migrates Secure Secret Storage to use the latest algorithm, if an outdated
     *   algorithm is found
     *
     * The Secure Secret Storage API is currently UNSTABLE and may change without notice.
     *
     * @param createSecretStorageKey - Optional. Function
     * called to await a secret storage key creation flow.
     *     Returns a Promise which resolves to an object with public key metadata, encoded private
     *     recovery key which should be disposed of after displaying to the user,
     *     and raw private key to avoid round tripping if needed.
     * @param keyBackupInfo - The current key backup object. If passed,
     * the passphrase and recovery key from this backup will be used.
     * @param setupNewKeyBackup - If true, a new key backup version will be
     * created and the private key stored in the new SSSS store. Ignored if keyBackupInfo
     * is supplied.
     * @param setupNewSecretStorage - Optional. Reset even if keys already exist.
     * @param getKeyBackupPassphrase - Optional. Function called to get the user's
     *     current key backup passphrase. Should return a promise that resolves with a Buffer
     *     containing the key, or rejects if the key cannot be obtained.
     * Returns:
     *     A promise which resolves to key creation data for
     *     SecretStorage#addKey: an object with `passphrase` etc fields.
     */
    // TODO this does not resolve with what it says it does
    public async bootstrapSecretStorage({
        createSecretStorageKey = async (): Promise<IRecoveryKey> => ({} as IRecoveryKey),
        keyBackupInfo,
        setupNewKeyBackup,
        setupNewSecretStorage,
        getKeyBackupPassphrase,
    }: ICreateSecretStorageOpts = {}): Promise<void> {
        logger.log("Bootstrapping Secure Secret Storage");
        const delegateCryptoCallbacks = this.baseApis.cryptoCallbacks;
        const builder = new EncryptionSetupBuilder(this.baseApis.store.accountData, delegateCryptoCallbacks);
        const secretStorage = new ServerSideSecretStorageImpl(
            builder.accountDataClientAdapter,
            builder.ssssCryptoCallbacks,
        );

        // the ID of the new SSSS key, if we create one
        let newKeyId: string | null = null;

        // create a new SSSS key and set it as default
        const createSSSS = async (opts: AddSecretStorageKeyOpts, privateKey?: Uint8Array): Promise<string> => {
            if (privateKey) {
                opts.key = privateKey;
            }

            const { keyId, keyInfo } = await secretStorage.addKey(SECRET_STORAGE_ALGORITHM_V1_AES, opts);

            if (privateKey) {
                // make the private key available to encrypt 4S secrets
                builder.ssssCryptoCallbacks.addPrivateKey(keyId, keyInfo, privateKey);
            }

            await secretStorage.setDefaultKeyId(keyId);
            return keyId;
        };

        const ensureCanCheckPassphrase = async (keyId: string, keyInfo: SecretStorageKeyDescription): Promise<void> => {
            if (!keyInfo.mac) {
                const key = await this.baseApis.cryptoCallbacks.getSecretStorageKey?.(
                    { keys: { [keyId]: keyInfo } },
                    "",
                );
                if (key) {
                    const privateKey = key[1];
                    builder.ssssCryptoCallbacks.addPrivateKey(keyId, keyInfo, privateKey);
                    const { iv, mac } = await calculateKeyCheck(privateKey);
                    keyInfo.iv = iv;
                    keyInfo.mac = mac;

                    await builder.setAccountData(`m.secret_storage.key.${keyId}`, keyInfo);
                }
            }
        };

        const signKeyBackupWithCrossSigning = async (keyBackupAuthData: IKeyBackupInfo["auth_data"]): Promise<void> => {
            if (this.crossSigningInfo.getId() && (await this.crossSigningInfo.isStoredInKeyCache("master"))) {
                try {
                    logger.log("Adding cross-signing signature to key backup");
                    await this.crossSigningInfo.signObject(keyBackupAuthData, "master");
                } catch (e) {
                    // This step is not critical (just helpful), so we catch here
                    // and continue if it fails.
                    logger.error("Signing key backup with cross-signing keys failed", e);
                }
            } else {
                logger.warn("Cross-signing keys not available, skipping signature on key backup");
            }
        };

        const oldSSSSKey = await this.secretStorage.getKey();
        const [oldKeyId, oldKeyInfo] = oldSSSSKey || [null, null];
        const storageExists =
            !setupNewSecretStorage && oldKeyInfo && oldKeyInfo.algorithm === SECRET_STORAGE_ALGORITHM_V1_AES;

        // Log all relevant state for easier parsing of debug logs.
        logger.log({
            keyBackupInfo,
            setupNewKeyBackup,
            setupNewSecretStorage,
            storageExists,
            oldKeyInfo,
        });

        if (!storageExists && !keyBackupInfo) {
            // either we don't have anything, or we've been asked to restart
            // from scratch
            logger.log("Secret storage does not exist, creating new storage key");

            // if we already have a usable default SSSS key and aren't resetting
            // SSSS just use it. otherwise, create a new one
            // Note: we leave the old SSSS key in place: there could be other
            // secrets using it, in theory. We could move them to the new key but a)
            // that would mean we'd need to prompt for the old passphrase, and b)
            // it's not clear that would be the right thing to do anyway.
            const { keyInfo = {} as AddSecretStorageKeyOpts, privateKey } = await createSecretStorageKey();
            newKeyId = await createSSSS(keyInfo, privateKey);
        } else if (!storageExists && keyBackupInfo) {
            // we have an existing backup, but no SSSS
            logger.log("Secret storage does not exist, using key backup key");

            // if we have the backup key already cached, use it; otherwise use the
            // callback to prompt for the key
            const backupKey = (await this.getSessionBackupPrivateKey()) || (await getKeyBackupPassphrase?.());

            // create a new SSSS key and use the backup key as the new SSSS key
            const opts = {} as AddSecretStorageKeyOpts;

            if (keyBackupInfo.auth_data.private_key_salt && keyBackupInfo.auth_data.private_key_iterations) {
                // FIXME: ???
                opts.passphrase = {
                    algorithm: "m.pbkdf2",
                    iterations: keyBackupInfo.auth_data.private_key_iterations,
                    salt: keyBackupInfo.auth_data.private_key_salt,
                    bits: 256,
                };
            }

            newKeyId = await createSSSS(opts, backupKey);

            // store the backup key in secret storage
            await secretStorage.store("m.megolm_backup.v1", olmlib.encodeBase64(backupKey!), [newKeyId]);

            // The backup is trusted because the user provided the private key.
            // Sign the backup with the cross-signing key so the key backup can
            // be trusted via cross-signing.
            await signKeyBackupWithCrossSigning(keyBackupInfo.auth_data);

            builder.addSessionBackup(keyBackupInfo);
        } else {
            // 4S is already set up
            logger.log("Secret storage exists");

            if (oldKeyInfo && oldKeyInfo.algorithm === SECRET_STORAGE_ALGORITHM_V1_AES) {
                // make sure that the default key has the information needed to
                // check the passphrase
                await ensureCanCheckPassphrase(oldKeyId, oldKeyInfo);
            }
        }

        // If we have cross-signing private keys cached, store them in secret
        // storage if they are not there already.
        if (
            !this.baseApis.cryptoCallbacks.saveCrossSigningKeys &&
            (await this.isCrossSigningReady()) &&
            (newKeyId || !(await this.crossSigningInfo.isStoredInSecretStorage(secretStorage)))
        ) {
            logger.log("Copying cross-signing private keys from cache to secret storage");
            const crossSigningPrivateKeys = await this.crossSigningInfo.getCrossSigningKeysFromCache();
            // This is writing to in-memory account data in
            // builder.accountDataClientAdapter so won't fail
            await CrossSigningInfo.storeInSecretStorage(crossSigningPrivateKeys, secretStorage);
        }

        if (setupNewKeyBackup && !keyBackupInfo) {
            logger.log("Creating new message key backup version");
            const info = await this.baseApis.prepareKeyBackupVersion(
                null /* random key */,
                // don't write to secret storage, as it will write to this.secretStorage.
                // Here, we want to capture all the side-effects of bootstrapping,
                // and want to write to the local secretStorage object
                { secureSecretStorage: false },
            );
            // write the key to 4S
            const privateKey = decodeRecoveryKey(info.recovery_key);
            await secretStorage.store("m.megolm_backup.v1", olmlib.encodeBase64(privateKey));

            // create keyBackupInfo object to add to builder
            const data: IKeyBackupInfo = {
                algorithm: info.algorithm,
                auth_data: info.auth_data,
            };

            // Sign with cross-signing master key
            await signKeyBackupWithCrossSigning(data.auth_data);

            // sign with the device fingerprint
            await this.signObject(data.auth_data);

            builder.addSessionBackup(data);
        }

        // Cache the session backup key
        const sessionBackupKey = await secretStorage.get("m.megolm_backup.v1");
        if (sessionBackupKey) {
            logger.info("Got session backup key from secret storage: caching");
            // fix up the backup key if it's in the wrong format, and replace
            // in secret storage
            const fixedBackupKey = fixBackupKey(sessionBackupKey);
            if (fixedBackupKey) {
                const keyId = newKeyId || oldKeyId;
                await secretStorage.store("m.megolm_backup.v1", fixedBackupKey, keyId ? [keyId] : null);
            }
            const decodedBackupKey = new Uint8Array(olmlib.decodeBase64(fixedBackupKey || sessionBackupKey));
            builder.addSessionBackupPrivateKeyToCache(decodedBackupKey);
        } else if (this.backupManager.getKeyBackupEnabled()) {
            // key backup is enabled but we don't have a session backup key in SSSS: see if we have one in
            // the cache or the user can provide one, and if so, write it to SSSS
            const backupKey = (await this.getSessionBackupPrivateKey()) || (await getKeyBackupPassphrase?.());
            if (!backupKey) {
                // This will require user intervention to recover from since we don't have the key
                // backup key anywhere. The user should probably just set up a new key backup and
                // the key for the new backup will be stored. If we hit this scenario in the wild
                // with any frequency, we should do more than just log an error.
                logger.error("Key backup is enabled but couldn't get key backup key!");
                return;
            }
            logger.info("Got session backup key from cache/user that wasn't in SSSS: saving to SSSS");
            await secretStorage.store("m.megolm_backup.v1", olmlib.encodeBase64(backupKey));
        }

        const operation = builder.buildOperation();
        await operation.apply(this);
        // this persists private keys and public keys as trusted,
        // only do this if apply succeeded for now as retry isn't in place yet
        await builder.persist(this);

        logger.log("Secure Secret Storage ready");
    }

    public async resetKeyBackup(): Promise<void> {
        // Delete existing ones
        // There is no use case for having several key backup version live server side.
        // Even if not deleted it would be lost as the key to restore is lost.
        // There should be only one backup at a time.
        await this.backupManager.deleteAllKeyBackupVersions();

        const info = await this.backupManager.prepareKeyBackupVersion();

        await this.signObject(info.auth_data);

        // add new key backup
        const { version } = await this.baseApis.http.authedRequest<{ version: string }>(
            Method.Post,
            "/room_keys/version",
            undefined,
            info,
            {
                prefix: ClientPrefix.V3,
            },
        );

        logger.log(`Created backup version ${version}`);

        // write the key to 4S
        const privateKey = info.privateKey;
        await this.secretStorage.store("m.megolm_backup.v1", olmlib.encodeBase64(privateKey));
        await this.storeSessionBackupPrivateKey(privateKey);

        await this.backupManager.checkAndStart();
    }

    /**
     * Implementation of {@link CryptoApi#resetKeyBackup}.
     */
    public async resetKeyBackup(): Promise<void> {
        // Delete existing ones
        // There is no use case for having several key backup version live server side.
        // Even if not deleted it would be lost as the key to restore is lost.
        // There should be only one backup at a time.
        await this.backupManager.deleteAllKeyBackupVersions();

        const info = await this.backupManager.prepareKeyBackupVersion();

        await this.signObject(info.auth_data);

        // add new key backup
        const { version } = await this.baseApis.http.authedRequest<{ version: string }>(
            Method.Post,
            "/room_keys/version",
            undefined,
            info,
            {
                prefix: ClientPrefix.V3,
            },
        );

        logger.log(`Created backup version ${version}`);

        // write the key to 4S
        const privateKey = info.privateKey;
        await this.secretStorage.store("m.megolm_backup.v1", olmlib.encodeBase64(privateKey));
        await this.storeSessionBackupPrivateKey(privateKey);

        await this.backupManager.checkAndStart();
    }

    /**
     * Implementation of {@link CryptoApi#deleteKeyBackupVersion}.
     */
    public async deleteKeyBackupVersion(version: string): Promise<void> {
        await this.backupManager.deleteKeyBackupVersion(version);
    }

    /**
     * @deprecated Use {@link MatrixClient#secretStorage} and {@link SecretStorage.ServerSideSecretStorage#addKey}.
     */
    public addSecretStorageKey(
        algorithm: string,
        opts: AddSecretStorageKeyOpts,
        keyID?: string,
    ): Promise<SecretStorageKeyObject> {
        return this.secretStorage.addKey(algorithm, opts, keyID);
    }

    /**
     * @deprecated Use {@link MatrixClient#secretStorage} and {@link SecretStorage.ServerSideSecretStorage#hasKey}.
     */
    public hasSecretStorageKey(keyID?: string): Promise<boolean> {
        return this.secretStorage.hasKey(keyID);
    }

    /**
     * @deprecated Use {@link MatrixClient#secretStorage} and {@link SecretStorage.ServerSideSecretStorage#getKey}.
     */
    public getSecretStorageKey(keyID?: string): Promise<SecretStorageKeyTuple | null> {
        return this.secretStorage.getKey(keyID);
    }

    /**
     * @deprecated Use {@link MatrixClient#secretStorage} and {@link SecretStorage.ServerSideSecretStorage#store}.
     */
    public storeSecret(name: string, secret: string, keys?: string[]): Promise<void> {
        return this.secretStorage.store(name, secret, keys);
    }

    /**
     * @deprecated Use {@link MatrixClient#secretStorage} and {@link SecretStorage.ServerSideSecretStorage#get}.
     */
    public getSecret(name: string): Promise<string | undefined> {
        return this.secretStorage.get(name);
    }

    /**
     * @deprecated Use {@link MatrixClient#secretStorage} and {@link SecretStorage.ServerSideSecretStorage#isStored}.
     */
    public isSecretStored(name: string): Promise<Record<string, SecretStorageKeyDescription> | null> {
        return this.secretStorage.isStored(name);
    }

    public requestSecret(name: string, devices: string[]): ISecretRequest {
        if (!devices) {
            devices = Object.keys(this.deviceList.getRawStoredDevicesForUser(this.userId));
        }
        return this.secretStorage.request(name, devices);
    }

    /**
     * @deprecated Use {@link MatrixClient#secretStorage} and {@link SecretStorage.ServerSideSecretStorage#getDefaultKeyId}.
     */
    public getDefaultSecretStorageKeyId(): Promise<string | null> {
        return this.secretStorage.getDefaultKeyId();
    }

    /**
     * @deprecated Use {@link MatrixClient#secretStorage} and {@link SecretStorage.ServerSideSecretStorage#setDefaultKeyId}.
     */
    public setDefaultSecretStorageKeyId(k: string): Promise<void> {
        return this.secretStorage.setDefaultKeyId(k);
    }

    /**
     * @deprecated Use {@link MatrixClient#secretStorage} and {@link SecretStorage.ServerSideSecretStorage#checkKey}.
     */
    public checkSecretStorageKey(key: Uint8Array, info: SecretStorageKeyDescription): Promise<boolean> {
        return this.secretStorage.checkKey(key, info);
    }

    /**
     * Checks that a given secret storage private key matches a given public key.
     * This can be used by the getSecretStorageKey callback to verify that the
     * private key it is about to supply is the one that was requested.
     *
     * @param privateKey - The private key
     * @param expectedPublicKey - The public key
     * @returns true if the key matches, otherwise false
     */
    public checkSecretStoragePrivateKey(privateKey: Uint8Array, expectedPublicKey: string): boolean {
        let decryption: PkDecryption | null = null;
        try {
            decryption = new global.Olm.PkDecryption();
            const gotPubkey = decryption.init_with_private_key(privateKey);
            // make sure it agrees with the given pubkey
            return gotPubkey === expectedPublicKey;
        } finally {
            decryption?.free();
        }
    }

    /**
     * Fetches the backup private key, if cached
     * @returns the key, if any, or null
     */
    public async getSessionBackupPrivateKey(): Promise<Uint8Array | null> {
        const encodedKey = await new Promise<Uint8Array | IEncryptedPayload | string | null>((resolve) => {
            this.cryptoStore.doTxn("readonly", [IndexedDBCryptoStore.STORE_ACCOUNT], (txn) => {
                this.cryptoStore.getSecretStorePrivateKey(txn, resolve, "m.megolm_backup.v1");
            });
        });

        let key: Uint8Array | null = null;

        // make sure we have a Uint8Array, rather than a string
        if (typeof encodedKey === "string") {
            key = new Uint8Array(olmlib.decodeBase64(fixBackupKey(encodedKey) || encodedKey));
            await this.storeSessionBackupPrivateKey(key);
        }
        if (encodedKey && typeof encodedKey === "object" && "ciphertext" in encodedKey) {
            const pickleKey = Buffer.from(this.olmDevice.pickleKey);
            const decrypted = await decryptAES(encodedKey, pickleKey, "m.megolm_backup.v1");
            key = olmlib.decodeBase64(decrypted);
        }
        return key;
    }

    /**
     * Stores the session backup key to the cache
     * @param key - the private key
     * @returns a promise so you can catch failures
     */
    public async storeSessionBackupPrivateKey(key: ArrayLike<number>): Promise<void> {
        if (!(key instanceof Uint8Array)) {
            // eslint-disable-next-line @typescript-eslint/no-base-to-string
            throw new Error(`storeSessionBackupPrivateKey expects Uint8Array, got ${key}`);
        }
        const pickleKey = Buffer.from(this.olmDevice.pickleKey);
        const encryptedKey = await encryptAES(olmlib.encodeBase64(key), pickleKey, "m.megolm_backup.v1");
        return this.cryptoStore.doTxn("readwrite", [IndexedDBCryptoStore.STORE_ACCOUNT], (txn) => {
            this.cryptoStore.storeSecretStorePrivateKey(txn, "m.megolm_backup.v1", encryptedKey);
        });
    }

    /**
     * Get the current status of key backup.
     *
     * Implementation of {@link CryptoApi.getActiveSessionBackupVersion}.
     */
    public async getActiveSessionBackupVersion(): Promise<string | null> {
        if (this.backupManager.getKeyBackupEnabled()) {
            return this.backupManager.version ?? null;
        }
        return null;
    }

    /**
     * Determine if a key backup can be trusted.
     *
     * Implementation of {@link Crypto.CryptoApi.isKeyBackupTrusted}.
     */
    public async isKeyBackupTrusted(info: KeyBackupInfo): Promise<BackupTrustInfo> {
        const trustInfo = await this.backupManager.isKeyBackupTrusted(info);
        return backupTrustInfoFromLegacyTrustInfo(trustInfo);
    }

    /**
     * Force a re-check of the key backup and enable/disable it as appropriate.
     *
     * Implementation of {@link CryptoApi.checkKeyBackupAndEnable}.
     */
    public async checkKeyBackupAndEnable(): Promise<KeyBackupCheck | null> {
        const checkResult = await this.backupManager.checkKeyBackup();
        if (!checkResult || !checkResult.backupInfo) return null;
        return {
            backupInfo: checkResult.backupInfo,
            trustInfo: backupTrustInfoFromLegacyTrustInfo(checkResult.trustInfo),
        };
    }

    /**
     * Checks that a given cross-signing private key matches a given public key.
     * This can be used by the getCrossSigningKey callback to verify that the
     * private key it is about to supply is the one that was requested.
     *
     * @param privateKey - The private key
     * @param expectedPublicKey - The public key
     * @returns true if the key matches, otherwise false
     */
    public checkCrossSigningPrivateKey(privateKey: Uint8Array, expectedPublicKey: string): boolean {
        let signing: PkSigning | null = null;
        try {
            signing = new global.Olm.PkSigning();
            const gotPubkey = signing.init_with_seed(privateKey);
            // make sure it agrees with the given pubkey
            return gotPubkey === expectedPublicKey;
        } finally {
            signing?.free();
        }
    }

    /**
     * Run various follow-up actions after cross-signing keys have changed locally
     * (either by resetting the keys for the account or by getting them from secret
     * storage), such as signing the current device, upgrading device
     * verifications, etc.
     */
    private async afterCrossSigningLocalKeyChange(): Promise<void> {
        logger.info("Starting cross-signing key change post-processing");

        // sign the current device with the new key, and upload to the server
        const device = this.deviceList.getStoredDevice(this.userId, this.deviceId)!;
        const signedDevice = await this.crossSigningInfo.signDevice(this.userId, device);
        logger.info(`Starting background key sig upload for ${this.deviceId}`);

        const upload = ({ shouldEmit = false }): Promise<void> => {
            return this.baseApis
                .uploadKeySignatures({
                    [this.userId]: {
                        [this.deviceId]: signedDevice!,
                    },
                })
                .then((response) => {
                    const { failures } = response || {};
                    if (Object.keys(failures || []).length > 0) {
                        if (shouldEmit) {
                            this.baseApis.emit(
                                CryptoEvent.KeySignatureUploadFailure,
                                failures,
                                "afterCrossSigningLocalKeyChange",
                                upload, // continuation
                            );
                        }
                        throw new KeySignatureUploadError("Key upload failed", { failures });
                    }
                    logger.info(`Finished background key sig upload for ${this.deviceId}`);
                })
                .catch((e) => {
                    logger.error(`Error during background key sig upload for ${this.deviceId}`, e);
                });
        };
        upload({ shouldEmit: true });

        const shouldUpgradeCb = this.baseApis.cryptoCallbacks.shouldUpgradeDeviceVerifications;
        if (shouldUpgradeCb) {
            logger.info("Starting device verification upgrade");

            // Check all users for signatures if upgrade callback present
            // FIXME: do this in batches
            const users: Record<string, IDeviceVerificationUpgrade> = {};
            for (const [userId, crossSigningInfo] of Object.entries(this.deviceList.crossSigningInfo)) {
                const upgradeInfo = await this.checkForDeviceVerificationUpgrade(
                    userId,
                    CrossSigningInfo.fromStorage(crossSigningInfo, userId),
                );
                if (upgradeInfo) {
                    users[userId] = upgradeInfo;
                }
            }

            if (Object.keys(users).length > 0) {
                logger.info(`Found ${Object.keys(users).length} verif users to upgrade`);
                try {
                    const usersToUpgrade = await shouldUpgradeCb({ users: users });
                    if (usersToUpgrade) {
                        for (const userId of usersToUpgrade) {
                            if (userId in users) {
                                await this.baseApis.setDeviceVerified(userId, users[userId].crossSigningInfo.getId()!);
                            }
                        }
                    }
                } catch (e) {
                    logger.log("shouldUpgradeDeviceVerifications threw an error: not upgrading", e);
                }
            }

            logger.info("Finished device verification upgrade");
        }

        logger.info("Finished cross-signing key change post-processing");
    }

    /**
     * Check if a user's cross-signing key is a candidate for upgrading from device
     * verification.
     *
     * @param userId - the user whose cross-signing information is to be checked
     * @param crossSigningInfo - the cross-signing information to check
     */
    private async checkForDeviceVerificationUpgrade(
        userId: string,
        crossSigningInfo: CrossSigningInfo,
    ): Promise<IDeviceVerificationUpgrade | undefined> {
        // only upgrade if this is the first cross-signing key that we've seen for
        // them, and if their cross-signing key isn't already verified
        const trustLevel = this.crossSigningInfo.checkUserTrust(crossSigningInfo);
        if (crossSigningInfo.firstUse && !trustLevel.isVerified()) {
            const devices = this.deviceList.getRawStoredDevicesForUser(userId);
            const deviceIds = await this.checkForValidDeviceSignature(userId, crossSigningInfo.keys.master, devices);
            if (deviceIds.length) {
                return {
                    devices: deviceIds.map((deviceId) => DeviceInfo.fromStorage(devices[deviceId], deviceId)),
                    crossSigningInfo,
                };
            }
        }
    }

    /**
     * Check if the cross-signing key is signed by a verified device.
     *
     * @param userId - the user ID whose key is being checked
     * @param key - the key that is being checked
     * @param devices - the user's devices.  Should be a map from device ID
     *     to device info
     */
    private async checkForValidDeviceSignature(
        userId: string,
        key: ICrossSigningKey,
        devices: Record<string, IDevice>,
    ): Promise<string[]> {
        const deviceIds: string[] = [];
        if (devices && key.signatures && key.signatures[userId]) {
            for (const signame of Object.keys(key.signatures[userId])) {
                const [, deviceId] = signame.split(":", 2);
                if (deviceId in devices && devices[deviceId].verified === DeviceVerification.VERIFIED) {
                    try {
                        await olmlib.verifySignature(
                            this.olmDevice,
                            key,
                            userId,
                            deviceId,
                            devices[deviceId].keys[signame],
                        );
                        deviceIds.push(deviceId);
                    } catch (e) {}
                }
            }
        }
        return deviceIds;
    }

    /**
     * Get the user's cross-signing key ID.
     *
     * @param type - The type of key to get the ID of.  One of
     *     "master", "self_signing", or "user_signing".  Defaults to "master".
     *
     * @returns the key ID
     */
    public getCrossSigningKeyId(type: CrossSigningKey = CrossSigningKey.Master): Promise<string | null> {
        return Promise.resolve(this.getCrossSigningId(type));
    }

    // old name, for backwards compatibility
    public getCrossSigningId(type: string): string | null {
        return this.crossSigningInfo.getId(type);
    }

    /**
     * Get the cross signing information for a given user.
     *
     * @param userId - the user ID to get the cross-signing info for.
     *
     * @returns the cross signing information for the user.
     */
    public getStoredCrossSigningForUser(userId: string): CrossSigningInfo | null {
        return this.deviceList.getStoredCrossSigningForUser(userId);
    }

    /**
     * Check whether a given user is trusted.
     *
     * @param userId - The ID of the user to check.
     *
     * @returns
     */
    public checkUserTrust(userId: string): UserTrustLevel {
        const userCrossSigning = this.deviceList.getStoredCrossSigningForUser(userId);
        if (!userCrossSigning) {
            return new UserTrustLevel(false, false, false);
        }
        return this.crossSigningInfo.checkUserTrust(userCrossSigning);
    }

    /**
     * Check whether a given device is trusted.
     *
     * @param userId - The ID of the user whose device is to be checked.
     * @param deviceId - The ID of the device to check
     */
    public async getDeviceVerificationStatus(
        userId: string,
        deviceId: string,
    ): Promise<DeviceVerificationStatus | null> {
        const device = this.deviceList.getStoredDevice(userId, deviceId);
        if (!device) {
            return null;
        }
        return this.checkDeviceInfoTrust(userId, device);
    }

    /**
     * @deprecated Use {@link Crypto.CryptoApi.getDeviceVerificationStatus}.
     */
    public checkDeviceTrust(userId: string, deviceId: string): DeviceTrustLevel {
        const device = this.deviceList.getStoredDevice(userId, deviceId);
        return this.checkDeviceInfoTrust(userId, device);
    }

    /**
     * Check whether a given deviceinfo is trusted.
     *
     * @param userId - The ID of the user whose devices is to be checked.
     * @param device - The device info object to check
     *
     * @deprecated Use {@link Crypto.CryptoApi.getDeviceVerificationStatus}.
     */
    public checkDeviceInfoTrust(userId: string, device?: DeviceInfo): DeviceTrustLevel {
        const trustedLocally = !!device?.isVerified();

        const userCrossSigning = this.deviceList.getStoredCrossSigningForUser(userId);
        if (device && userCrossSigning) {
            // The trustCrossSignedDevices only affects trust of other people's cross-signing
            // signatures
            const trustCrossSig = this.trustCrossSignedDevices || userId === this.userId;
            return this.crossSigningInfo.checkDeviceTrust(userCrossSigning, device, trustedLocally, trustCrossSig);
        } else {
            return new DeviceTrustLevel(false, false, trustedLocally, false);
        }
    }

    /**
     * Check whether one of our own devices is cross-signed by our
     * user's stored keys, regardless of whether we trust those keys yet.
     *
     * @param deviceId - The ID of the device to check
     *
     * @returns true if the device is cross-signed
     */
    public checkIfOwnDeviceCrossSigned(deviceId: string): boolean {
        const device = this.deviceList.getStoredDevice(this.userId, deviceId);
        if (!device) return false;
        const userCrossSigning = this.deviceList.getStoredCrossSigningForUser(this.userId);
        return (
            userCrossSigning?.checkDeviceTrust(userCrossSigning, device, false, true).isCrossSigningVerified() ?? false
        );
    }

    /*
     * Event handler for DeviceList's userNewDevices event
     */
    private onDeviceListUserCrossSigningUpdated = async (userId: string): Promise<void> => {
        if (userId === this.userId) {
            // An update to our own cross-signing key.
            // Get the new key first:
            const newCrossSigning = this.deviceList.getStoredCrossSigningForUser(userId);
            const seenPubkey = newCrossSigning ? newCrossSigning.getId() : null;
            const currentPubkey = this.crossSigningInfo.getId();
            const changed = currentPubkey !== seenPubkey;

            if (currentPubkey && seenPubkey && !changed) {
                // If it's not changed, just make sure everything is up to date
                await this.checkOwnCrossSigningTrust();
            } else {
                // We'll now be in a state where cross-signing on the account is not trusted
                // because our locally stored cross-signing keys will not match the ones
                // on the server for our account. So we clear our own stored cross-signing keys,
                // effectively disabling cross-signing until the user gets verified by the device
                // that reset the keys
                this.storeTrustedSelfKeys(null);
                // emit cross-signing has been disabled
                this.emit(CryptoEvent.KeysChanged, {});
                // as the trust for our own user has changed,
                // also emit an event for this
                this.emit(CryptoEvent.UserTrustStatusChanged, this.userId, this.checkUserTrust(userId));
            }
        } else {
            await this.checkDeviceVerifications(userId);

            // Update verified before latch using the current state and save the new
            // latch value in the device list store.
            const crossSigning = this.deviceList.getStoredCrossSigningForUser(userId);
            if (crossSigning) {
                crossSigning.updateCrossSigningVerifiedBefore(this.checkUserTrust(userId).isCrossSigningVerified());
                this.deviceList.setRawStoredCrossSigningForUser(userId, crossSigning.toStorage());
            }

            this.emit(CryptoEvent.UserTrustStatusChanged, userId, this.checkUserTrust(userId));
        }
    };

    /**
     * Check the copy of our cross-signing key that we have in the device list and
     * see if we can get the private key. If so, mark it as trusted.
     */
    public async checkOwnCrossSigningTrust({
        allowPrivateKeyRequests = false,
    }: ICheckOwnCrossSigningTrustOpts = {}): Promise<void> {
        const userId = this.userId;

        // Before proceeding, ensure our cross-signing public keys have been
        // downloaded via the device list.
        await this.downloadKeys([this.userId]);

        // Also check which private keys are locally cached.
        const crossSigningPrivateKeys = await this.crossSigningInfo.getCrossSigningKeysFromCache();

        // If we see an update to our own master key, check it against the master
        // key we have and, if it matches, mark it as verified

        // First, get the new cross-signing info
        const newCrossSigning = this.deviceList.getStoredCrossSigningForUser(userId);
        if (!newCrossSigning) {
            logger.error(
                "Got cross-signing update event for user " + userId + " but no new cross-signing information found!",
            );
            return;
        }

        const seenPubkey = newCrossSigning.getId()!;
        const masterChanged = this.crossSigningInfo.getId() !== seenPubkey;
        const masterExistsNotLocallyCached = newCrossSigning.getId() && !crossSigningPrivateKeys.has("master");
        if (masterChanged) {
            logger.info("Got new master public key", seenPubkey);
        }
        if (allowPrivateKeyRequests && (masterChanged || masterExistsNotLocallyCached)) {
            logger.info("Attempting to retrieve cross-signing master private key");
            let signing: PkSigning | null = null;
            // It's important for control flow that we leave any errors alone for
            // higher levels to handle so that e.g. cancelling access properly
            // aborts any larger operation as well.
            try {
                const ret = await this.crossSigningInfo.getCrossSigningKey("master", seenPubkey);
                signing = ret[1];
                logger.info("Got cross-signing master private key");
            } finally {
                signing?.free();
            }
        }

        const oldSelfSigningId = this.crossSigningInfo.getId("self_signing");
        const oldUserSigningId = this.crossSigningInfo.getId("user_signing");

        // Update the version of our keys in our cross-signing object and the local store
        this.storeTrustedSelfKeys(newCrossSigning.keys);

        const selfSigningChanged = oldSelfSigningId !== newCrossSigning.getId("self_signing");
        const userSigningChanged = oldUserSigningId !== newCrossSigning.getId("user_signing");

        const selfSigningExistsNotLocallyCached =
            newCrossSigning.getId("self_signing") && !crossSigningPrivateKeys.has("self_signing");
        const userSigningExistsNotLocallyCached =
            newCrossSigning.getId("user_signing") && !crossSigningPrivateKeys.has("user_signing");

        const keySignatures: Record<string, ISignedKey> = {};

        if (selfSigningChanged) {
            logger.info("Got new self-signing key", newCrossSigning.getId("self_signing"));
        }
        if (allowPrivateKeyRequests && (selfSigningChanged || selfSigningExistsNotLocallyCached)) {
            logger.info("Attempting to retrieve cross-signing self-signing private key");
            let signing: PkSigning | null = null;
            try {
                const ret = await this.crossSigningInfo.getCrossSigningKey(
                    "self_signing",
                    newCrossSigning.getId("self_signing")!,
                );
                signing = ret[1];
                logger.info("Got cross-signing self-signing private key");
            } finally {
                signing?.free();
            }

            const device = this.deviceList.getStoredDevice(this.userId, this.deviceId)!;
            const signedDevice = await this.crossSigningInfo.signDevice(this.userId, device);
            keySignatures[this.deviceId] = signedDevice!;
        }
        if (userSigningChanged) {
            logger.info("Got new user-signing key", newCrossSigning.getId("user_signing"));
        }
        if (allowPrivateKeyRequests && (userSigningChanged || userSigningExistsNotLocallyCached)) {
            logger.info("Attempting to retrieve cross-signing user-signing private key");
            let signing: PkSigning | null = null;
            try {
                const ret = await this.crossSigningInfo.getCrossSigningKey(
                    "user_signing",
                    newCrossSigning.getId("user_signing")!,
                );
                signing = ret[1];
                logger.info("Got cross-signing user-signing private key");
            } finally {
                signing?.free();
            }
        }

        if (masterChanged) {
            const masterKey = this.crossSigningInfo.keys.master;
            await this.signObject(masterKey);
            const deviceSig = masterKey.signatures![this.userId]["ed25519:" + this.deviceId];
            // Include only the _new_ device signature in the upload.
            // We may have existing signatures from deleted devices, which will cause
            // the entire upload to fail.
            keySignatures[this.crossSigningInfo.getId()!] = Object.assign({} as ISignedKey, masterKey, {
                signatures: {
                    [this.userId]: {
                        ["ed25519:" + this.deviceId]: deviceSig,
                    },
                },
            });
        }

        const keysToUpload = Object.keys(keySignatures);
        if (keysToUpload.length) {
            const upload = ({ shouldEmit = false }): Promise<void> => {
                logger.info(`Starting background key sig upload for ${keysToUpload}`);
                return this.baseApis
                    .uploadKeySignatures({ [this.userId]: keySignatures })
                    .then((response) => {
                        const { failures } = response || {};
                        logger.info(`Finished background key sig upload for ${keysToUpload}`);
                        if (Object.keys(failures || []).length > 0) {
                            if (shouldEmit) {
                                this.baseApis.emit(
                                    CryptoEvent.KeySignatureUploadFailure,
                                    failures,
                                    "checkOwnCrossSigningTrust",
                                    upload,
                                );
                            }
                            throw new KeySignatureUploadError("Key upload failed", { failures });
                        }
                    })
                    .catch((e) => {
                        logger.error(`Error during background key sig upload for ${keysToUpload}`, e);
                    });
            };
            upload({ shouldEmit: true });
        }

        this.emit(CryptoEvent.UserTrustStatusChanged, userId, this.checkUserTrust(userId));

        if (masterChanged) {
            this.emit(CryptoEvent.KeysChanged, {});
            await this.afterCrossSigningLocalKeyChange();
        }

        // Now we may be able to trust our key backup
        await this.backupManager.checkKeyBackup();
        // FIXME: if we previously trusted the backup, should we automatically sign
        // the backup with the new key (if not already signed)?
    }

    public async getBackupDecryptor(backupInfo: IKeyBackupInfo, privKey: ArrayLike<number>): Promise<BackupDecryptor> {
        if (!(privKey instanceof Uint8Array)) {
            // eslint-disable-next-line @typescript-eslint/no-base-to-string
            throw new Error(`getBackupDecryptor expects Uint8Array, got ${privKey}`);
        }

        const algorithm = await BackupManager.makeAlgorithm(backupInfo, async () => {
            return privKey;
        });

        // If the pubkey computed from the private data we've been given
        // doesn't match the one in the auth_data, the user has entered
        // a different recovery key / the wrong passphrase.
        if (!(await algorithm.keyMatches(privKey))) {
            return Promise.reject(new MatrixError({ errcode: MatrixClient.RESTORE_BACKUP_ERROR_BAD_KEY }));
        }

        return new LibOlmBackupDecryptor(algorithm);
    }

    /**
     * Store a set of keys as our own, trusted, cross-signing keys.
     *
     * @param keys - The new trusted set of keys
     */
    private async storeTrustedSelfKeys(keys: Record<string, ICrossSigningKey> | null): Promise<void> {
        if (keys) {
            this.crossSigningInfo.setKeys(keys);
        } else {
            this.crossSigningInfo.clearKeys();
        }
        await this.cryptoStore.doTxn("readwrite", [IndexedDBCryptoStore.STORE_ACCOUNT], (txn) => {
            this.cryptoStore.storeCrossSigningKeys(txn, this.crossSigningInfo.keys);
        });
    }

    /**
     * Check if the master key is signed by a verified device, and if so, prompt
     * the application to mark it as verified.
     *
     * @param userId - the user ID whose key should be checked
     */
    private async checkDeviceVerifications(userId: string): Promise<void> {
        const shouldUpgradeCb = this.baseApis.cryptoCallbacks.shouldUpgradeDeviceVerifications;
        if (!shouldUpgradeCb) {
            // Upgrading skipped when callback is not present.
            return;
        }
        logger.info(`Starting device verification upgrade for ${userId}`);
        if (this.crossSigningInfo.keys.user_signing) {
            const crossSigningInfo = this.deviceList.getStoredCrossSigningForUser(userId);
            if (crossSigningInfo) {
                const upgradeInfo = await this.checkForDeviceVerificationUpgrade(userId, crossSigningInfo);
                if (upgradeInfo) {
                    const usersToUpgrade = await shouldUpgradeCb({
                        users: {
                            [userId]: upgradeInfo,
                        },
                    });
                    if (usersToUpgrade.includes(userId)) {
                        await this.baseApis.setDeviceVerified(userId, crossSigningInfo.getId()!);
                    }
                }
            }
        }
        logger.info(`Finished device verification upgrade for ${userId}`);
    }

    /**
     */
    public enableLazyLoading(): void {
        this.lazyLoadMembers = true;
    }

    /**
     * Tell the crypto module to register for MatrixClient events which it needs to
     * listen for
     *
     * @param eventEmitter - event source where we can register
     *    for event notifications
     */
    public registerEventHandlers(
        eventEmitter: TypedEventEmitter<
            RoomMemberEvent.Membership | ClientEvent.ToDeviceEvent | RoomEvent.Timeline | MatrixEventEvent.Decrypted,
            any
        >,
    ): void {
        eventEmitter.on(RoomMemberEvent.Membership, this.onMembership);
        eventEmitter.on(ClientEvent.ToDeviceEvent, this.onToDeviceEvent);
        eventEmitter.on(RoomEvent.Timeline, this.onTimelineEvent);
        eventEmitter.on(MatrixEventEvent.Decrypted, this.onTimelineEvent);
    }

    /**
     * @deprecated this does nothing and will be removed in a future version
     */
    public start(): void {
        logger.warn("MatrixClient.crypto.start() is deprecated");
    }

    /** Stop background processes related to crypto */
    public stop(): void {
        this.outgoingRoomKeyRequestManager.stop();
        this.deviceList.stop();
        this.dehydrationManager.stop();
        this.backupManager.stop();
    }

    /**
     * Get the Ed25519 key for this device
     *
     * @returns base64-encoded ed25519 key.
     */
    public getDeviceEd25519Key(): string | null {
        return this.olmDevice.deviceEd25519Key;
    }

    /**
     * Get the Curve25519 key for this device
     *
     * @returns base64-encoded curve25519 key.
     */
    public getDeviceCurve25519Key(): string | null {
        return this.olmDevice.deviceCurve25519Key;
    }

    /**
     * Set the global override for whether the client should ever send encrypted
     * messages to unverified devices.  This provides the default for rooms which
     * do not specify a value.
     *
     * @param value - whether to blacklist all unverified devices by default
     *
     * @deprecated Set {@link Crypto.CryptoApi#globalBlacklistUnverifiedDevices | CryptoApi.globalBlacklistUnverifiedDevices} directly.
     */
    public setGlobalBlacklistUnverifiedDevices(value: boolean): void {
        this.globalBlacklistUnverifiedDevices = value;
    }

    /**
     * @returns whether to blacklist all unverified devices by default
     *
     * @deprecated Reference {@link Crypto.CryptoApi#globalBlacklistUnverifiedDevices | CryptoApi.globalBlacklistUnverifiedDevices} directly.
     */
    public getGlobalBlacklistUnverifiedDevices(): boolean {
        return this.globalBlacklistUnverifiedDevices;
    }

    /**
     * Upload the device keys to the homeserver.
     * @returns A promise that will resolve when the keys are uploaded.
     */
    public uploadDeviceKeys(): Promise<IKeysUploadResponse> {
        const deviceKeys = {
            algorithms: this.supportedAlgorithms,
            device_id: this.deviceId,
            keys: this.deviceKeys,
            user_id: this.userId,
        };

        return this.signObject(deviceKeys).then(() => {
            return this.baseApis.uploadKeysRequest({
                device_keys: deviceKeys as Required<IDeviceKeys>,
            });
        });
    }

    public getNeedsNewFallback(): boolean {
        return !!this.needsNewFallback;
    }

    // check if it's time to upload one-time keys, and do so if so.
    private maybeUploadOneTimeKeys(): void {
        // frequency with which to check & upload one-time keys
        const uploadPeriod = 1000 * 60; // one minute

        // max number of keys to upload at once
        // Creating keys can be an expensive operation so we limit the
        // number we generate in one go to avoid blocking the application
        // for too long.
        const maxKeysPerCycle = 5;

        if (this.oneTimeKeyCheckInProgress) {
            return;
        }

        const now = Date.now();
        if (this.lastOneTimeKeyCheck !== null && now - this.lastOneTimeKeyCheck < uploadPeriod) {
            // we've done a key upload recently.
            return;
        }

        this.lastOneTimeKeyCheck = now;

        // We need to keep a pool of one time public keys on the server so that
        // other devices can start conversations with us. But we can only store
        // a finite number of private keys in the olm Account object.
        // To complicate things further then can be a delay between a device
        // claiming a public one time key from the server and it sending us a
        // message. We need to keep the corresponding private key locally until
        // we receive the message.
        // But that message might never arrive leaving us stuck with duff
        // private keys clogging up our local storage.
        // So we need some kind of engineering compromise to balance all of
        // these factors.

        // Check how many keys we can store in the Account object.
        const maxOneTimeKeys = this.olmDevice.maxNumberOfOneTimeKeys();
        // Try to keep at most half that number on the server. This leaves the
        // rest of the slots free to hold keys that have been claimed from the
        // server but we haven't received a message for.
        // If we run out of slots when generating new keys then olm will
        // discard the oldest private keys first. This will eventually clean
        // out stale private keys that won't receive a message.
        const keyLimit = Math.floor(maxOneTimeKeys / 2);

        const uploadLoop = async (keyCount: number): Promise<void> => {
            while (keyLimit > keyCount || this.getNeedsNewFallback()) {
                // Ask olm to generate new one time keys, then upload them to synapse.
                if (keyLimit > keyCount) {
                    logger.info("generating oneTimeKeys");
                    const keysThisLoop = Math.min(keyLimit - keyCount, maxKeysPerCycle);
                    await this.olmDevice.generateOneTimeKeys(keysThisLoop);
                }

                if (this.getNeedsNewFallback()) {
                    const fallbackKeys = await this.olmDevice.getFallbackKey();
                    // if fallbackKeys is non-empty, we've already generated a
                    // fallback key, but it hasn't been published yet, so we
                    // can use that instead of generating a new one
                    if (!fallbackKeys.curve25519 || Object.keys(fallbackKeys.curve25519).length == 0) {
                        logger.info("generating fallback key");
                        if (this.fallbackCleanup) {
                            // cancel any pending fallback cleanup because generating
                            // a new fallback key will already drop the old fallback
                            // that would have been dropped, and we don't want to kill
                            // the current key
                            clearTimeout(this.fallbackCleanup);
                            delete this.fallbackCleanup;
                        }
                        await this.olmDevice.generateFallbackKey();
                    }
                }

                logger.info("calling uploadOneTimeKeys");
                const res = await this.uploadOneTimeKeys();
                if (res.one_time_key_counts && res.one_time_key_counts.signed_curve25519) {
                    // if the response contains a more up to date value use this
                    // for the next loop
                    keyCount = res.one_time_key_counts.signed_curve25519;
                } else {
                    throw new Error(
                        "response for uploading keys does not contain " + "one_time_key_counts.signed_curve25519",
                    );
                }
            }
        };

        this.oneTimeKeyCheckInProgress = true;
        Promise.resolve()
            .then(() => {
                if (this.oneTimeKeyCount !== undefined) {
                    // We already have the current one_time_key count from a /sync response.
                    // Use this value instead of asking the server for the current key count.
                    return Promise.resolve(this.oneTimeKeyCount);
                }
                // ask the server how many keys we have
                return this.baseApis.uploadKeysRequest({}).then((res) => {
                    return res.one_time_key_counts.signed_curve25519 || 0;
                });
            })
            .then((keyCount) => {
                // Start the uploadLoop with the current keyCount. The function checks if
                // we need to upload new keys or not.
                // If there are too many keys on the server then we don't need to
                // create any more keys.
                return uploadLoop(keyCount);
            })
            .catch((e) => {
                logger.error("Error uploading one-time keys", e.stack || e);
            })
            .finally(() => {
                // reset oneTimeKeyCount to prevent start uploading based on old data.
                // it will be set again on the next /sync-response
                this.oneTimeKeyCount = undefined;
                this.oneTimeKeyCheckInProgress = false;
            });
    }

    // returns a promise which resolves to the response
    private async uploadOneTimeKeys(): Promise<IKeysUploadResponse> {
        const promises: Promise<unknown>[] = [];

        let fallbackJson: Record<string, IOneTimeKey> | undefined;
        if (this.getNeedsNewFallback()) {
            fallbackJson = {};
            const fallbackKeys = await this.olmDevice.getFallbackKey();
            for (const [keyId, key] of Object.entries(fallbackKeys.curve25519)) {
                const k = { key, fallback: true };
                fallbackJson["signed_curve25519:" + keyId] = k;
                promises.push(this.signObject(k));
            }
            this.needsNewFallback = false;
        }

        const oneTimeKeys = await this.olmDevice.getOneTimeKeys();
        const oneTimeJson: Record<string, { key: string }> = {};

        for (const keyId in oneTimeKeys.curve25519) {
            if (oneTimeKeys.curve25519.hasOwnProperty(keyId)) {
                const k = {
                    key: oneTimeKeys.curve25519[keyId],
                };
                oneTimeJson["signed_curve25519:" + keyId] = k;
                promises.push(this.signObject(k));
            }
        }

        await Promise.all(promises);

        const requestBody: Record<string, any> = {
            one_time_keys: oneTimeJson,
        };

        if (fallbackJson) {
            requestBody["org.matrix.msc2732.fallback_keys"] = fallbackJson;
            requestBody["fallback_keys"] = fallbackJson;
        }

        const res = await this.baseApis.uploadKeysRequest(requestBody);

        if (fallbackJson) {
            this.fallbackCleanup = setTimeout(() => {
                delete this.fallbackCleanup;
                this.olmDevice.forgetOldFallbackKey();
            }, 60 * 60 * 1000);
        }

        await this.olmDevice.markKeysAsPublished();
        return res;
    }

    /**
     * Download the keys for a list of users and stores the keys in the session
     * store.
     * @param userIds - The users to fetch.
     * @param forceDownload - Always download the keys even if cached.
     *
     * @returns A promise which resolves to a map `userId->deviceId->{@link DeviceInfo}`.
     */
    public downloadKeys(userIds: string[], forceDownload?: boolean): Promise<DeviceInfoMap> {
        return this.deviceList.downloadKeys(userIds, !!forceDownload);
    }

    /**
     * Get the stored device keys for a user id
     *
     * @param userId - the user to list keys for.
     *
     * @returns list of devices, or null if we haven't
     * managed to get a list of devices for this user yet.
     */
    public getStoredDevicesForUser(userId: string): Array<DeviceInfo> | null {
        return this.deviceList.getStoredDevicesForUser(userId);
    }

    /**
     * Get the device information for the given list of users.
     *
     * @param userIds - The users to fetch.
     * @param downloadUncached - If true, download the device list for users whose device list we are not
     *    currently tracking. Defaults to false, in which case such users will not appear at all in the result map.
     *
     * @returns A map `{@link DeviceMap}`.
     */
    public async getUserDeviceInfo(userIds: string[], downloadUncached = false): Promise<DeviceMap> {
        const deviceMapByUserId = new Map<string, Map<string, Device>>();
        // Keep the users without device to download theirs keys
        const usersWithoutDeviceInfo: string[] = [];

        for (const userId of userIds) {
            const deviceInfos = await this.getStoredDevicesForUser(userId);
            // If there are device infos for a userId, we transform it into a map
            // Else, the keys will be downloaded after
            if (deviceInfos) {
                const deviceMap = new Map(
                    // Convert DeviceInfo to Device
                    deviceInfos.map((deviceInfo) => [deviceInfo.deviceId, deviceInfoToDevice(deviceInfo, userId)]),
                );
                deviceMapByUserId.set(userId, deviceMap);
            } else {
                usersWithoutDeviceInfo.push(userId);
            }
        }

        // Download device info for users without device infos
        if (downloadUncached && usersWithoutDeviceInfo.length > 0) {
            const newDeviceInfoMap = await this.downloadKeys(usersWithoutDeviceInfo);

            newDeviceInfoMap.forEach((deviceInfoMap, userId) => {
                const deviceMap = new Map<string, Device>();
                // Convert DeviceInfo to Device
                deviceInfoMap.forEach((deviceInfo, deviceId) =>
                    deviceMap.set(deviceId, deviceInfoToDevice(deviceInfo, userId)),
                );

                // Put the new device infos into the returned map
                deviceMapByUserId.set(userId, deviceMap);
            });
        }

        return deviceMapByUserId;
    }

    /**
     * Get the stored keys for a single device
     *
     *
     * @returns device, or undefined
     * if we don't know about this device
     */
    public getStoredDevice(userId: string, deviceId: string): DeviceInfo | undefined {
        return this.deviceList.getStoredDevice(userId, deviceId);
    }

    /**
     * Save the device list, if necessary
     *
     * @param delay - Time in ms before which the save actually happens.
     *     By default, the save is delayed for a short period in order to batch
     *     multiple writes, but this behaviour can be disabled by passing 0.
     *
     * @returns true if the data was saved, false if
     *     it was not (eg. because no changes were pending). The promise
     *     will only resolve once the data is saved, so may take some time
     *     to resolve.
     */
    public saveDeviceList(delay: number): Promise<boolean> {
        return this.deviceList.saveIfDirty(delay);
    }

    /**
     * Mark the given device as locally verified.
     *
     * Implementation of {@link CryptoApi#setDeviceVerified}.
     */
    public async setDeviceVerified(userId: string, deviceId: string, verified = true): Promise<void> {
        await this.setDeviceVerification(userId, deviceId, verified);
    }

    /**
     * Update the blocked/verified state of the given device
     *
     * @param userId - owner of the device
     * @param deviceId - unique identifier for the device or user's
     * cross-signing public key ID.
     *
     * @param verified - whether to mark the device as verified. Null to
     *     leave unchanged.
     *
     * @param blocked - whether to mark the device as blocked. Null to
     *      leave unchanged.
     *
     * @param known - whether to mark that the user has been made aware of
     *      the existence of this device. Null to leave unchanged
     *
     * @param keys - The list of keys that was present
     * during the device verification. This will be double checked with the list
     * of keys the given device has currently.
     *
     * @returns updated DeviceInfo
     */
    public async setDeviceVerification(
        userId: string,
        deviceId: string,
        verified: boolean | null = null,
        blocked: boolean | null = null,
        known: boolean | null = null,
        keys?: Record<string, string>,
    ): Promise<DeviceInfo | CrossSigningInfo | ICrossSigningKey | undefined> {
        // Check if the 'device' is actually a cross signing key
        // The js-sdk's verification treats cross-signing keys as devices
        // and so uses this method to mark them verified.
        const xsk = this.deviceList.getStoredCrossSigningForUser(userId);
        if (xsk?.getId() === deviceId) {
            if (blocked !== null || known !== null) {
                throw new Error("Cannot set blocked or known for a cross-signing key");
            }
            if (!verified) {
                throw new Error("Cannot set a cross-signing key as unverified");
            }
            const gotKeyId = keys ? Object.values(keys)[0] : null;
            if (keys && (Object.values(keys).length !== 1 || gotKeyId !== xsk.getId())) {
                throw new Error(`Key did not match expected value: expected ${xsk.getId()}, got ${gotKeyId}`);
            }

            if (!this.crossSigningInfo.getId() && userId === this.crossSigningInfo.userId) {
                this.storeTrustedSelfKeys(xsk.keys);
                // This will cause our own user trust to change, so emit the event
                this.emit(CryptoEvent.UserTrustStatusChanged, this.userId, this.checkUserTrust(userId));
            }

            // Now sign the master key with our user signing key (unless it's ourself)
            if (userId !== this.userId) {
                logger.info("Master key " + xsk.getId() + " for " + userId + " marked verified. Signing...");
                const device = await this.crossSigningInfo.signUser(xsk);
                if (device) {
                    const upload = async ({ shouldEmit = false }): Promise<void> => {
                        logger.info("Uploading signature for " + userId + "...");
                        const response = await this.baseApis.uploadKeySignatures({
                            [userId]: {
                                [deviceId]: device,
                            },
                        });
                        const { failures } = response || {};
                        if (Object.keys(failures || []).length > 0) {
                            if (shouldEmit) {
                                this.baseApis.emit(
                                    CryptoEvent.KeySignatureUploadFailure,
                                    failures,
                                    "setDeviceVerification",
                                    upload,
                                );
                            }
                            /* Throwing here causes the process to be cancelled and the other
                             * user to be notified */
                            throw new KeySignatureUploadError("Key upload failed", { failures });
                        }
                    };
                    await upload({ shouldEmit: true });

                    // This will emit events when it comes back down the sync
                    // (we could do local echo to speed things up)
                }
                return device!;
            } else {
                return xsk;
            }
        }

        const devices = this.deviceList.getRawStoredDevicesForUser(userId);
        if (!devices || !devices[deviceId]) {
            throw new Error("Unknown device " + userId + ":" + deviceId);
        }

        const dev = devices[deviceId];
        let verificationStatus = dev.verified;

        if (verified) {
            if (keys) {
                for (const [keyId, key] of Object.entries(keys)) {
                    if (dev.keys[keyId] !== key) {
                        throw new Error(`Key did not match expected value: expected ${key}, got ${dev.keys[keyId]}`);
                    }
                }
            }
            verificationStatus = DeviceVerification.VERIFIED;
        } else if (verified !== null && verificationStatus == DeviceVerification.VERIFIED) {
            verificationStatus = DeviceVerification.UNVERIFIED;
        }

        if (blocked) {
            verificationStatus = DeviceVerification.BLOCKED;
        } else if (blocked !== null && verificationStatus == DeviceVerification.BLOCKED) {
            verificationStatus = DeviceVerification.UNVERIFIED;
        }

        let knownStatus = dev.known;
        if (known !== null) {
            knownStatus = known;
        }

        if (dev.verified !== verificationStatus || dev.known !== knownStatus) {
            dev.verified = verificationStatus;
            dev.known = knownStatus;
            this.deviceList.storeDevicesForUser(userId, devices);
            this.deviceList.saveIfDirty();
        }

        // do cross-signing
        if (verified && userId === this.userId) {
            logger.info("Own device " + deviceId + " marked verified: signing");

            // Signing only needed if other device not already signed
            let device: ISignedKey | undefined;
            const deviceTrust = this.checkDeviceTrust(userId, deviceId);
            if (deviceTrust.isCrossSigningVerified()) {
                logger.log(`Own device ${deviceId} already cross-signing verified`);
            } else {
                device = (await this.crossSigningInfo.signDevice(userId, DeviceInfo.fromStorage(dev, deviceId)))!;
            }

            if (device) {
                const upload = async ({ shouldEmit = false }): Promise<void> => {
                    logger.info("Uploading signature for " + deviceId);
                    const response = await this.baseApis.uploadKeySignatures({
                        [userId]: {
                            [deviceId]: device!,
                        },
                    });
                    const { failures } = response || {};
                    if (Object.keys(failures || []).length > 0) {
                        if (shouldEmit) {
                            this.baseApis.emit(
                                CryptoEvent.KeySignatureUploadFailure,
                                failures,
                                "setDeviceVerification",
                                upload, // continuation
                            );
                        }
                        throw new KeySignatureUploadError("Key upload failed", { failures });
                    }
                };
                await upload({ shouldEmit: true });
                // XXX: we'll need to wait for the device list to be updated
            }
        }

        const deviceObj = DeviceInfo.fromStorage(dev, deviceId);
        this.emit(CryptoEvent.DeviceVerificationChanged, userId, deviceId, deviceObj);
        return deviceObj;
    }

    public findVerificationRequestDMInProgress(roomId: string, userId?: string): VerificationRequest | undefined {
        return this.inRoomVerificationRequests.findRequestInProgress(roomId, userId);
    }

    public getVerificationRequestsToDeviceInProgress(userId: string): VerificationRequest[] {
        return this.toDeviceVerificationRequests.getRequestsInProgress(userId);
    }

    public requestVerificationDM(userId: string, roomId: string): Promise<VerificationRequest> {
        const existingRequest = this.inRoomVerificationRequests.findRequestInProgress(roomId);
        if (existingRequest) {
            return Promise.resolve(existingRequest);
        }
        const channel = new InRoomChannel(this.baseApis, roomId, userId);
        return this.requestVerificationWithChannel(userId, channel, this.inRoomVerificationRequests);
    }

    /** @deprecated Use `requestOwnUserVerificationToDevice` or `requestDeviceVerification` */
    public requestVerification(userId: string, devices?: string[]): Promise<VerificationRequest> {
        if (!devices) {
            devices = Object.keys(this.deviceList.getRawStoredDevicesForUser(userId));
        }
        const existingRequest = this.toDeviceVerificationRequests.findRequestInProgress(userId, devices);
        if (existingRequest) {
            return Promise.resolve(existingRequest);
        }
        const channel = new ToDeviceChannel(this.baseApis, userId, devices, ToDeviceChannel.makeTransactionId());
        return this.requestVerificationWithChannel(userId, channel, this.toDeviceVerificationRequests);
    }

    public requestOwnUserVerification(): Promise<VerificationRequest> {
        return this.requestVerification(this.userId);
    }

    public requestDeviceVerification(userId: string, deviceId: string): Promise<VerificationRequest> {
        return this.requestVerification(userId, [deviceId]);
    }

    private async requestVerificationWithChannel(
        userId: string,
        channel: IVerificationChannel,
        requestsMap: IRequestsMap,
    ): Promise<VerificationRequest> {
        let request = new VerificationRequest(channel, this.verificationMethods, this.baseApis);
        // if transaction id is already known, add request
        if (channel.transactionId) {
            requestsMap.setRequestByChannel(channel, request);
        }
        await request.sendRequest();
        // don't replace the request created by a racing remote echo
        const racingRequest = requestsMap.getRequestByChannel(channel);
        if (racingRequest) {
            request = racingRequest;
        } else {
            logger.log(
                `Crypto: adding new request to ` + `requestsByTxnId with id ${channel.transactionId} ${channel.roomId}`,
            );
            requestsMap.setRequestByChannel(channel, request);
        }
        return request;
    }

    public beginKeyVerification(
        method: string,
        userId: string,
        deviceId: string,
        transactionId: string | null = null,
    ): VerificationBase<any, any> {
        let request: Request | undefined;
        if (transactionId) {
            request = this.toDeviceVerificationRequests.getRequestBySenderAndTxnId(userId, transactionId);
            if (!request) {
                throw new Error(`No request found for user ${userId} with ` + `transactionId ${transactionId}`);
            }
        } else {
            transactionId = ToDeviceChannel.makeTransactionId();
            const channel = new ToDeviceChannel(this.baseApis, userId, [deviceId], transactionId, deviceId);
            request = new VerificationRequest(channel, this.verificationMethods, this.baseApis);
            this.toDeviceVerificationRequests.setRequestBySenderAndTxnId(userId, transactionId, request);
        }
        return request.beginKeyVerification(method, { userId, deviceId });
    }

    public async legacyDeviceVerification(
        userId: string,
        deviceId: string,
        method: VerificationMethod,
    ): Promise<VerificationRequest> {
        const transactionId = ToDeviceChannel.makeTransactionId();
        const channel = new ToDeviceChannel(this.baseApis, userId, [deviceId], transactionId, deviceId);
        const request = new VerificationRequest(channel, this.verificationMethods, this.baseApis);
        this.toDeviceVerificationRequests.setRequestBySenderAndTxnId(userId, transactionId, request);
        const verifier = request.beginKeyVerification(method, { userId, deviceId });
        // either reject by an error from verify() while sending .start
        // or resolve when the request receives the
        // local (fake remote) echo for sending the .start event
        await Promise.race([verifier.verify(), request.waitFor((r) => r.started)]);
        return request;
    }

    /**
     * Get information on the active olm sessions with a user
     * <p>
     * Returns a map from device id to an object with keys 'deviceIdKey' (the
     * device's curve25519 identity key) and 'sessions' (an array of objects in the
     * same format as that returned by
     * {@link OlmDevice#getSessionInfoForDevice}).
     * <p>
     * This method is provided for debugging purposes.
     *
     * @param userId - id of user to inspect
     */
    public async getOlmSessionsForUser(userId: string): Promise<Record<string, IUserOlmSession>> {
        const devices = this.getStoredDevicesForUser(userId) || [];
        const result: { [deviceId: string]: IUserOlmSession } = {};
        for (const device of devices) {
            const deviceKey = device.getIdentityKey();
            const sessions = await this.olmDevice.getSessionInfoForDevice(deviceKey);

            result[device.deviceId] = {
                deviceIdKey: deviceKey,
                sessions: sessions,
            };
        }
        return result;
    }

    /**
     * Get the device which sent an event
     *
     * @param event - event to be checked
     */
    public getEventSenderDeviceInfo(event: MatrixEvent): DeviceInfo | null {
        const senderKey = event.getSenderKey();
        const algorithm = event.getWireContent().algorithm;

        if (!senderKey || !algorithm) {
            return null;
        }

        if (event.isKeySourceUntrusted()) {
            // we got the key for this event from a source that we consider untrusted
            return null;
        }

        // senderKey is the Curve25519 identity key of the device which the event
        // was sent from. In the case of Megolm, it's actually the Curve25519
        // identity key of the device which set up the Megolm session.

        const device = this.deviceList.getDeviceByIdentityKey(algorithm, senderKey);

        if (device === null) {
            // we haven't downloaded the details of this device yet.
            return null;
        }

        // so far so good, but now we need to check that the sender of this event
        // hadn't advertised someone else's Curve25519 key as their own. We do that
        // by checking the Ed25519 claimed by the event (or, in the case of megolm,
        // the event which set up the megolm session), to check that it matches the
        // fingerprint of the purported sending device.
        //
        // (see https://github.com/vector-im/vector-web/issues/2215)

        const claimedKey = event.getClaimedEd25519Key();
        if (!claimedKey) {
            logger.warn("Event " + event.getId() + " claims no ed25519 key: " + "cannot verify sending device");
            return null;
        }

        if (claimedKey !== device.getFingerprint()) {
            logger.warn(
                "Event " +
                    event.getId() +
                    " claims ed25519 key " +
                    claimedKey +
                    " but sender device has key " +
                    device.getFingerprint(),
            );
            return null;
        }

        return device;
    }

    /**
     * Get information about the encryption of an event
     *
     * @param event - event to be checked
     *
     * @returns An object with the fields:
     *    - encrypted: whether the event is encrypted (if not encrypted, some of the
     *      other properties may not be set)
     *    - senderKey: the sender's key
     *    - algorithm: the algorithm used to encrypt the event
     *    - authenticated: whether we can be sure that the owner of the senderKey
     *      sent the event
     *    - sender: the sender's device information, if available
     *    - mismatchedSender: if the event's ed25519 and curve25519 keys don't match
     *      (only meaningful if `sender` is set)
     */
    public getEventEncryptionInfo(event: MatrixEvent): IEncryptedEventInfo {
        const ret: Partial<IEncryptedEventInfo> = {};

        ret.senderKey = event.getSenderKey() ?? undefined;
        ret.algorithm = event.getWireContent().algorithm;

        if (!ret.senderKey || !ret.algorithm) {
            ret.encrypted = false;
            return ret as IEncryptedEventInfo;
        }
        ret.encrypted = true;

        if (event.isKeySourceUntrusted()) {
            // we got the key this event from somewhere else
            // TODO: check if we can trust the forwarders.
            ret.authenticated = false;
        } else {
            ret.authenticated = true;
        }

        // senderKey is the Curve25519 identity key of the device which the event
        // was sent from. In the case of Megolm, it's actually the Curve25519
        // identity key of the device which set up the Megolm session.

        ret.sender = this.deviceList.getDeviceByIdentityKey(ret.algorithm, ret.senderKey) ?? undefined;

        // so far so good, but now we need to check that the sender of this event
        // hadn't advertised someone else's Curve25519 key as their own. We do that
        // by checking the Ed25519 claimed by the event (or, in the case of megolm,
        // the event which set up the megolm session), to check that it matches the
        // fingerprint of the purported sending device.
        //
        // (see https://github.com/vector-im/vector-web/issues/2215)

        const claimedKey = event.getClaimedEd25519Key();
        if (!claimedKey) {
            logger.warn("Event " + event.getId() + " claims no ed25519 key: " + "cannot verify sending device");
            ret.mismatchedSender = true;
        }

        if (ret.sender && claimedKey !== ret.sender.getFingerprint()) {
            logger.warn(
                "Event " +
                    event.getId() +
                    " claims ed25519 key " +
                    claimedKey +
                    "but sender device has key " +
                    ret.sender.getFingerprint(),
            );
            ret.mismatchedSender = true;
        }

        return ret as IEncryptedEventInfo;
    }

    /**
     * Forces the current outbound group session to be discarded such
     * that another one will be created next time an event is sent.
     *
     * @param roomId - The ID of the room to discard the session for
     *
     * This should not normally be necessary.
     */
    public forceDiscardSession(roomId: string): Promise<void> {
        const alg = this.roomEncryptors.get(roomId);
        if (alg === undefined) throw new Error("Room not encrypted");
        if (alg.forceDiscardSession === undefined) {
            throw new Error("Room encryption algorithm doesn't support session discarding");
        }
        alg.forceDiscardSession();
        return Promise.resolve();
    }

    /**
     * Configure a room to use encryption (ie, save a flag in the cryptoStore).
     *
     * @param roomId - The room ID to enable encryption in.
     *
     * @param config - The encryption config for the room.
     *
     * @param inhibitDeviceQuery - true to suppress device list query for
     *   users in the room (for now). In case lazy loading is enabled,
     *   the device query is always inhibited as the members are not tracked.
     *
     * @deprecated It is normally incorrect to call this method directly. Encryption
     *   is enabled by receiving an `m.room.encryption` event (which we may have sent
     *   previously).
     */
    public async setRoomEncryption(
        roomId: string,
        config: IRoomEncryption,
        inhibitDeviceQuery?: boolean,
    ): Promise<void> {
        const room = this.clientStore.getRoom(roomId);
        if (!room) {
            throw new Error(`Unable to enable encryption tracking devices in unknown room ${roomId}`);
        }
        await this.setRoomEncryptionImpl(room, config);
        if (!this.lazyLoadMembers && !inhibitDeviceQuery) {
            this.deviceList.refreshOutdatedDeviceLists();
        }
    }

    /**
     * Set up encryption for a room.
     *
     * This is called when an <tt>m.room.encryption</tt> event is received. It saves a flag
     * for the room in the cryptoStore (if it wasn't already set), sets up an "encryptor" for
     * the room, and enables device-list tracking for the room.
     *
     * It does <em>not</em> initiate a device list query for the room. That is normally
     * done once we finish processing the sync, in onSyncCompleted.
     *
     * @param room - The room to enable encryption in.
     * @param config - The encryption config for the room.
     */
    private async setRoomEncryptionImpl(room: Room, config: IRoomEncryption): Promise<void> {
        const roomId = room.roomId;

        // ignore crypto events with no algorithm defined
        // This will happen if a crypto event is redacted before we fetch the room state
        // It would otherwise just throw later as an unknown algorithm would, but we may
        // as well catch this here
        if (!config.algorithm) {
            logger.log("Ignoring setRoomEncryption with no algorithm");
            return;
        }

        // if state is being replayed from storage, we might already have a configuration
        // for this room as they are persisted as well.
        // We just need to make sure the algorithm is initialized in this case.
        // However, if the new config is different,
        // we should bail out as room encryption can't be changed once set.
        const existingConfig = this.roomList.getRoomEncryption(roomId);
        if (existingConfig) {
            if (JSON.stringify(existingConfig) != JSON.stringify(config)) {
                logger.error("Ignoring m.room.encryption event which requests " + "a change of config in " + roomId);
                return;
            }
        }
        // if we already have encryption in this room, we should ignore this event,
        // as it would reset the encryption algorithm.
        // This is at least expected to be called twice, as sync calls onCryptoEvent
        // for both the timeline and state sections in the /sync response,
        // the encryption event would appear in both.
        // If it's called more than twice though,
        // it signals a bug on client or server.
        const existingAlg = this.roomEncryptors.get(roomId);
        if (existingAlg) {
            return;
        }

        // _roomList.getRoomEncryption will not race with _roomList.setRoomEncryption
        // because it first stores in memory. We should await the promise only
        // after all the in-memory state (roomEncryptors and _roomList) has been updated
        // to avoid races when calling this method multiple times. Hence keep a hold of the promise.
        let storeConfigPromise: Promise<void> | null = null;
        if (!existingConfig) {
            storeConfigPromise = this.roomList.setRoomEncryption(roomId, config);
        }

        const AlgClass = algorithms.ENCRYPTION_CLASSES.get(config.algorithm);
        if (!AlgClass) {
            throw new Error("Unable to encrypt with " + config.algorithm);
        }

        const alg = new AlgClass({
            userId: this.userId,
            deviceId: this.deviceId,
            crypto: this,
            olmDevice: this.olmDevice,
            baseApis: this.baseApis,
            roomId,
            config,
        });
        this.roomEncryptors.set(roomId, alg);

        if (storeConfigPromise) {
            await storeConfigPromise;
        }

        logger.log(`Enabling encryption in ${roomId}`);

        // we don't want to force a download of the full membership list of this room, but as soon as we have that
        // list we can start tracking the device list.
        if (room.membersLoaded()) {
            await this.trackRoomDevicesImpl(room);
        } else {
            // wait for the membership list to be loaded
            const onState = (_state: RoomState): void => {
                room.off(RoomStateEvent.Update, onState);
                if (room.membersLoaded()) {
                    this.trackRoomDevicesImpl(room).catch((e) => {
                        logger.error(`Error enabling device tracking in ${roomId}`, e);
                    });
                }
            };
            room.on(RoomStateEvent.Update, onState);
        }
    }

    /**
     * Make sure we are tracking the device lists for all users in this room.
     *
     * @param roomId - The room ID to start tracking devices in.
     * @returns when all devices for the room have been fetched and marked to track
     * @deprecated there's normally no need to call this function: device list tracking
     *    will be enabled as soon as we have the full membership list.
     */
    public trackRoomDevices(roomId: string): Promise<void> {
        const room = this.clientStore.getRoom(roomId);
        if (!room) {
            throw new Error(`Unable to start tracking devices in unknown room ${roomId}`);
        }
        return this.trackRoomDevicesImpl(room);
    }

    /**
     * Make sure we are tracking the device lists for all users in this room.
     *
     * This is normally called when we are about to send an encrypted event, to make sure
     * we have all the devices in the room; but it is also called when processing an
     * m.room.encryption state event (if lazy-loading is disabled), or when members are
     * loaded (if lazy-loading is enabled), to prepare the device list.
     *
     * @param room - Room to enable device-list tracking in
     */
    private trackRoomDevicesImpl(room: Room): Promise<void> {
        const roomId = room.roomId;
        const trackMembers = async (): Promise<void> => {
            // not an encrypted room
            if (!this.roomEncryptors.has(roomId)) {
                return;
            }
            logger.log(`Starting to track devices for room ${roomId} ...`);
            const members = await room.getEncryptionTargetMembers();
            members.forEach((m) => {
                this.deviceList.startTrackingDeviceList(m.userId);
            });
        };

        let promise = this.roomDeviceTrackingState[roomId];
        if (!promise) {
            promise = trackMembers();
            this.roomDeviceTrackingState[roomId] = promise.catch((err) => {
                delete this.roomDeviceTrackingState[roomId];
                throw err;
            });
        }
        return promise;
    }

    /**
     * Try to make sure we have established olm sessions for all known devices for
     * the given users.
     *
     * @param users - list of user ids
     * @param force - If true, force a new Olm session to be created. Default false.
     *
     * @returns resolves once the sessions are complete, to
     *    an Object mapping from userId to deviceId to
     *    `IOlmSessionResult`
     */
    public ensureOlmSessionsForUsers(
        users: string[],
        force?: boolean,
    ): Promise<Map<string, Map<string, olmlib.IOlmSessionResult>>> {
        // map user Id → DeviceInfo[]
        const devicesByUser: Map<string, DeviceInfo[]> = new Map();

        for (const userId of users) {
            const userDevices: DeviceInfo[] = [];
            devicesByUser.set(userId, userDevices);

            const devices = this.getStoredDevicesForUser(userId) || [];
            for (const deviceInfo of devices) {
                const key = deviceInfo.getIdentityKey();
                if (key == this.olmDevice.deviceCurve25519Key) {
                    // don't bother setting up session to ourself
                    continue;
                }
                if (deviceInfo.verified == DeviceVerification.BLOCKED) {
                    // don't bother setting up sessions with blocked users
                    continue;
                }

                userDevices.push(deviceInfo);
            }
        }

        return olmlib.ensureOlmSessionsForDevices(this.olmDevice, this.baseApis, devicesByUser, force);
    }

    /**
     * Get a list containing all of the room keys
     *
     * @returns a list of session export objects
     */
    public async exportRoomKeys(): Promise<IMegolmSessionData[]> {
        const exportedSessions: IMegolmSessionData[] = [];
        await this.cryptoStore.doTxn("readonly", [IndexedDBCryptoStore.STORE_INBOUND_GROUP_SESSIONS], (txn) => {
            this.cryptoStore.getAllEndToEndInboundGroupSessions(txn, (s) => {
                if (s === null) return;

                const sess = this.olmDevice.exportInboundGroupSession(s.senderKey, s.sessionId, s.sessionData!);
                delete sess.first_known_index;
                sess.algorithm = olmlib.MEGOLM_ALGORITHM;
                exportedSessions.push(sess);
            });
        });

        return exportedSessions;
    }

    /**
     * Import a list of room keys previously exported by exportRoomKeys
     *
     * @param keys - a list of session export objects
     * @returns a promise which resolves once the keys have been imported
     */
    public importRoomKeys(keys: IMegolmSessionData[], opts: ImportRoomKeysOpts = {}): Promise<void> {
        let successes = 0;
        let failures = 0;
        const total = keys.length;

        function updateProgress(): void {
            opts.progressCallback?.({
                stage: "load_keys",
                successes,
                failures,
                total,
            });
        }

        return Promise.all(
            keys.map((key) => {
                if (!key.room_id || !key.algorithm) {
                    logger.warn("ignoring room key entry with missing fields", key);
                    failures++;
                    if (opts.progressCallback) {
                        updateProgress();
                    }
                    return null;
                }

                const alg = this.getRoomDecryptor(key.room_id, key.algorithm);
                return alg.importRoomKey(key, opts).finally(() => {
                    successes++;
                    if (opts.progressCallback) {
                        updateProgress();
                    }
                });
            }),
        ).then();
    }

    /**
     * Counts the number of end to end session keys that are waiting to be backed up
     * @returns Promise which resolves to the number of sessions requiring backup
     */
    public countSessionsNeedingBackup(): Promise<number> {
        return this.backupManager.countSessionsNeedingBackup();
    }

    /**
     * Perform any background tasks that can be done before a message is ready to
     * send, in order to speed up sending of the message.
     *
     * @param room - the room the event is in
     */
    public prepareToEncrypt(room: Room): void {
        const alg = this.roomEncryptors.get(room.roomId);
        if (alg) {
            alg.prepareToEncrypt(room);
        }
    }

    /**
     * Encrypt an event according to the configuration of the room.
     *
     * @param event -  event to be sent
     *
     * @param room - destination room.
     *
     * @returns Promise which resolves when the event has been
     *     encrypted, or null if nothing was needed
     */
    public async encryptEvent(event: MatrixEvent, room: Room): Promise<void> {
        const roomId = event.getRoomId()!;

        const alg = this.roomEncryptors.get(roomId);
        if (!alg) {
            // MatrixClient has already checked that this room should be encrypted,
            // so this is an unexpected situation.
            throw new Error(
                "Room " +
                    roomId +
                    " was previously configured to use encryption, but is " +
                    "no longer. Perhaps the homeserver is hiding the " +
                    "configuration event.",
            );
        }

        // wait for all the room devices to be loaded
        await this.trackRoomDevicesImpl(room);

        let content = event.getContent();
        // If event has an m.relates_to then we need
        // to put this on the wrapping event instead
        const mRelatesTo = content["m.relates_to"];
        if (mRelatesTo) {
            // Clone content here so we don't remove `m.relates_to` from the local-echo
            content = Object.assign({}, content);
            delete content["m.relates_to"];
        }

        // Treat element's performance metrics the same as `m.relates_to` (when present)
        const elementPerfMetrics = content["io.element.performance_metrics"];
        if (elementPerfMetrics) {
            content = Object.assign({}, content);
            delete content["io.element.performance_metrics"];
        }

        const encryptedContent = (await alg.encryptMessage(room, event.getType(), content)) as IContent;

        if (mRelatesTo) {
            encryptedContent["m.relates_to"] = mRelatesTo;
        }
        if (elementPerfMetrics) {
            encryptedContent["io.element.performance_metrics"] = elementPerfMetrics;
        }

        event.makeEncrypted(
            "m.room.encrypted",
            encryptedContent,
            this.olmDevice.deviceCurve25519Key!,
            this.olmDevice.deviceEd25519Key!,
        );
    }

    /**
     * Decrypt a received event
     *
     *
     * @returns resolves once we have
     *  finished decrypting. Rejects with an `algorithms.DecryptionError` if there
     *  is a problem decrypting the event.
     */
    public async decryptEvent(event: MatrixEvent): Promise<IEventDecryptionResult> {
        if (event.isRedacted()) {
            // Try to decrypt the redaction event, to support encrypted
            // redaction reasons.  If we can't decrypt, just fall back to using
            // the original redacted_because.
            const redactionEvent = new MatrixEvent({
                room_id: event.getRoomId(),
                ...event.getUnsigned().redacted_because,
            });
            let redactedBecause: IEvent = event.getUnsigned().redacted_because!;
            if (redactionEvent.isEncrypted()) {
                try {
                    const decryptedEvent = await this.decryptEvent(redactionEvent);
                    redactedBecause = decryptedEvent.clearEvent as IEvent;
                } catch (e) {
                    logger.warn("Decryption of redaction failed. Falling back to unencrypted event.", e);
                }
            }

            return {
                clearEvent: {
                    room_id: event.getRoomId(),
                    type: "m.room.message",
                    content: {},
                    unsigned: {
                        redacted_because: redactedBecause,
                    },
                },
            };
        } else {
            const content = event.getWireContent();
            const alg = this.getRoomDecryptor(event.getRoomId()!, content.algorithm);
            return alg.decryptEvent(event);
        }
    }

    /**
     * Handle the notification from /sync that device lists have
     * been changed.
     *
     * @param deviceLists - device_lists field from /sync
     */
    public async processDeviceLists(deviceLists: IDeviceLists): Promise<void> {
        // Here, we're relying on the fact that we only ever save the sync data after
        // sucessfully saving the device list data, so we're guaranteed that the device
        // list store is at least as fresh as the sync token from the sync store, ie.
        // any device changes received in sync tokens prior to the 'next' token here
        // have been processed and are reflected in the current device list.
        // If we didn't make this assumption, we'd have to use the /keys/changes API
        // to get key changes between the sync token in the device list and the 'old'
        // sync token used here to make sure we didn't miss any.
        await this.evalDeviceListChanges(deviceLists);
    }

    /**
     * Send a request for some room keys, if we have not already done so
     *
     * @param resend - whether to resend the key request if there is
     *    already one
     *
     * @returns a promise that resolves when the key request is queued
     */
    public requestRoomKey(
        requestBody: IRoomKeyRequestBody,
        recipients: IRoomKeyRequestRecipient[],
        resend = false,
    ): Promise<void> {
        return this.outgoingRoomKeyRequestManager
            .queueRoomKeyRequest(requestBody, recipients, resend)
            .then(() => {
                if (this.sendKeyRequestsImmediately) {
                    this.outgoingRoomKeyRequestManager.sendQueuedRequests();
                }
            })
            .catch((e) => {
                // this normally means we couldn't talk to the store
                logger.error("Error requesting key for event", e);
            });
    }

    /**
     * Cancel any earlier room key request
     *
     * @param requestBody - parameters to match for cancellation
     */
    public cancelRoomKeyRequest(requestBody: IRoomKeyRequestBody): void {
        this.outgoingRoomKeyRequestManager.cancelRoomKeyRequest(requestBody).catch((e) => {
            logger.warn("Error clearing pending room key requests", e);
        });
    }

    /**
     * Re-send any outgoing key requests, eg after verification
     * @returns
     */
    public async cancelAndResendAllOutgoingKeyRequests(): Promise<void> {
        await this.outgoingRoomKeyRequestManager.cancelAndResendAllOutgoingRequests();
    }

    /**
     * handle an m.room.encryption event
     *
     * @param room - in which the event was received
     * @param event - encryption event to be processed
     */
    public async onCryptoEvent(room: Room, event: MatrixEvent): Promise<void> {
        const content = event.getContent<IRoomEncryption>();
        await this.setRoomEncryptionImpl(room, content);
    }

    /**
     * Called before the result of a sync is processed
     *
     * @param syncData -  the data from the 'MatrixClient.sync' event
     */
    public async onSyncWillProcess(syncData: ISyncStateData): Promise<void> {
        if (!syncData.oldSyncToken) {
            // If there is no old sync token, we start all our tracking from
            // scratch, so mark everything as untracked. onCryptoEvent will
            // be called for all e2e rooms during the processing of the sync,
            // at which point we'll start tracking all the users of that room.
            logger.log("Initial sync performed - resetting device tracking state");
            this.deviceList.stopTrackingAllDeviceLists();
            // we always track our own device list (for key backups etc)
            this.deviceList.startTrackingDeviceList(this.userId);
            this.roomDeviceTrackingState = {};
        }

        this.sendKeyRequestsImmediately = false;
    }

    /**
     * handle the completion of a /sync
     *
     * This is called after the processing of each successful /sync response.
     * It is an opportunity to do a batch process on the information received.
     *
     * @param syncData -  the data from the 'MatrixClient.sync' event
     */
    public async onSyncCompleted(syncData: OnSyncCompletedData): Promise<void> {
        this.deviceList.setSyncToken(syncData.nextSyncToken ?? null);
        this.deviceList.saveIfDirty();

        // we always track our own device list (for key backups etc)
        this.deviceList.startTrackingDeviceList(this.userId);

        this.deviceList.refreshOutdatedDeviceLists();

        // we don't start uploading one-time keys until we've caught up with
        // to-device messages, to help us avoid throwing away one-time-keys that we
        // are about to receive messages for
        // (https://github.com/vector-im/element-web/issues/2782).
        if (!syncData.catchingUp) {
            this.maybeUploadOneTimeKeys();
            this.processReceivedRoomKeyRequests();

            // likewise don't start requesting keys until we've caught up
            // on to_device messages, otherwise we'll request keys that we're
            // just about to get.
            this.outgoingRoomKeyRequestManager.sendQueuedRequests();

            // Sync has finished so send key requests straight away.
            this.sendKeyRequestsImmediately = true;
        }
    }

    /**
     * Trigger the appropriate invalidations and removes for a given
     * device list
     *
     * @param deviceLists - device_lists field from /sync, or response from
     * /keys/changes
     */
    private async evalDeviceListChanges(deviceLists: Required<ISyncResponse>["device_lists"]): Promise<void> {
        if (Array.isArray(deviceLists?.changed)) {
            deviceLists.changed.forEach((u) => {
                this.deviceList.invalidateUserDeviceList(u);
            });
        }

        if (Array.isArray(deviceLists?.left) && deviceLists.left.length) {
            // Check we really don't share any rooms with these users
            // any more: the server isn't required to give us the
            // exact correct set.
            const e2eUserIds = new Set(await this.getTrackedE2eUsers());

            deviceLists.left.forEach((u) => {
                if (!e2eUserIds.has(u)) {
                    this.deviceList.stopTrackingDeviceList(u);
                }
            });
        }
    }

    /**
     * Get a list of all the IDs of users we share an e2e room with
     * for which we are tracking devices already
     *
     * @returns List of user IDs
     */
    private async getTrackedE2eUsers(): Promise<string[]> {
        const e2eUserIds: string[] = [];
        for (const room of this.getTrackedE2eRooms()) {
            const members = await room.getEncryptionTargetMembers();
            for (const member of members) {
                e2eUserIds.push(member.userId);
            }
        }
        return e2eUserIds;
    }

    /**
     * Get a list of the e2e-enabled rooms we are members of,
     * and for which we are already tracking the devices
     *
     * @returns
     */
    private getTrackedE2eRooms(): Room[] {
        return this.clientStore.getRooms().filter((room) => {
            // check for rooms with encryption enabled
            const alg = this.roomEncryptors.get(room.roomId);
            if (!alg) {
                return false;
            }
            if (!this.roomDeviceTrackingState[room.roomId]) {
                return false;
            }

            // ignore any rooms which we have left
            const myMembership = room.getMyMembership();
            return myMembership === "join" || myMembership === "invite";
        });
    }

    /**
     * Encrypts and sends a given object via Olm to-device messages to a given
     * set of devices.
     * @param userDeviceInfoArr - the devices to send to
     * @param payload - fields to include in the encrypted payload
     * @returns Promise which
     *     resolves once the message has been encrypted and sent to the given
     *     userDeviceMap, and returns the `{ contentMap, deviceInfoByDeviceId }`
     *     of the successfully sent messages.
     */
    public async encryptAndSendToDevices(userDeviceInfoArr: IOlmDevice<DeviceInfo>[], payload: object): Promise<void> {
        const toDeviceBatch: ToDeviceBatch = {
            eventType: EventType.RoomMessageEncrypted,
            batch: [],
        };

        try {
            await Promise.all(
                userDeviceInfoArr.map(async ({ userId, deviceInfo }) => {
                    const deviceId = deviceInfo.deviceId;
                    const encryptedContent: IEncryptedContent = {
                        algorithm: olmlib.OLM_ALGORITHM,
                        sender_key: this.olmDevice.deviceCurve25519Key!,
                        ciphertext: {},
                        [ToDeviceMessageId]: uuidv4(),
                    };

                    toDeviceBatch.batch.push({
                        userId,
                        deviceId,
                        payload: encryptedContent,
                    });

                    await olmlib.ensureOlmSessionsForDevices(
                        this.olmDevice,
                        this.baseApis,
                        new Map([[userId, [deviceInfo]]]),
                    );
                    await olmlib.encryptMessageForDevice(
                        encryptedContent.ciphertext,
                        this.userId,
                        this.deviceId,
                        this.olmDevice,
                        userId,
                        deviceInfo,
                        payload,
                    );
                }),
            );

            // prune out any devices that encryptMessageForDevice could not encrypt for,
            // in which case it will have just not added anything to the ciphertext object.
            // There's no point sending messages to devices if we couldn't encrypt to them,
            // since that's effectively a blank message.
            toDeviceBatch.batch = toDeviceBatch.batch.filter((msg) => {
                if (Object.keys(msg.payload.ciphertext).length > 0) {
                    return true;
                } else {
                    logger.log(`No ciphertext for device ${msg.userId}:${msg.deviceId}: pruning`);
                    return false;
                }
            });

            try {
                await this.baseApis.queueToDevice(toDeviceBatch);
            } catch (e) {
                logger.error("sendToDevice failed", e);
                throw e;
            }
        } catch (e) {
            logger.error("encryptAndSendToDevices promises failed", e);
            throw e;
        }
    }

    private onMembership = (event: MatrixEvent, member: RoomMember, oldMembership?: string): void => {
        try {
            this.onRoomMembership(event, member, oldMembership);
        } catch (e) {
            logger.error("Error handling membership change:", e);
        }
    };

    public async preprocessToDeviceMessages(events: IToDeviceEvent[]): Promise<IToDeviceEvent[]> {
        // all we do here is filter out encrypted to-device messages with the wrong algorithm. Decryption
        // happens later in decryptEvent, via the EventMapper
        return events.filter((toDevice) => {
            if (
                toDevice.type === EventType.RoomMessageEncrypted &&
                !["m.olm.v1.curve25519-aes-sha2"].includes(toDevice.content?.algorithm)
            ) {
                logger.log("Ignoring invalid encrypted to-device event from " + toDevice.sender);
                return false;
            }
            return true;
        });
    }

    /**
     * Stores the current one_time_key count which will be handled later (in a call of
     * onSyncCompleted).
     *
     * @param currentCount - The current count of one_time_keys to be stored
     */
    private updateOneTimeKeyCount(currentCount: number): void {
        if (isFinite(currentCount)) {
            this.oneTimeKeyCount = currentCount;
        } else {
            throw new TypeError("Parameter for updateOneTimeKeyCount has to be a number");
        }
    }

    public processKeyCounts(oneTimeKeysCounts?: Record<string, number>, unusedFallbackKeys?: string[]): Promise<void> {
        if (oneTimeKeysCounts !== undefined) {
            this.updateOneTimeKeyCount(oneTimeKeysCounts["signed_curve25519"] || 0);
        }

        if (unusedFallbackKeys !== undefined) {
            // If `unusedFallbackKeys` is defined, that means `device_unused_fallback_key_types`
            // is present in the sync response, which indicates that the server supports fallback keys.
            //
            // If there's no unused signed_curve25519 fallback key, we need a new one.
            this.needsNewFallback = !unusedFallbackKeys.includes("signed_curve25519");
        }

        return Promise.resolve();
    }

    private onToDeviceEvent = (event: MatrixEvent): void => {
        try {
            logger.log(
                `received to-device ${event.getType()} from: ` +
                    `${event.getSender()} id: ${event.getContent()[ToDeviceMessageId]}`,
            );

            if (event.getType() == "m.room_key" || event.getType() == "m.forwarded_room_key") {
                this.onRoomKeyEvent(event);
            } else if (event.getType() == "m.room_key_request") {
                this.onRoomKeyRequestEvent(event);
            } else if (event.getType() === "m.secret.request") {
                this.secretStorage.onRequestReceived(event);
            } else if (event.getType() === "m.secret.send") {
                this.secretStorage.onSecretReceived(event);
            } else if (event.getType() === "m.room_key.withheld") {
                this.onRoomKeyWithheldEvent(event);
            } else if (event.getContent().transaction_id) {
                this.onKeyVerificationMessage(event);
            } else if (event.getContent().msgtype === "m.bad.encrypted") {
                this.onToDeviceBadEncrypted(event);
            } else if (event.isBeingDecrypted() || event.shouldAttemptDecryption()) {
                if (!event.isBeingDecrypted()) {
                    event.attemptDecryption(this);
                }
                // once the event has been decrypted, try again
                event.once(MatrixEventEvent.Decrypted, (ev) => {
                    this.onToDeviceEvent(ev);
                });
            }
        } catch (e) {
            logger.error("Error handling toDeviceEvent:", e);
        }
    };

    /**
     * Handle a key event
     *
     * @internal
     * @param event - key event
     */
    private onRoomKeyEvent(event: MatrixEvent): void {
        const content = event.getContent();

        if (!content.room_id || !content.algorithm) {
            logger.error("key event is missing fields");
            return;
        }

        if (!this.backupManager.checkedForBackup) {
            // don't bother awaiting on this - the important thing is that we retry if we
            // haven't managed to check before
            this.backupManager.checkAndStart();
        }

        const alg = this.getRoomDecryptor(content.room_id, content.algorithm);
        alg.onRoomKeyEvent(event);
    }

    /**
     * Handle a key withheld event
     *
     * @internal
     * @param event - key withheld event
     */
    private onRoomKeyWithheldEvent(event: MatrixEvent): void {
        const content = event.getContent();

        if (
            (content.code !== "m.no_olm" && (!content.room_id || !content.session_id)) ||
            !content.algorithm ||
            !content.sender_key
        ) {
            logger.error("key withheld event is missing fields");
            return;
        }

        logger.info(
            `Got room key withheld event from ${event.getSender()} ` +
                `for ${content.algorithm} session ${content.sender_key}|${content.session_id} ` +
                `in room ${content.room_id} with code ${content.code} (${content.reason})`,
        );

        const alg = this.getRoomDecryptor(content.room_id, content.algorithm);
        if (alg.onRoomKeyWithheldEvent) {
            alg.onRoomKeyWithheldEvent(event);
        }
        if (!content.room_id) {
            // retry decryption for all events sent by the sender_key.  This will
            // update the events to show a message indicating that the olm session was
            // wedged.
            const roomDecryptors = this.getRoomDecryptors(content.algorithm);
            for (const decryptor of roomDecryptors) {
                decryptor.retryDecryptionFromSender(content.sender_key);
            }
        }
    }

    /**
     * Handle a general key verification event.
     *
     * @internal
     * @param event - verification start event
     */
    private onKeyVerificationMessage(event: MatrixEvent): void {
        if (!ToDeviceChannel.validateEvent(event, this.baseApis)) {
            return;
        }
        const createRequest = (event: MatrixEvent): VerificationRequest | undefined => {
            if (!ToDeviceChannel.canCreateRequest(ToDeviceChannel.getEventType(event))) {
                return;
            }
            const content = event.getContent();
            const deviceId = content && content.from_device;
            if (!deviceId) {
                return;
            }
            const userId = event.getSender()!;
            const channel = new ToDeviceChannel(this.baseApis, userId, [deviceId]);
            return new VerificationRequest(channel, this.verificationMethods, this.baseApis);
        };
        this.handleVerificationEvent(event, this.toDeviceVerificationRequests, createRequest);
    }

    /**
     * Handle key verification requests sent as timeline events
     *
     * @internal
     * @param event - the timeline event
     * @param room - not used
     * @param atStart - not used
     * @param removed - not used
     * @param whether - this is a live event
     */
    private onTimelineEvent = (
        event: MatrixEvent,
        room: Room,
        atStart: boolean,
        removed: boolean,
        { liveEvent = true } = {},
    ): void => {
        if (!InRoomChannel.validateEvent(event, this.baseApis)) {
            return;
        }
        const createRequest = (event: MatrixEvent): VerificationRequest => {
            const channel = new InRoomChannel(this.baseApis, event.getRoomId()!);
            return new VerificationRequest(channel, this.verificationMethods, this.baseApis);
        };
        this.handleVerificationEvent(event, this.inRoomVerificationRequests, createRequest, liveEvent);
    };

    private async handleVerificationEvent(
        event: MatrixEvent,
        requestsMap: IRequestsMap,
        createRequest: (event: MatrixEvent) => VerificationRequest | undefined,
        isLiveEvent = true,
    ): Promise<void> {
        // Wait for event to get its final ID with pendingEventOrdering: "chronological", since DM channels depend on it.
        if (event.isSending() && event.status != EventStatus.SENT) {
            let eventIdListener: () => void;
            let statusListener: () => void;
            try {
                await new Promise<void>((resolve, reject) => {
                    eventIdListener = resolve;
                    statusListener = (): void => {
                        if (event.status == EventStatus.CANCELLED) {
                            reject(new Error("Event status set to CANCELLED."));
                        }
                    };
                    event.once(MatrixEventEvent.LocalEventIdReplaced, eventIdListener);
                    event.on(MatrixEventEvent.Status, statusListener);
                });
            } catch (err) {
                logger.error("error while waiting for the verification event to be sent: ", err);
                return;
            } finally {
                event.removeListener(MatrixEventEvent.LocalEventIdReplaced, eventIdListener!);
                event.removeListener(MatrixEventEvent.Status, statusListener!);
            }
        }
        let request: VerificationRequest | undefined = requestsMap.getRequest(event);
        let isNewRequest = false;
        if (!request) {
            request = createRequest(event);
            // a request could not be made from this event, so ignore event
            if (!request) {
                logger.log(
                    `Crypto: could not find VerificationRequest for ` +
                        `${event.getType()}, and could not create one, so ignoring.`,
                );
                return;
            }
            isNewRequest = true;
            requestsMap.setRequest(event, request);
        }
        event.setVerificationRequest(request);
        try {
            await request.channel.handleEvent(event, request, isLiveEvent);
        } catch (err) {
            logger.error("error while handling verification event", err);
        }
        const shouldEmit =
            isNewRequest &&
            !request.initiatedByMe &&
            !request.invalid && // check it has enough events to pass the UNSENT stage
            !request.observeOnly;
        if (shouldEmit) {
            this.baseApis.emit(CryptoEvent.VerificationRequest, request);
            this.baseApis.emit(CryptoEvent.VerificationRequestReceived, request);
        }
    }

    /**
     * Handle a toDevice event that couldn't be decrypted
     *
     * @internal
     * @param event - undecryptable event
     */
    private async onToDeviceBadEncrypted(event: MatrixEvent): Promise<void> {
        const content = event.getWireContent();
        const sender = event.getSender();
        const algorithm = content.algorithm;
        const deviceKey = content.sender_key;

        this.baseApis.emit(ClientEvent.UndecryptableToDeviceEvent, event);

        // retry decryption for all events sent by the sender_key.  This will
        // update the events to show a message indicating that the olm session was
        // wedged.
        const retryDecryption = (): void => {
            const roomDecryptors = this.getRoomDecryptors(olmlib.MEGOLM_ALGORITHM);
            for (const decryptor of roomDecryptors) {
                decryptor.retryDecryptionFromSender(deviceKey);
            }
        };

        if (sender === undefined || deviceKey === undefined || deviceKey === undefined) {
            return;
        }

        // check when we can force a new session with this device: if we've already done so
        // recently, don't do it again.
        const forceNewSessionRetryTimeDevices = this.forceNewSessionRetryTime.getOrCreate(sender);
        const forceNewSessionRetryTime = forceNewSessionRetryTimeDevices.getOrCreate(deviceKey);
        if (forceNewSessionRetryTime > Date.now()) {
            logger.debug(
                `New session already forced with device ${sender}:${deviceKey}: ` +
                    `not forcing another until at least ${new Date(forceNewSessionRetryTime).toUTCString()}`,
            );
            await this.olmDevice.recordSessionProblem(deviceKey, "wedged", true);
            retryDecryption();
            return;
        }

        // make sure we don't retry to unwedge too soon even if we fail to create a new session
        forceNewSessionRetryTimeDevices.set(deviceKey, Date.now() + FORCE_SESSION_RETRY_INTERVAL_MS);

        // establish a new olm session with this device since we're failing to decrypt messages
        // on a current session.
        // Note that an undecryptable message from another device could easily be spoofed -
        // is there anything we can do to mitigate this?
        let device = this.deviceList.getDeviceByIdentityKey(algorithm, deviceKey);
        if (!device) {
            // if we don't know about the device, fetch the user's devices again
            // and retry before giving up
            await this.downloadKeys([sender], false);
            device = this.deviceList.getDeviceByIdentityKey(algorithm, deviceKey);
            if (!device) {
                logger.info("Couldn't find device for identity key " + deviceKey + ": not re-establishing session");
                await this.olmDevice.recordSessionProblem(deviceKey, "wedged", false);
                retryDecryption();
                return;
            }
        }
        const devicesByUser = new Map([[sender, [device]]]);
        await olmlib.ensureOlmSessionsForDevices(this.olmDevice, this.baseApis, devicesByUser, true);

        forceNewSessionRetryTimeDevices.set(deviceKey, Date.now() + MIN_FORCE_SESSION_INTERVAL_MS);

        // Now send a blank message on that session so the other side knows about it.
        // (The keyshare request is sent in the clear so that won't do)
        // We send this first such that, as long as the toDevice messages arrive in the
        // same order we sent them, the other end will get this first, set up the new session,
        // then get the keyshare request and send the key over this new session (because it
        // is the session it has most recently received a message on).
        const encryptedContent: IEncryptedContent = {
            algorithm: olmlib.OLM_ALGORITHM,
            sender_key: this.olmDevice.deviceCurve25519Key!,
            ciphertext: {},
            [ToDeviceMessageId]: uuidv4(),
        };
        await olmlib.encryptMessageForDevice(
            encryptedContent.ciphertext,
            this.userId,
            this.deviceId,
            this.olmDevice,
            sender,
            device,
            { type: "m.dummy" },
        );

        await this.olmDevice.recordSessionProblem(deviceKey, "wedged", true);
        retryDecryption();

        await this.baseApis.sendToDevice(
            "m.room.encrypted",
            new Map([[sender, new Map([[device.deviceId, encryptedContent]])]]),
        );

        // Most of the time this probably won't be necessary since we'll have queued up a key request when
        // we failed to decrypt the message and will be waiting a bit for the key to arrive before sending
        // it. This won't always be the case though so we need to re-send any that have already been sent
        // to avoid races.
        const requestsToResend = await this.outgoingRoomKeyRequestManager.getOutgoingSentRoomKeyRequest(
            sender,
            device.deviceId,
        );
        for (const keyReq of requestsToResend) {
            this.requestRoomKey(keyReq.requestBody, keyReq.recipients, true);
        }
    }

    /**
     * Handle a change in the membership state of a member of a room
     *
     * @internal
     * @param event -  event causing the change
     * @param member -  user whose membership changed
     * @param oldMembership -  previous membership
     */
    private onRoomMembership(event: MatrixEvent, member: RoomMember, oldMembership?: string): void {
        // this event handler is registered on the *client* (as opposed to the room
        // member itself), which means it is only called on changes to the *live*
        // membership state (ie, it is not called when we back-paginate, nor when
        // we load the state in the initialsync).
        //
        // Further, it is automatically registered and called when new members
        // arrive in the room.

        const roomId = member.roomId;

        const alg = this.roomEncryptors.get(roomId);
        if (!alg) {
            // not encrypting in this room
            return;
        }
        // only mark users in this room as tracked if we already started tracking in this room
        // this way we don't start device queries after sync on behalf of this room which we won't use
        // the result of anyway, as we'll need to do a query again once all the members are fetched
        // by calling _trackRoomDevices
        if (roomId in this.roomDeviceTrackingState) {
            if (member.membership == "join") {
                logger.log("Join event for " + member.userId + " in " + roomId);
                // make sure we are tracking the deviceList for this user
                this.deviceList.startTrackingDeviceList(member.userId);
            } else if (
                member.membership == "invite" &&
                this.clientStore.getRoom(roomId)?.shouldEncryptForInvitedMembers()
            ) {
                logger.log("Invite event for " + member.userId + " in " + roomId);
                this.deviceList.startTrackingDeviceList(member.userId);
            }
        }

        alg.onRoomMembership(event, member, oldMembership);
    }

    /**
     * Called when we get an m.room_key_request event.
     *
     * @internal
     * @param event - key request event
     */
    private onRoomKeyRequestEvent(event: MatrixEvent): void {
        const content = event.getContent();
        if (content.action === "request") {
            // Queue it up for now, because they tend to arrive before the room state
            // events at initial sync, and we want to see if we know anything about the
            // room before passing them on to the app.
            const req = new IncomingRoomKeyRequest(event);
            this.receivedRoomKeyRequests.push(req);
        } else if (content.action === "request_cancellation") {
            const req = new IncomingRoomKeyRequestCancellation(event);
            this.receivedRoomKeyRequestCancellations.push(req);
        }
    }

    /**
     * Process any m.room_key_request events which were queued up during the
     * current sync.
     *
     * @internal
     */
    private async processReceivedRoomKeyRequests(): Promise<void> {
        if (this.processingRoomKeyRequests) {
            // we're still processing last time's requests; keep queuing new ones
            // up for now.
            return;
        }
        this.processingRoomKeyRequests = true;

        try {
            // we need to grab and clear the queues in the synchronous bit of this method,
            // so that we don't end up racing with the next /sync.
            const requests = this.receivedRoomKeyRequests;
            this.receivedRoomKeyRequests = [];
            const cancellations = this.receivedRoomKeyRequestCancellations;
            this.receivedRoomKeyRequestCancellations = [];

            // Process all of the requests, *then* all of the cancellations.
            //
            // This makes sure that if we get a request and its cancellation in the
            // same /sync result, then we process the request before the
            // cancellation (and end up with a cancelled request), rather than the
            // cancellation before the request (and end up with an outstanding
            // request which should have been cancelled.)
            await Promise.all(requests.map((req) => this.processReceivedRoomKeyRequest(req)));
            await Promise.all(
                cancellations.map((cancellation) => this.processReceivedRoomKeyRequestCancellation(cancellation)),
            );
        } catch (e) {
            logger.error(`Error processing room key requsts: ${e}`);
        } finally {
            this.processingRoomKeyRequests = false;
        }
    }

    /**
     * Helper for processReceivedRoomKeyRequests
     *
     */
    private async processReceivedRoomKeyRequest(req: IncomingRoomKeyRequest): Promise<void> {
        const userId = req.userId;
        const deviceId = req.deviceId;

        const body = req.requestBody;
        const roomId = body.room_id;
        const alg = body.algorithm;

        logger.log(
            `m.room_key_request from ${userId}:${deviceId}` +
                ` for ${roomId} / ${body.session_id} (id ${req.requestId})`,
        );

        if (userId !== this.userId) {
            if (!this.roomEncryptors.get(roomId)) {
                logger.debug(`room key request for unencrypted room ${roomId}`);
                return;
            }
            const encryptor = this.roomEncryptors.get(roomId)!;
            const device = this.deviceList.getStoredDevice(userId, deviceId);
            if (!device) {
                logger.debug(`Ignoring keyshare for unknown device ${userId}:${deviceId}`);
                return;
            }

            try {
                await encryptor.reshareKeyWithDevice!(body.sender_key, body.session_id, userId, device);
            } catch (e) {
                logger.warn(
                    "Failed to re-share keys for session " +
                        body.session_id +
                        " with device " +
                        userId +
                        ":" +
                        device.deviceId,
                    e,
                );
            }
            return;
        }

        if (deviceId === this.deviceId) {
            // We'll always get these because we send room key requests to
            // '*' (ie. 'all devices') which includes the sending device,
            // so ignore requests from ourself because apart from it being
            // very silly, it won't work because an Olm session cannot send
            // messages to itself.
            // The log here is probably superfluous since we know this will
            // always happen, but let's log anyway for now just in case it
            // causes issues.
            logger.log("Ignoring room key request from ourselves");
            return;
        }

        // todo: should we queue up requests we don't yet have keys for,
        // in case they turn up later?

        // if we don't have a decryptor for this room/alg, we don't have
        // the keys for the requested events, and can drop the requests.
        if (!this.roomDecryptors.has(roomId)) {
            logger.log(`room key request for unencrypted room ${roomId}`);
            return;
        }

        const decryptor = this.roomDecryptors.get(roomId)!.get(alg);
        if (!decryptor) {
            logger.log(`room key request for unknown alg ${alg} in room ${roomId}`);
            return;
        }

        if (!(await decryptor.hasKeysForKeyRequest(req))) {
            logger.log(`room key request for unknown session ${roomId} / ` + body.session_id);
            return;
        }

        req.share = (): void => {
            decryptor.shareKeysWithDevice(req);
        };

        // if the device is verified already, share the keys
        if (this.checkDeviceTrust(userId, deviceId).isVerified()) {
            logger.log("device is already verified: sharing keys");
            req.share();
            return;
        }

        this.emit(CryptoEvent.RoomKeyRequest, req);
    }

    /**
     * Helper for processReceivedRoomKeyRequests
     *
     */
    private async processReceivedRoomKeyRequestCancellation(
        cancellation: IncomingRoomKeyRequestCancellation,
    ): Promise<void> {
        logger.log(
            `m.room_key_request cancellation for ${cancellation.userId}:` +
                `${cancellation.deviceId} (id ${cancellation.requestId})`,
        );

        // we should probably only notify the app of cancellations we told it
        // about, but we don't currently have a record of that, so we just pass
        // everything through.
        this.emit(CryptoEvent.RoomKeyRequestCancellation, cancellation);
    }

    /**
     * Get a decryptor for a given room and algorithm.
     *
     * If we already have a decryptor for the given room and algorithm, return
     * it. Otherwise try to instantiate it.
     *
     * @internal
     *
     * @param roomId -   room id for decryptor. If undefined, a temporary
     * decryptor is instantiated.
     *
     * @param algorithm -  crypto algorithm
     *
     * @throws `DecryptionError` if the algorithm is unknown
     */
    public getRoomDecryptor(roomId: string | null, algorithm: string): DecryptionAlgorithm {
        let decryptors: Map<string, DecryptionAlgorithm> | undefined;
        let alg: DecryptionAlgorithm | undefined;

        if (roomId) {
            decryptors = this.roomDecryptors.get(roomId);
            if (!decryptors) {
                decryptors = new Map<string, DecryptionAlgorithm>();
                this.roomDecryptors.set(roomId, decryptors);
            }

            alg = decryptors.get(algorithm);
            if (alg) {
                return alg;
            }
        }

        const AlgClass = algorithms.DECRYPTION_CLASSES.get(algorithm);
        if (!AlgClass) {
            throw new algorithms.DecryptionError(
                "UNKNOWN_ENCRYPTION_ALGORITHM",
                'Unknown encryption algorithm "' + algorithm + '".',
            );
        }
        alg = new AlgClass({
            userId: this.userId,
            crypto: this,
            olmDevice: this.olmDevice,
            baseApis: this.baseApis,
            roomId: roomId ?? undefined,
        });

        if (decryptors) {
            decryptors.set(algorithm, alg);
        }
        return alg;
    }

    /**
     * Get all the room decryptors for a given encryption algorithm.
     *
     * @param algorithm - The encryption algorithm
     *
     * @returns An array of room decryptors
     */
    private getRoomDecryptors(algorithm: string): DecryptionAlgorithm[] {
        const decryptors: DecryptionAlgorithm[] = [];
        for (const d of this.roomDecryptors.values()) {
            if (d.has(algorithm)) {
                decryptors.push(d.get(algorithm)!);
            }
        }
        return decryptors;
    }

    /**
     * sign the given object with our ed25519 key
     *
     * @param obj -  Object to which we will add a 'signatures' property
     */
    public async signObject<T extends ISignableObject & object>(obj: T): Promise<void> {
        const sigs = new Map(Object.entries(obj.signatures || {}));
        const unsigned = obj.unsigned;

        delete obj.signatures;
        delete obj.unsigned;

        const userSignatures = sigs.get(this.userId) || {};
        sigs.set(this.userId, userSignatures);
        userSignatures["ed25519:" + this.deviceId] = await this.olmDevice.sign(anotherjson.stringify(obj));
        obj.signatures = recursiveMapToObject(sigs);
        if (unsigned !== undefined) obj.unsigned = unsigned;
    }
}

/**
 * Fix up the backup key, that may be in the wrong format due to a bug in a
 * migration step.  Some backup keys were stored as a comma-separated list of
 * integers, rather than a base64-encoded byte array.  If this function is
 * passed a string that looks like a list of integers rather than a base64
 * string, it will attempt to convert it to the right format.
 *
 * @param key - the key to check
 * @returns If the key is in the wrong format, then the fixed
 * key will be returned. Otherwise null will be returned.
 *
 */
export function fixBackupKey(key?: string): string | null {
    if (typeof key !== "string" || key.indexOf(",") < 0) {
        return null;
    }
    const fixedKey = Uint8Array.from(key.split(","), (x) => parseInt(x));
    return olmlib.encodeBase64(fixedKey);
}

/**
 * Represents a received m.room_key_request event
 */
export class IncomingRoomKeyRequest {
    /** user requesting the key */
    public readonly userId: string;
    /** device requesting the key */
    public readonly deviceId: string;
    /** unique id for the request */
    public readonly requestId: string;
    public readonly requestBody: IRoomKeyRequestBody;
    /**
     * callback which, when called, will ask
     *    the relevant crypto algorithm implementation to share the keys for
     *    this request.
     */
    public share: () => void;

    public constructor(event: MatrixEvent) {
        const content = event.getContent();

        this.userId = event.getSender()!;
        this.deviceId = content.requesting_device_id;
        this.requestId = content.request_id;
        this.requestBody = content.body || {};
        this.share = (): void => {
            throw new Error("don't know how to share keys for this request yet");
        };
    }
}

/**
 * Represents a received m.room_key_request cancellation
 */
class IncomingRoomKeyRequestCancellation {
    /** user requesting the cancellation */
    public readonly userId: string;
    /** device requesting the cancellation */
    public readonly deviceId: string;
    /** unique id for the request to be cancelled */
    public readonly requestId: string;

    public constructor(event: MatrixEvent) {
        const content = event.getContent();

        this.userId = event.getSender()!;
        this.deviceId = content.requesting_device_id;
        this.requestId = content.request_id;
    }
}

// a number of types are re-exported for backwards compatibility, in case any applications are referencing it.
export type { IEventDecryptionResult, IMegolmSessionData } from "../@types/crypto";<|MERGE_RESOLUTION|>--- conflicted
+++ resolved
@@ -98,11 +98,7 @@
 } from "../crypto-api";
 import { Device, DeviceMap } from "../models/device";
 import { deviceInfoToDevice } from "./device-converter";
-<<<<<<< HEAD
 import { ClientPrefix, MatrixError, Method } from "../http-api";
-=======
-import { ClientPrefix, Method } from "../http-api";
->>>>>>> 8e0ef98b
 
 /* re-exports for backwards compatibility */
 export type {
@@ -545,15 +541,6 @@
                 return CrossSigningInfo.getFromSecretStorage(type, this.secretStorage);
             };
         }
-    }
-
-    /**
-     * Deletes the given backup.
-     *
-     * @param version - The version to delete.
-     */
-    public async deleteKeyBackupVersion(version: string): Promise<void> {
-        await this.backupManager.deleteKeyBackupVersion(version);
     }
 
     /**
@@ -1159,6 +1146,169 @@
         logger.log("Secure Secret Storage ready");
     }
 
+    /**
+     * @deprecated Use {@link MatrixClient#secretStorage} and {@link SecretStorage.ServerSideSecretStorage#addKey}.
+     */
+    public addSecretStorageKey(
+        algorithm: string,
+        opts: AddSecretStorageKeyOpts,
+        keyID?: string,
+    ): Promise<SecretStorageKeyObject> {
+        return this.secretStorage.addKey(algorithm, opts, keyID);
+    }
+
+    /**
+     * @deprecated Use {@link MatrixClient#secretStorage} and {@link SecretStorage.ServerSideSecretStorage#hasKey}.
+     */
+    public hasSecretStorageKey(keyID?: string): Promise<boolean> {
+        return this.secretStorage.hasKey(keyID);
+    }
+
+    /**
+     * @deprecated Use {@link MatrixClient#secretStorage} and {@link SecretStorage.ServerSideSecretStorage#getKey}.
+     */
+    public getSecretStorageKey(keyID?: string): Promise<SecretStorageKeyTuple | null> {
+        return this.secretStorage.getKey(keyID);
+    }
+
+    /**
+     * @deprecated Use {@link MatrixClient#secretStorage} and {@link SecretStorage.ServerSideSecretStorage#store}.
+     */
+    public storeSecret(name: string, secret: string, keys?: string[]): Promise<void> {
+        return this.secretStorage.store(name, secret, keys);
+    }
+
+    /**
+     * @deprecated Use {@link MatrixClient#secretStorage} and {@link SecretStorage.ServerSideSecretStorage#get}.
+     */
+    public getSecret(name: string): Promise<string | undefined> {
+        return this.secretStorage.get(name);
+    }
+
+    /**
+     * @deprecated Use {@link MatrixClient#secretStorage} and {@link SecretStorage.ServerSideSecretStorage#isStored}.
+     */
+    public isSecretStored(name: string): Promise<Record<string, SecretStorageKeyDescription> | null> {
+        return this.secretStorage.isStored(name);
+    }
+
+    public requestSecret(name: string, devices: string[]): ISecretRequest {
+        if (!devices) {
+            devices = Object.keys(this.deviceList.getRawStoredDevicesForUser(this.userId));
+        }
+        return this.secretStorage.request(name, devices);
+    }
+
+    /**
+     * @deprecated Use {@link MatrixClient#secretStorage} and {@link SecretStorage.ServerSideSecretStorage#getDefaultKeyId}.
+     */
+    public getDefaultSecretStorageKeyId(): Promise<string | null> {
+        return this.secretStorage.getDefaultKeyId();
+    }
+
+    /**
+     * @deprecated Use {@link MatrixClient#secretStorage} and {@link SecretStorage.ServerSideSecretStorage#setDefaultKeyId}.
+     */
+    public setDefaultSecretStorageKeyId(k: string): Promise<void> {
+        return this.secretStorage.setDefaultKeyId(k);
+    }
+
+    /**
+     * @deprecated Use {@link MatrixClient#secretStorage} and {@link SecretStorage.ServerSideSecretStorage#checkKey}.
+     */
+    public checkSecretStorageKey(key: Uint8Array, info: SecretStorageKeyDescription): Promise<boolean> {
+        return this.secretStorage.checkKey(key, info);
+    }
+
+    /**
+     * Checks that a given secret storage private key matches a given public key.
+     * This can be used by the getSecretStorageKey callback to verify that the
+     * private key it is about to supply is the one that was requested.
+     *
+     * @param privateKey - The private key
+     * @param expectedPublicKey - The public key
+     * @returns true if the key matches, otherwise false
+     */
+    public checkSecretStoragePrivateKey(privateKey: Uint8Array, expectedPublicKey: string): boolean {
+        let decryption: PkDecryption | null = null;
+        try {
+            decryption = new global.Olm.PkDecryption();
+            const gotPubkey = decryption.init_with_private_key(privateKey);
+            // make sure it agrees with the given pubkey
+            return gotPubkey === expectedPublicKey;
+        } finally {
+            decryption?.free();
+        }
+    }
+
+    /**
+     * Fetches the backup private key, if cached
+     * @returns the key, if any, or null
+     */
+    public async getSessionBackupPrivateKey(): Promise<Uint8Array | null> {
+        const encodedKey = await new Promise<Uint8Array | IEncryptedPayload | string | null>((resolve) => {
+            this.cryptoStore.doTxn("readonly", [IndexedDBCryptoStore.STORE_ACCOUNT], (txn) => {
+                this.cryptoStore.getSecretStorePrivateKey(txn, resolve, "m.megolm_backup.v1");
+            });
+        });
+
+        let key: Uint8Array | null = null;
+
+        // make sure we have a Uint8Array, rather than a string
+        if (typeof encodedKey === "string") {
+            key = new Uint8Array(olmlib.decodeBase64(fixBackupKey(encodedKey) || encodedKey));
+            await this.storeSessionBackupPrivateKey(key);
+        }
+        if (encodedKey && typeof encodedKey === "object" && "ciphertext" in encodedKey) {
+            const pickleKey = Buffer.from(this.olmDevice.pickleKey);
+            const decrypted = await decryptAES(encodedKey, pickleKey, "m.megolm_backup.v1");
+            key = olmlib.decodeBase64(decrypted);
+        }
+        return key;
+    }
+
+    /**
+     * Stores the session backup key to the cache
+     * @param key - the private key
+     * @returns a promise so you can catch failures
+     */
+    public async storeSessionBackupPrivateKey(key: ArrayLike<number>): Promise<void> {
+        if (!(key instanceof Uint8Array)) {
+            // eslint-disable-next-line @typescript-eslint/no-base-to-string
+            throw new Error(`storeSessionBackupPrivateKey expects Uint8Array, got ${key}`);
+        }
+        const pickleKey = Buffer.from(this.olmDevice.pickleKey);
+        const encryptedKey = await encryptAES(olmlib.encodeBase64(key), pickleKey, "m.megolm_backup.v1");
+        return this.cryptoStore.doTxn("readwrite", [IndexedDBCryptoStore.STORE_ACCOUNT], (txn) => {
+            this.cryptoStore.storeSecretStorePrivateKey(txn, "m.megolm_backup.v1", encryptedKey);
+        });
+    }
+
+    /**
+     * Get the current status of key backup.
+     *
+     * Implementation of {@link CryptoApi.getActiveSessionBackupVersion}.
+     */
+    public async getActiveSessionBackupVersion(): Promise<string | null> {
+        if (this.backupManager.getKeyBackupEnabled()) {
+            return this.backupManager.version ?? null;
+        }
+        return null;
+    }
+
+    /**
+     * Determine if a key backup can be trusted.
+     *
+     * Implementation of {@link Crypto.CryptoApi.isKeyBackupTrusted}.
+     */
+    public async isKeyBackupTrusted(info: KeyBackupInfo): Promise<BackupTrustInfo> {
+        const trustInfo = await this.backupManager.isKeyBackupTrusted(info);
+        return backupTrustInfoFromLegacyTrustInfo(trustInfo);
+    }
+
+    /**
+     * Implementation of {@link CryptoApi#resetKeyBackup}.
+     */
     public async resetKeyBackup(): Promise<void> {
         // Delete existing ones
         // There is no use case for having several key backup version live server side.
@@ -1192,205 +1342,10 @@
     }
 
     /**
-     * Implementation of {@link CryptoApi#resetKeyBackup}.
-     */
-    public async resetKeyBackup(): Promise<void> {
-        // Delete existing ones
-        // There is no use case for having several key backup version live server side.
-        // Even if not deleted it would be lost as the key to restore is lost.
-        // There should be only one backup at a time.
-        await this.backupManager.deleteAllKeyBackupVersions();
-
-        const info = await this.backupManager.prepareKeyBackupVersion();
-
-        await this.signObject(info.auth_data);
-
-        // add new key backup
-        const { version } = await this.baseApis.http.authedRequest<{ version: string }>(
-            Method.Post,
-            "/room_keys/version",
-            undefined,
-            info,
-            {
-                prefix: ClientPrefix.V3,
-            },
-        );
-
-        logger.log(`Created backup version ${version}`);
-
-        // write the key to 4S
-        const privateKey = info.privateKey;
-        await this.secretStorage.store("m.megolm_backup.v1", olmlib.encodeBase64(privateKey));
-        await this.storeSessionBackupPrivateKey(privateKey);
-
-        await this.backupManager.checkAndStart();
-    }
-
-    /**
      * Implementation of {@link CryptoApi#deleteKeyBackupVersion}.
      */
     public async deleteKeyBackupVersion(version: string): Promise<void> {
         await this.backupManager.deleteKeyBackupVersion(version);
-    }
-
-    /**
-     * @deprecated Use {@link MatrixClient#secretStorage} and {@link SecretStorage.ServerSideSecretStorage#addKey}.
-     */
-    public addSecretStorageKey(
-        algorithm: string,
-        opts: AddSecretStorageKeyOpts,
-        keyID?: string,
-    ): Promise<SecretStorageKeyObject> {
-        return this.secretStorage.addKey(algorithm, opts, keyID);
-    }
-
-    /**
-     * @deprecated Use {@link MatrixClient#secretStorage} and {@link SecretStorage.ServerSideSecretStorage#hasKey}.
-     */
-    public hasSecretStorageKey(keyID?: string): Promise<boolean> {
-        return this.secretStorage.hasKey(keyID);
-    }
-
-    /**
-     * @deprecated Use {@link MatrixClient#secretStorage} and {@link SecretStorage.ServerSideSecretStorage#getKey}.
-     */
-    public getSecretStorageKey(keyID?: string): Promise<SecretStorageKeyTuple | null> {
-        return this.secretStorage.getKey(keyID);
-    }
-
-    /**
-     * @deprecated Use {@link MatrixClient#secretStorage} and {@link SecretStorage.ServerSideSecretStorage#store}.
-     */
-    public storeSecret(name: string, secret: string, keys?: string[]): Promise<void> {
-        return this.secretStorage.store(name, secret, keys);
-    }
-
-    /**
-     * @deprecated Use {@link MatrixClient#secretStorage} and {@link SecretStorage.ServerSideSecretStorage#get}.
-     */
-    public getSecret(name: string): Promise<string | undefined> {
-        return this.secretStorage.get(name);
-    }
-
-    /**
-     * @deprecated Use {@link MatrixClient#secretStorage} and {@link SecretStorage.ServerSideSecretStorage#isStored}.
-     */
-    public isSecretStored(name: string): Promise<Record<string, SecretStorageKeyDescription> | null> {
-        return this.secretStorage.isStored(name);
-    }
-
-    public requestSecret(name: string, devices: string[]): ISecretRequest {
-        if (!devices) {
-            devices = Object.keys(this.deviceList.getRawStoredDevicesForUser(this.userId));
-        }
-        return this.secretStorage.request(name, devices);
-    }
-
-    /**
-     * @deprecated Use {@link MatrixClient#secretStorage} and {@link SecretStorage.ServerSideSecretStorage#getDefaultKeyId}.
-     */
-    public getDefaultSecretStorageKeyId(): Promise<string | null> {
-        return this.secretStorage.getDefaultKeyId();
-    }
-
-    /**
-     * @deprecated Use {@link MatrixClient#secretStorage} and {@link SecretStorage.ServerSideSecretStorage#setDefaultKeyId}.
-     */
-    public setDefaultSecretStorageKeyId(k: string): Promise<void> {
-        return this.secretStorage.setDefaultKeyId(k);
-    }
-
-    /**
-     * @deprecated Use {@link MatrixClient#secretStorage} and {@link SecretStorage.ServerSideSecretStorage#checkKey}.
-     */
-    public checkSecretStorageKey(key: Uint8Array, info: SecretStorageKeyDescription): Promise<boolean> {
-        return this.secretStorage.checkKey(key, info);
-    }
-
-    /**
-     * Checks that a given secret storage private key matches a given public key.
-     * This can be used by the getSecretStorageKey callback to verify that the
-     * private key it is about to supply is the one that was requested.
-     *
-     * @param privateKey - The private key
-     * @param expectedPublicKey - The public key
-     * @returns true if the key matches, otherwise false
-     */
-    public checkSecretStoragePrivateKey(privateKey: Uint8Array, expectedPublicKey: string): boolean {
-        let decryption: PkDecryption | null = null;
-        try {
-            decryption = new global.Olm.PkDecryption();
-            const gotPubkey = decryption.init_with_private_key(privateKey);
-            // make sure it agrees with the given pubkey
-            return gotPubkey === expectedPublicKey;
-        } finally {
-            decryption?.free();
-        }
-    }
-
-    /**
-     * Fetches the backup private key, if cached
-     * @returns the key, if any, or null
-     */
-    public async getSessionBackupPrivateKey(): Promise<Uint8Array | null> {
-        const encodedKey = await new Promise<Uint8Array | IEncryptedPayload | string | null>((resolve) => {
-            this.cryptoStore.doTxn("readonly", [IndexedDBCryptoStore.STORE_ACCOUNT], (txn) => {
-                this.cryptoStore.getSecretStorePrivateKey(txn, resolve, "m.megolm_backup.v1");
-            });
-        });
-
-        let key: Uint8Array | null = null;
-
-        // make sure we have a Uint8Array, rather than a string
-        if (typeof encodedKey === "string") {
-            key = new Uint8Array(olmlib.decodeBase64(fixBackupKey(encodedKey) || encodedKey));
-            await this.storeSessionBackupPrivateKey(key);
-        }
-        if (encodedKey && typeof encodedKey === "object" && "ciphertext" in encodedKey) {
-            const pickleKey = Buffer.from(this.olmDevice.pickleKey);
-            const decrypted = await decryptAES(encodedKey, pickleKey, "m.megolm_backup.v1");
-            key = olmlib.decodeBase64(decrypted);
-        }
-        return key;
-    }
-
-    /**
-     * Stores the session backup key to the cache
-     * @param key - the private key
-     * @returns a promise so you can catch failures
-     */
-    public async storeSessionBackupPrivateKey(key: ArrayLike<number>): Promise<void> {
-        if (!(key instanceof Uint8Array)) {
-            // eslint-disable-next-line @typescript-eslint/no-base-to-string
-            throw new Error(`storeSessionBackupPrivateKey expects Uint8Array, got ${key}`);
-        }
-        const pickleKey = Buffer.from(this.olmDevice.pickleKey);
-        const encryptedKey = await encryptAES(olmlib.encodeBase64(key), pickleKey, "m.megolm_backup.v1");
-        return this.cryptoStore.doTxn("readwrite", [IndexedDBCryptoStore.STORE_ACCOUNT], (txn) => {
-            this.cryptoStore.storeSecretStorePrivateKey(txn, "m.megolm_backup.v1", encryptedKey);
-        });
-    }
-
-    /**
-     * Get the current status of key backup.
-     *
-     * Implementation of {@link CryptoApi.getActiveSessionBackupVersion}.
-     */
-    public async getActiveSessionBackupVersion(): Promise<string | null> {
-        if (this.backupManager.getKeyBackupEnabled()) {
-            return this.backupManager.version ?? null;
-        }
-        return null;
-    }
-
-    /**
-     * Determine if a key backup can be trusted.
-     *
-     * Implementation of {@link Crypto.CryptoApi.isKeyBackupTrusted}.
-     */
-    public async isKeyBackupTrusted(info: KeyBackupInfo): Promise<BackupTrustInfo> {
-        const trustInfo = await this.backupManager.isKeyBackupTrusted(info);
-        return backupTrustInfoFromLegacyTrustInfo(trustInfo);
     }
 
     /**
