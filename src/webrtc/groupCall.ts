import { TypedEventEmitter } from "../models/typed-event-emitter";
import { CallFeed, SPEAKING_THRESHOLD } from "./callFeed";
import { ISfuInfo, MatrixClient } from "../client";
import {
    CallErrorCode,
    CallEvent,
    CallEventHandlerMap,
    CallState,
    genCallID,
    MatrixCall,
    setTracksEnabled,
    createNewMatrixCall,
} from "./call";
import { RoomMember } from "../models/room-member";
import { Room } from "../models/room";
import { logger } from "../logger";
import { ReEmitter } from "../ReEmitter";
import { SDPStreamMetadataPurpose } from "./callEventTypes";
import { ISendEventResponse } from "../@types/requests";
import { MatrixEvent } from "../models/event";
import { EventType } from "../@types/event";
import { CallEventHandlerEvent } from "./callEventHandler";
import { GroupCallEventHandlerEvent } from "./groupCallEventHandler";
import { IScreensharingOpts } from "./mediaHandler";

export enum GroupCallIntent {
    Ring = "m.ring",
    Prompt = "m.prompt",
    Room = "m.room",
}

export enum GroupCallType {
    Video = "m.video",
    Voice = "m.voice",
}

export enum GroupCallTerminationReason {
    CallEnded = "call_ended",
}

export enum GroupCallEvent {
    GroupCallStateChanged = "group_call_state_changed",
    ActiveSpeakerChanged = "active_speaker_changed",
    CallsChanged = "calls_changed",
    UserMediaFeedsChanged = "user_media_feeds_changed",
    ScreenshareFeedsChanged = "screenshare_feeds_changed",
    LocalScreenshareStateChanged = "local_screenshare_state_changed",
    LocalMuteStateChanged = "local_mute_state_changed",
    ParticipantsChanged = "participants_changed",
    Error = "error",
}

export type GroupCallEventHandlerMap = {
    [GroupCallEvent.GroupCallStateChanged]: (newState: GroupCallState, oldState: GroupCallState) => void;
    [GroupCallEvent.ActiveSpeakerChanged]: (activeSpeaker: string) => void;
    [GroupCallEvent.CallsChanged]: (calls: MatrixCall[]) => void;
    [GroupCallEvent.UserMediaFeedsChanged]: (feeds: CallFeed[]) => void;
    [GroupCallEvent.ScreenshareFeedsChanged]: (feeds: CallFeed[]) => void;
    [GroupCallEvent.LocalScreenshareStateChanged]: (
        isScreensharing: boolean, feed: CallFeed, sourceId: string,
    ) => void;
    [GroupCallEvent.LocalMuteStateChanged]: (audioMuted: boolean, videoMuted: boolean) => void;
    [GroupCallEvent.ParticipantsChanged]: (participants: RoomMember[]) => void;
    [GroupCallEvent.Error]: (error: GroupCallError) => void;
};

export enum GroupCallErrorCode {
    NoUserMedia = "no_user_media",
    UnknownDevice = "unknown_device",
    PlaceCallFailed = "place_call_failed"
}

export class GroupCallError extends Error {
    code: string;

    constructor(code: GroupCallErrorCode, msg: string, err?: Error) {
        // Still don't think there's any way to have proper nested errors
        if (err) {
            super(msg + ": " + err);
        } else {
            super(msg);
        }

        this.code = code;
    }
}

export class GroupCallUnknownDeviceError extends GroupCallError {
    constructor(public userId: string) {
        super(GroupCallErrorCode.UnknownDevice, "No device found for " + userId);
    }
}

export class OtherUserSpeakingError extends Error {
    constructor() {
        super("Cannot unmute: another user is speaking");
    }
}

export interface IGroupCallDataChannelOptions {
    ordered: boolean;
    maxPacketLifeTime: number;
    maxRetransmits: number;
    protocol: string;
}

export interface IGroupCallRoomMemberFeed {
    purpose: SDPStreamMetadataPurpose;
}

export interface IGroupCallRoomMemberDevice {
    "device_id": string;
    "session_id": string;
    "feeds": IGroupCallRoomMemberFeed[];
}

export interface IGroupCallRoomMemberCallState {
    "m.call_id": string;
    "m.foci"?: string[];
    "m.devices": IGroupCallRoomMemberDevice[];
}

export interface IGroupCallRoomMemberState {
    "m.calls": IGroupCallRoomMemberCallState[];
    "m.expires_ts": number;
}

export enum GroupCallState {
    LocalCallFeedUninitialized = "local_call_feed_uninitialized",
    InitializingLocalCallFeed = "initializing_local_call_feed",
    LocalCallFeedInitialized = "local_call_feed_initialized",
    Entering = "entering",
    Entered = "entered",
    Ended = "ended",
}

interface ICallHandlers {
    onCallFeedsChanged: (feeds: CallFeed[]) => void;
    onCallStateChanged: (state: CallState, oldState: CallState) => void;
    onCallHangup: (call: MatrixCall) => void;
    onCallReplaced: (newCall: MatrixCall) => void;
}

const CALL_MEMBER_STATE_TIMEOUT = 1000 * 60 * 60; // 1 hour

const callMemberStateIsExpired = (event: MatrixEvent): boolean => {
    const now = Date.now();
    const content = event?.getContent<IGroupCallRoomMemberState>() ?? {};
    const expiresAt = typeof content["m.expires_ts"] === "number" ? content["m.expires_ts"] : -Infinity;
    return expiresAt <= now;
};

function getCallUserId(call: MatrixCall): string | null {
    return call.getOpponentMember()?.userId || call.invitee || null;
}

export class GroupCall extends TypedEventEmitter<
    GroupCallEvent | CallEvent,
    GroupCallEventHandlerMap & CallEventHandlerMap
> {
    // Config
    public activeSpeakerInterval = 1000;
    public retryCallInterval = 5000;
    public participantTimeout = 1000 * 15;
    public pttMaxTransmitTime = 1000 * 20;

    public state = GroupCallState.LocalCallFeedUninitialized;
    public activeSpeaker?: string; // userId
    public localCallFeed?: CallFeed;
    public localScreenshareFeed?: CallFeed;
    public localDesktopCapturerSourceId?: string;
    public calls: MatrixCall[] = [];
    public participants: RoomMember[] = [];
    public userMediaFeeds: CallFeed[] = [];
    public screenshareFeeds: CallFeed[] = [];
    public groupCallId: string;

    private callHandlers: Map<string, ICallHandlers> = new Map();
    private activeSpeakerLoopTimeout?: ReturnType<typeof setTimeout>;
    private retryCallLoopTimeout?: ReturnType<typeof setTimeout>;
    private retryCallCounts: Map<string, number> = new Map();
    private reEmitter: ReEmitter;
    private transmitTimer: ReturnType<typeof setTimeout> | null = null;
    private memberStateExpirationTimers: Map<string, ReturnType<typeof setTimeout>> = new Map();
<<<<<<< HEAD
    private resendMemberStateTimer: ReturnType<typeof setTimeout> | null = null;
    private sfu: ISfuInfo | null = null;
=======
    private resendMemberStateTimer: ReturnType<typeof setInterval> | null = null;
>>>>>>> 45e56f8c

    constructor(
        private client: MatrixClient,
        public room: Room,
        public type: GroupCallType,
        public isPtt: boolean,
        public intent: GroupCallIntent,
        groupCallId?: string,
        private dataChannelsEnabled?: boolean,
        private dataChannelOptions?: IGroupCallDataChannelOptions,
    ) {
        super();
        this.reEmitter = new ReEmitter(this);
        this.groupCallId = groupCallId || genCallID();

        for (const stateEvent of this.getMemberStateEvents()) {
            this.onMemberStateChanged(stateEvent);
        }
    }

    public async create() {
        this.client.groupCallEventHandler.groupCalls.set(this.room.roomId, this);

        await this.client.sendStateEvent(
            this.room.roomId,
            EventType.GroupCallPrefix,
            {
                "m.intent": this.intent,
                "m.type": this.type,
                "io.element.ptt": this.isPtt,
                // TODO: Specify datachannels
                "dataChannelsEnabled": this.dataChannelsEnabled,
                "dataChannelOptions": this.dataChannelOptions,
            },
            this.groupCallId,
        );

        return this;
    }

    private setState(newState: GroupCallState): void {
        const oldState = this.state;
        this.state = newState;
        this.emit(GroupCallEvent.GroupCallStateChanged, newState, oldState);
    }

    public getLocalFeeds(): CallFeed[] {
        const feeds = [];

        if (this.localCallFeed) feeds.push(this.localCallFeed);
        if (this.localScreenshareFeed) feeds.push(this.localScreenshareFeed);

        return feeds;
    }

    public hasLocalParticipant(): boolean {
        const userId = this.client.getUserId();
        return this.participants.some((member) => member.userId === userId);
    }

    public async initLocalCallFeed(): Promise<CallFeed> {
        logger.log(`groupCall ${this.groupCallId} initLocalCallFeed`);

        if (this.state !== GroupCallState.LocalCallFeedUninitialized) {
            throw new Error(`Cannot initialize local call feed in the "${this.state}" state.`);
        }

        this.setState(GroupCallState.InitializingLocalCallFeed);

        let stream: MediaStream;

        try {
            stream = await this.client.getMediaHandler().getUserMediaStream(true, this.type === GroupCallType.Video);
        } catch (error) {
            this.setState(GroupCallState.LocalCallFeedUninitialized);
            throw error;
        }

        // start muted on ptt calls
        if (this.isPtt) {
            setTracksEnabled(stream.getAudioTracks(), false);
        }

        const userId = this.client.getUserId();

        const callFeed = new CallFeed({
            client: this.client,
            roomId: this.room.roomId,
            userId,
            stream,
            purpose: SDPStreamMetadataPurpose.Usermedia,
            audioMuted: stream.getAudioTracks().length === 0 || this.isPtt,
            videoMuted: stream.getVideoTracks().length === 0,
        });

        this.localCallFeed = callFeed;
        this.addUserMediaFeed(callFeed);

        this.setState(GroupCallState.LocalCallFeedInitialized);

        return callFeed;
    }

    public async updateLocalUsermediaStream(stream: MediaStream) {
        if (this.localCallFeed) {
            const oldStream = this.localCallFeed.stream;
            this.localCallFeed.setNewStream(stream);
            const micShouldBeMuted = this.localCallFeed.isAudioMuted();
            const vidShouldBeMuted = this.localCallFeed.isVideoMuted();
            logger.log(`groupCall ${this.groupCallId} updateLocalUsermediaStream oldStream ${
                oldStream.id} newStream ${stream.id} micShouldBeMuted ${
                micShouldBeMuted} vidShouldBeMuted ${vidShouldBeMuted}`);
            setTracksEnabled(stream.getAudioTracks(), !micShouldBeMuted);
            setTracksEnabled(stream.getVideoTracks(), !vidShouldBeMuted);
            this.client.getMediaHandler().stopUserMediaStream(oldStream);
        }
    }

    public async enter() {
        if (!(this.state === GroupCallState.LocalCallFeedUninitialized ||
            this.state === GroupCallState.LocalCallFeedInitialized)) {
            throw new Error(`Cannot enter call in the "${this.state}" state`);
        }

        if (this.state === GroupCallState.LocalCallFeedUninitialized) {
            await this.initLocalCallFeed();
        }

        this.addParticipant(this.room.getMember(this.client.getUserId()));

        await this.sendMemberStateEvent();

        this.activeSpeaker = null;

        // This needs to be done before we set the state to entered. With the
        // state set to entered, we'll start calling other participants full-mesh
        // which we don't want, if we have an SFU
        this.sfu = this.client.getSfu();

        this.setState(GroupCallState.Entered);

        logger.log(`Entered group call ${this.groupCallId}`);

        this.client.on(CallEventHandlerEvent.Incoming, this.onIncomingCall);

        const calls = this.client.callEventHandler.calls.values();

        for (const call of calls) {
            this.onIncomingCall(call);
        }

        // Set up participants for the members currently in the room.
        // Other members will be picked up by the RoomState.members event.
        for (const stateEvent of this.getMemberStateEvents()) {
            this.onMemberStateChanged(stateEvent);
        }

        this.retryCallLoopTimeout = setTimeout(this.onRetryCallLoop, this.retryCallInterval);

        this.onActiveSpeakerLoop();

        if (this.sfu) {
            const opponentDevice = {
                "device_id": this.sfu.device_id,
                // XXX: What if an SFU gets restarted?
                "session_id": "sfu",
                "feeds": [],
            };

            const sfuCall = createNewMatrixCall(
                this.client,
                this.room.roomId,
                {
                    invitee: this.sfu.user_id,
                    opponentDeviceId: opponentDevice.device_id,
                    opponentSessionId: opponentDevice.session_id,
                    groupCallId: this.groupCallId,
                    isSfu: true,
                },
            );

            sfuCall.isPtt = this.isPtt;

            try {
                await sfuCall.placeCallWithCallFeeds(this.getLocalFeeds()); // TODO: We should just setup the datachannel
                sfuCall.createDataChannel("datachannel", this.dataChannelOptions);
            } catch (e) {
                logger.warn(`Failed to place call to ${this.sfu.user_id}!`, e);
                this.emit(
                    GroupCallEvent.Error,
                    new GroupCallError(
                        GroupCallErrorCode.PlaceCallFailed,
                        `Failed to place call to ${this.sfu.user_id}.`,
                    ),
                );
                return;
            }

            this.addCall(sfuCall);
        }
    }

    private dispose() {
        if (this.localCallFeed) {
            this.removeUserMediaFeed(this.localCallFeed);
            this.localCallFeed = null;
        }

        if (this.localScreenshareFeed) {
            this.client.getMediaHandler().stopScreensharingStream(this.localScreenshareFeed.stream);
            this.removeScreenshareFeed(this.localScreenshareFeed);
            this.localScreenshareFeed = undefined;
            this.localDesktopCapturerSourceId = undefined;
        }

        this.client.getMediaHandler().stopAllStreams();

        if (this.state !== GroupCallState.Entered) {
            return;
        }

        this.removeParticipant(this.room.getMember(this.client.getUserId()));

        this.removeMemberStateEvent();

        while (this.calls.length > 0) {
            this.removeCall(this.calls[this.calls.length - 1], CallErrorCode.UserHangup);
        }

        this.activeSpeaker = null;
        clearTimeout(this.activeSpeakerLoopTimeout);

        this.retryCallCounts.clear();
        clearTimeout(this.retryCallLoopTimeout);

        for (const [userId] of this.memberStateExpirationTimers) {
            clearTimeout(this.memberStateExpirationTimers.get(userId));
            this.memberStateExpirationTimers.delete(userId);
        }

        if (this.transmitTimer !== null) {
            clearTimeout(this.transmitTimer);
            this.transmitTimer = null;
        }

        this.client.removeListener(CallEventHandlerEvent.Incoming, this.onIncomingCall);
    }

    public leave() {
        if (this.transmitTimer !== null) {
            clearTimeout(this.transmitTimer);
            this.transmitTimer = null;
        }

        this.dispose();
        this.setState(GroupCallState.LocalCallFeedUninitialized);
    }

    public async terminate(emitStateEvent = true) {
        this.dispose();

        if (this.transmitTimer !== null) {
            clearTimeout(this.transmitTimer);
            this.transmitTimer = null;
        }

        this.participants = [];
        this.client.groupCallEventHandler.groupCalls.delete(this.room.roomId);

        if (emitStateEvent) {
            const existingStateEvent = this.room.currentState.getStateEvents(
                EventType.GroupCallPrefix, this.groupCallId,
            );

            await this.client.sendStateEvent(
                this.room.roomId,
                EventType.GroupCallPrefix,
                {
                    ...existingStateEvent.getContent(),
                    ["m.terminated"]: GroupCallTerminationReason.CallEnded,
                },
                this.groupCallId,
            );
        }

        this.client.emit(GroupCallEventHandlerEvent.Ended, this);
        this.setState(GroupCallState.Ended);
    }

    /**
     * Local Usermedia
     */

    public isLocalVideoMuted() {
        if (this.localCallFeed) {
            return this.localCallFeed.isVideoMuted();
        }

        return true;
    }

    public isMicrophoneMuted() {
        if (this.localCallFeed) {
            return this.localCallFeed.isAudioMuted();
        }

        return true;
    }

    /**
     * Sets the mute state of the local participants's microphone.
     * @param {boolean} muted Whether to mute the microphone
     * @returns {Promise<boolean>} Whether muting/unmuting was successful
     */
    public async setMicrophoneMuted(muted: boolean): Promise<boolean> {
        // hasAudioDevice can block indefinitely if the window has lost focus,
        // and it doesn't make much sense to keep a device from being muted, so
        // we always allow muted = true changes to go through
        if (!muted && !await this.client.getMediaHandler().hasAudioDevice()) {
            return false;
        }

        const sendUpdatesBefore = !muted && this.isPtt;

        // set a timer for the maximum transmit time on PTT calls
        if (this.isPtt) {
            // Set or clear the max transmit timer
            if (!muted && this.isMicrophoneMuted()) {
                this.transmitTimer = setTimeout(() => {
                    this.setMicrophoneMuted(true);
                }, this.pttMaxTransmitTime);
            } else if (muted && !this.isMicrophoneMuted()) {
                clearTimeout(this.transmitTimer);
                this.transmitTimer = null;
            }
        }

        for (const call of this.calls) {
            call.localUsermediaFeed.setAudioVideoMuted(muted, null);
        }

        if (sendUpdatesBefore) {
            try {
                await Promise.all(this.calls.map(c => c.sendMetadataUpdate()));
            } catch (e) {
                logger.info("Failed to send one or more metadata updates", e);
            }
        }

        if (this.localCallFeed) {
            logger.log(`groupCall ${this.groupCallId} setMicrophoneMuted stream ${
                this.localCallFeed.stream.id} muted ${muted}`);
            this.localCallFeed.setAudioVideoMuted(muted, null);
            // I don't believe its actually necessary to enable these tracks: they
            // are the one on the groupcall's own CallFeed and are cloned before being
            // given to any of the actual calls, so these tracks don't actually go
            // anywhere. Let's do it anyway to avoid confusion.
            setTracksEnabled(this.localCallFeed.stream.getAudioTracks(), !muted);
        }

        for (const call of this.calls) {
            setTracksEnabled(call.localUsermediaFeed.stream.getAudioTracks(), !muted);
        }

        if (!sendUpdatesBefore) {
            try {
                await Promise.all(this.calls.map(c => c.sendMetadataUpdate()));
            } catch (e) {
                logger.info("Failed to send one or more metadata updates", e);
            }
        }

        this.emit(GroupCallEvent.LocalMuteStateChanged, muted, this.isLocalVideoMuted());
        this.sendMemberStateEvent();
        return true;
    }

    /**
     * Sets the mute state of the local participants's video.
     * @param {boolean} muted Whether to mute the video
     * @returns {Promise<boolean>} Whether muting/unmuting was successful
     */
    public async setLocalVideoMuted(muted: boolean): Promise<boolean> {
        // hasAudioDevice can block indefinitely if the window has lost focus,
        // and it doesn't make much sense to keep a device from being muted, so
        // we always allow muted = true changes to go through
        if (!muted && !await this.client.getMediaHandler().hasVideoDevice()) {
            return false;
        }

        if (this.localCallFeed) {
            logger.log(`groupCall ${this.groupCallId} setLocalVideoMuted stream ${
                this.localCallFeed.stream.id} muted ${muted}`);
            this.localCallFeed.setAudioVideoMuted(null, muted);
            setTracksEnabled(this.localCallFeed.stream.getVideoTracks(), !muted);
        }

        for (const call of this.calls) {
            call.setLocalVideoMuted(muted);
        }

        this.emit(GroupCallEvent.LocalMuteStateChanged, this.isMicrophoneMuted(), muted);
        this.sendMemberStateEvent();
        return true;
    }

    public async setScreensharingEnabled(
        enabled: boolean, opts: IScreensharingOpts = {},
    ): Promise<boolean> {
        if (enabled === this.isScreensharing()) {
            return enabled;
        }

        if (enabled) {
            try {
                logger.log("Asking for screensharing permissions...");
                const stream = await this.client.getMediaHandler().getScreensharingStream(opts);

                for (const track of stream.getTracks()) {
                    const onTrackEnded = () => {
                        this.setScreensharingEnabled(false);
                        track.removeEventListener("ended", onTrackEnded);
                    };

                    track.addEventListener("ended", onTrackEnded);
                }

                logger.log("Screensharing permissions granted. Setting screensharing enabled on all calls");

                this.localDesktopCapturerSourceId = opts.desktopCapturerSourceId;
                this.localScreenshareFeed = new CallFeed({
                    client: this.client,
                    roomId: this.room.roomId,
                    userId: this.client.getUserId(),
                    stream,
                    purpose: SDPStreamMetadataPurpose.Screenshare,
                    audioMuted: false,
                    videoMuted: false,
                });
                this.addScreenshareFeed(this.localScreenshareFeed);

                this.emit(
                    GroupCallEvent.LocalScreenshareStateChanged,
                    true,
                    this.localScreenshareFeed,
                    this.localDesktopCapturerSourceId,
                );

                // TODO: handle errors
                await Promise.all(this.calls.map(call => call.pushLocalFeed(call.isSfu
                    ? this.localScreenshareFeed
                    : this.localScreenshareFeed.clone(),
                )));

                return true;
            } catch (error) {
                logger.error("Enabling screensharing error", error);
                this.emit(GroupCallEvent.Error,
                    new GroupCallError(GroupCallErrorCode.NoUserMedia, "Failed to get screen-sharing stream: ", error),
                );
                return false;
            }
        } else {
            await Promise.all(this.calls.map(call => call.removeLocalFeed(call.localScreensharingFeed)));
            this.client.getMediaHandler().stopScreensharingStream(this.localScreenshareFeed.stream);
            // We have to remove the feed manually as MatrixCall has its clone,
            // so it won't be removed automatically
            if (!this.sfu) {
                this.removeScreenshareFeed(this.localScreenshareFeed);
            }
            this.localScreenshareFeed = undefined;
            this.localDesktopCapturerSourceId = undefined;
            this.emit(GroupCallEvent.LocalScreenshareStateChanged, false, undefined, undefined);
            return false;
        }
    }

    public isScreensharing(): boolean {
        return !!this.localScreenshareFeed;
    }

    /**
     * Call Setup
     *
     * There are two different paths for calls to be created:
     * 1. Incoming calls triggered by the Call.incoming event.
     * 2. Outgoing calls to the initial members of a room or new members
     *    as they are observed by the RoomState.members event.
     */

    private onIncomingCall = (newCall: MatrixCall) => {
        // The incoming calls may be for another room, which we will ignore.
        if (newCall.roomId !== this.room.roomId) {
            return;
        }

        if (newCall.state !== CallState.Ringing) {
            logger.warn("Incoming call no longer in ringing state. Ignoring.");
            return;
        }

        if (!newCall.groupCallId || newCall.groupCallId !== this.groupCallId) {
            logger.log(`Incoming call with groupCallId ${
                newCall.groupCallId} ignored because it doesn't match the current group call`);
            newCall.reject();
            return;
        }

        const opponentMemberId = newCall.getOpponentMember().userId;
        const existingCall = this.getCallByUserId(opponentMemberId);

        if (existingCall && existingCall.callId === newCall.callId) {
            return;
        }

        logger.log(`GroupCall: incoming call from: ${opponentMemberId}`);

        // we are handlng this call as a PTT call, so enable PTT semantics
        newCall.isPtt = this.isPtt;

        // Check if the user calling has an existing call and use this call instead.
        if (existingCall) {
            this.replaceCall(existingCall, newCall);
        } else {
            this.addCall(newCall);
        }

        newCall.answerWithCallFeeds(this.getLocalFeeds().map((feed) => feed.clone()));
    };

    /**
     * Room Member State
     */

    private getMemberStateEvents(): MatrixEvent[];
    private getMemberStateEvents(userId: string): MatrixEvent | null;
    private getMemberStateEvents(userId?: string): MatrixEvent[] | MatrixEvent | null {
        if (userId != null) {
            const event = this.room.currentState.getStateEvents(EventType.GroupCallMemberPrefix, userId);
            return callMemberStateIsExpired(event) ? null : event;
        } else {
            return this.room.currentState.getStateEvents(EventType.GroupCallMemberPrefix)
                .filter(event => !callMemberStateIsExpired(event));
        }
    }

    private async sendMemberStateEvent(): Promise<ISendEventResponse> {
        const send = () => this.updateMemberCallState({
            "m.call_id": this.groupCallId,
            "m.devices": [
                {
                    "device_id": this.client.getDeviceId(),
                    "session_id": this.client.getSessionId(),
                    "feeds": this.getLocalFeeds().map((feed) => ({
                        purpose: feed.purpose,
                    })),
                    // TODO: Add data channels
                },
            ],
            // TODO "m.foci"
        });

        const res = await send();

        // Clear the old interval first, so that it isn't forgot
        clearInterval(this.resendMemberStateTimer);
        // Resend the state event every so often so it doesn't become stale
        this.resendMemberStateTimer = setInterval(async () => {
            logger.log("Resending call member state");
            await send();
        }, CALL_MEMBER_STATE_TIMEOUT * 3 / 4);

        return res;
    }

    private async removeMemberStateEvent(): Promise<ISendEventResponse> {
        clearInterval(this.resendMemberStateTimer);
        this.resendMemberStateTimer = null;
        return await this.updateMemberCallState(undefined);
    }

    private async updateMemberCallState(memberCallState?: IGroupCallRoomMemberCallState): Promise<ISendEventResponse> {
        const localUserId = this.client.getUserId();

        const memberState = this.getMemberStateEvents(localUserId)?.getContent<IGroupCallRoomMemberState>();

        let calls: IGroupCallRoomMemberCallState[] = [];

        // Sanitize existing member state event
        if (memberState && Array.isArray(memberState["m.calls"])) {
            calls = memberState["m.calls"].filter((call) => !!call);
        }

        const existingCallIndex = calls.findIndex((call) => call && call["m.call_id"] === this.groupCallId);

        if (existingCallIndex !== -1) {
            if (memberCallState) {
                calls.splice(existingCallIndex, 1, memberCallState);
            } else {
                calls.splice(existingCallIndex, 1);
            }
        } else if (memberCallState) {
            calls.push(memberCallState);
        }

        const content = {
            "m.calls": calls,
            "m.expires_ts": Date.now() + CALL_MEMBER_STATE_TIMEOUT,
        };

        return this.client.sendStateEvent(this.room.roomId, EventType.GroupCallMemberPrefix, content, localUserId);
    }

    public onMemberStateChanged = async (event: MatrixEvent) => {
        if (this.sfu) return;

        // The member events may be received for another room, which we will ignore.
        if (event.getRoomId() !== this.room.roomId) return;

        const member = this.room.getMember(event.getStateKey());
        if (!member) return;

        const ignore = () => {
            this.removeParticipant(member);
            clearTimeout(this.memberStateExpirationTimers.get(member.userId));
            this.memberStateExpirationTimers.delete(member.userId);
        };

        const content = event.getContent<IGroupCallRoomMemberState>();
        const callsState = !callMemberStateIsExpired(event) && Array.isArray(content["m.calls"])
            ? content["m.calls"].filter((call) => call)
            : []; // Ignore expired device data

        if (callsState.length === 0) {
            logger.log(`Ignoring member state from ${member.userId} member not in any calls.`);
            ignore();
            return;
        }

        // Currently we only support a single call per room. So grab the first call.
        const callState = callsState[0];
        const callId = callState["m.call_id"];

        if (!callId) {
            logger.warn(`Room member ${member.userId} does not have a valid m.call_id set. Ignoring.`);
            ignore();
            return;
        }

        if (callId !== this.groupCallId) {
            logger.warn(`Call id ${callId} does not match group call id ${this.groupCallId}, ignoring.`);
            ignore();
            return;
        }

        this.addParticipant(member);

        clearTimeout(this.memberStateExpirationTimers.get(member.userId));
        this.memberStateExpirationTimers.set(member.userId, setTimeout(() => {
            logger.warn(`Call member state for ${member.userId} has expired`);
            this.removeParticipant(member);
        }, content["m.expires_ts"] - Date.now()));

        // Don't process your own member.
        const localUserId = this.client.getUserId();

        if (member.userId === localUserId) {
            return;
        }

        if (this.state !== GroupCallState.Entered) {
            return;
        }

        // Only initiate a call with a user who has a userId that is lexicographically
        // less than your own. Otherwise, that user will call you.
        if (member.userId < localUserId) {
            logger.log(`Waiting for ${member.userId} to send call invite.`);
            return;
        }

        const opponentDevice = this.getDeviceForMember(member.userId);

        if (!opponentDevice) {
            logger.warn(`No opponent device found for ${member.userId}, ignoring.`);
            this.emit(
                GroupCallEvent.Error,
                new GroupCallUnknownDeviceError(member.userId),
            );
            return;
        }

        const existingCall = this.getCallByUserId(member.userId);

        if (
            existingCall &&
            existingCall.getOpponentSessionId() === opponentDevice.session_id
        ) {
            return;
        }

        const newCall = createNewMatrixCall(
            this.client,
            this.room.roomId,
            {
                invitee: member.userId,
                opponentDeviceId: opponentDevice.device_id,
                opponentSessionId: opponentDevice.session_id,
                groupCallId: this.groupCallId,
            },
        );

        newCall.isPtt = this.isPtt;

        const requestScreenshareFeed = opponentDevice.feeds.some(
            (feed) => feed.purpose === SDPStreamMetadataPurpose.Screenshare);

        try {
            await newCall.placeCallWithCallFeeds(
                this.getLocalFeeds().map(feed => feed.clone()),
                requestScreenshareFeed,
            );
        } catch (e) {
            logger.warn(`Failed to place call to ${member.userId}!`, e);
            this.emit(
                GroupCallEvent.Error,
                new GroupCallError(
                    GroupCallErrorCode.PlaceCallFailed,
                    `Failed to place call to ${member.userId}.`,
                ),
            );
            return;
        }

        if (this.dataChannelsEnabled) {
            newCall.createDataChannel("datachannel", this.dataChannelOptions);
        }

        if (existingCall) {
            this.replaceCall(existingCall, newCall, CallErrorCode.NewSession);
        } else {
            this.addCall(newCall);
        }
    };

    public getDeviceForMember(userId: string): IGroupCallRoomMemberDevice {
        const memberStateEvent = this.getMemberStateEvents(userId);

        if (!memberStateEvent) {
            return undefined;
        }

        const memberState = memberStateEvent.getContent<IGroupCallRoomMemberState>();
        const memberGroupCallState = memberState["m.calls"]?.find(
            (call) => call && call["m.call_id"] === this.groupCallId);

        if (!memberGroupCallState) {
            return undefined;
        }

        const memberDevices = memberGroupCallState["m.devices"];

        if (!memberDevices || memberDevices.length === 0) {
            return undefined;
        }

        // NOTE: For now we only support one device so we use the device id in the first source.
        return memberDevices[0];
    }

    private onRetryCallLoop = () => {
        for (const event of this.getMemberStateEvents()) {
            const memberId = event.getStateKey();
            const existingCall = this.calls.find((call) => getCallUserId(call) === memberId);
            const retryCallCount = this.retryCallCounts.get(memberId) || 0;

            if (!existingCall && retryCallCount < 3) {
                this.retryCallCounts.set(memberId, retryCallCount + 1);
                this.onMemberStateChanged(event);
            }
        }

        this.retryCallLoopTimeout = setTimeout(this.onRetryCallLoop, this.retryCallInterval);
    };

    /**
     * Call Event Handlers
     */

    public getCallByUserId(userId: string): MatrixCall {
        return this.calls.find((call) => getCallUserId(call) === userId);
    }

    private addCall(call: MatrixCall) {
        this.calls.push(call);
        this.initCall(call);
        this.emit(GroupCallEvent.CallsChanged, this.calls);
    }

    private replaceCall(existingCall: MatrixCall, replacementCall: MatrixCall, hangupReason = CallErrorCode.Replaced) {
        const existingCallIndex = this.calls.indexOf(existingCall);

        if (existingCallIndex === -1) {
            throw new Error("Couldn't find call to replace");
        }

        this.calls.splice(existingCallIndex, 1, replacementCall);

        this.disposeCall(existingCall, hangupReason);
        this.initCall(replacementCall);

        this.emit(GroupCallEvent.CallsChanged, this.calls);
    }

    private removeCall(call: MatrixCall, hangupReason: CallErrorCode) {
        this.disposeCall(call, hangupReason);

        const callIndex = this.calls.indexOf(call);

        if (callIndex === -1) {
            throw new Error("Couldn't find call to remove");
        }

        this.calls.splice(callIndex, 1);

        this.emit(GroupCallEvent.CallsChanged, this.calls);
    }

    private initCall(call: MatrixCall) {
        const opponentMemberId = getCallUserId(call);

        if (!opponentMemberId) {
            throw new Error("Cannot init call without user id");
        }

        const onCallFeedsChanged = () => this.onCallFeedsChanged(call);
        const onCallStateChanged =
            (state: CallState, oldState: CallState) => this.onCallStateChanged(call, state, oldState);
        const onCallHangup = this.onCallHangup;
        const onCallReplaced = (newCall: MatrixCall) => this.replaceCall(call, newCall);

        this.callHandlers.set(opponentMemberId, {
            onCallFeedsChanged,
            onCallStateChanged,
            onCallHangup,
            onCallReplaced,
        });

        call.on(CallEvent.FeedsChanged, onCallFeedsChanged);
        call.on(CallEvent.State, onCallStateChanged);
        call.on(CallEvent.Hangup, onCallHangup);
        call.on(CallEvent.Replaced, onCallReplaced);

        this.reEmitter.reEmit(call, Object.values(CallEvent));

        onCallFeedsChanged();
    }

    private disposeCall(call: MatrixCall, hangupReason: CallErrorCode) {
        const opponentMemberId = getCallUserId(call);

        if (!opponentMemberId) {
            throw new Error("Cannot dispose call without user id");
        }

        const {
            onCallFeedsChanged,
            onCallStateChanged,
            onCallHangup,
            onCallReplaced,
        } = this.callHandlers.get(opponentMemberId);

        call.removeListener(CallEvent.FeedsChanged, onCallFeedsChanged);
        call.removeListener(CallEvent.State, onCallStateChanged);
        call.removeListener(CallEvent.Hangup, onCallHangup);
        call.removeListener(CallEvent.Replaced, onCallReplaced);

        this.callHandlers.delete(opponentMemberId);

        if (call.hangupReason === CallErrorCode.Replaced) {
            return;
        }

        if (call.state !== CallState.Ended) {
            call.hangup(hangupReason, false);
        }

        const usermediaFeed = this.getUserMediaFeedByUserId(opponentMemberId);

        if (usermediaFeed) {
            this.removeUserMediaFeed(usermediaFeed);
        }

        const screenshareFeed = this.getScreenshareFeedByUserId(opponentMemberId);

        if (screenshareFeed) {
            this.removeScreenshareFeed(screenshareFeed);
        }
    }

    private onCallFeedsChanged = (call: MatrixCall) => {
        this.sendMemberStateEvent();

        // Find removed feeds
        [...this.userMediaFeeds, ...this.screenshareFeeds].filter((gf) => gf.isDisposed()).forEach((feed) => {
            if (feed.purpose === SDPStreamMetadataPurpose.Usermedia) this.removeUserMediaFeed(feed);
            else if (feed.purpose === SDPStreamMetadataPurpose.Screenshare) this.removeScreenshareFeed(feed);
        });

        // Find new feeds
        call.getRemoteFeeds().filter((cf) => {
            return !this.userMediaFeeds.find((gf) => gf.stream.id === cf.stream.id);
        }).forEach((feed) => {
            if (feed.purpose === SDPStreamMetadataPurpose.Usermedia) this.addUserMediaFeed(feed);
            else if (feed.purpose === SDPStreamMetadataPurpose.Screenshare) this.addScreenshareFeed(feed);
        });
    };

    private onCallStateChanged = (call: MatrixCall, state: CallState, _oldState: CallState) => {
        const audioMuted = this.localCallFeed.isAudioMuted();

        if (
            call.localUsermediaStream &&
            call.isMicrophoneMuted() !== audioMuted
        ) {
            call.setMicrophoneMuted(audioMuted);
        }

        const videoMuted = this.localCallFeed.isVideoMuted();

        if (
            call.localUsermediaStream &&
            call.isLocalVideoMuted() !== videoMuted
        ) {
            call.setLocalVideoMuted(videoMuted);
        }

        if (state === CallState.Connected) {
            this.retryCallCounts.delete(getCallUserId(call));

            // if we're calling an SFU, subscribe to its feeds
            if (call.isSfu) {
                call.subscribeToSFU();
            }
        }
    };

    private onCallHangup = (call: MatrixCall) => {
        if (call.hangupReason === CallErrorCode.Replaced) {
            return;
        }

        this.removeCall(call, call.hangupReason as CallErrorCode);
    };

    /**
     * UserMedia CallFeed Event Handlers
     */

    public getUserMediaFeedByUserId(userId: string) {
        return this.userMediaFeeds.find((feed) => feed.userId === userId);
    }

    private addUserMediaFeed(callFeed: CallFeed) {
        this.userMediaFeeds.push(callFeed);
        callFeed.measureVolumeActivity(true);
        this.emit(GroupCallEvent.UserMediaFeedsChanged, this.userMediaFeeds);
    }

    private removeUserMediaFeed(callFeed: CallFeed) {
        const feedIndex = this.userMediaFeeds.findIndex((feed) => feed.userId === callFeed.userId);

        if (feedIndex === -1) {
            throw new Error("Couldn't find user media feed to remove");
        }

        this.userMediaFeeds.splice(feedIndex, 1);

        callFeed.dispose();
        this.emit(GroupCallEvent.UserMediaFeedsChanged, this.userMediaFeeds);

        if (
            this.activeSpeaker === callFeed.userId &&
            this.userMediaFeeds.length > 0
        ) {
            this.activeSpeaker = this.userMediaFeeds[0].userId;
            this.emit(GroupCallEvent.ActiveSpeakerChanged, this.activeSpeaker);
        }
    }

    private onActiveSpeakerLoop = () => {
        let topAvg: number;
        let nextActiveSpeaker: string;

        for (const callFeed of this.userMediaFeeds) {
            if (callFeed.userId === this.client.getUserId() && this.userMediaFeeds.length > 1) {
                continue;
            }

            let total = 0;

            for (let i = 0; i < callFeed.speakingVolumeSamples.length; i++) {
                const volume = callFeed.speakingVolumeSamples[i];
                total += Math.max(volume, SPEAKING_THRESHOLD);
            }

            const avg = total / callFeed.speakingVolumeSamples.length;

            if (!topAvg || avg > topAvg) {
                topAvg = avg;
                nextActiveSpeaker = callFeed.userId;
            }
        }

        if (nextActiveSpeaker && this.activeSpeaker !== nextActiveSpeaker && topAvg > SPEAKING_THRESHOLD) {
            this.activeSpeaker = nextActiveSpeaker;
            this.emit(GroupCallEvent.ActiveSpeakerChanged, this.activeSpeaker);
        }

        this.activeSpeakerLoopTimeout = setTimeout(
            this.onActiveSpeakerLoop,
            this.activeSpeakerInterval,
        );
    };

    /**
     * Screenshare Call Feed Event Handlers
     */

    public getScreenshareFeedByUserId(userId: string) {
        return this.screenshareFeeds.find((feed) => feed.userId === userId);
    }

    private addScreenshareFeed(callFeed: CallFeed) {
        this.screenshareFeeds.push(callFeed);
        this.emit(GroupCallEvent.ScreenshareFeedsChanged, this.screenshareFeeds);
    }

    private removeScreenshareFeed(callFeed: CallFeed) {
        const feedIndex = this.screenshareFeeds.findIndex((feed) => feed.userId === callFeed.userId);

        if (feedIndex === -1) {
            throw new Error("Couldn't find screenshare feed to remove");
        }

        this.screenshareFeeds.splice(feedIndex, 1);

        callFeed.dispose();
        this.emit(GroupCallEvent.ScreenshareFeedsChanged, this.screenshareFeeds);
    }

    /**
     * Participant Management
     */

    private addParticipant(member: RoomMember) {
        if (this.participants.find((m) => m.userId === member.userId)) {
            return;
        }

        this.participants.push(member);

        this.emit(GroupCallEvent.ParticipantsChanged, this.participants);
        this.client.emit(GroupCallEventHandlerEvent.Participants, this.participants, this);
    }

    private removeParticipant(member: RoomMember) {
        const index = this.participants.findIndex((m) => m.userId === member.userId);

        if (index === -1) {
            return;
        }

        this.participants.splice(index, 1);

        this.emit(GroupCallEvent.ParticipantsChanged, this.participants);
        this.client.emit(GroupCallEventHandlerEvent.Participants, this.participants, this);
    }
}<|MERGE_RESOLUTION|>--- conflicted
+++ resolved
@@ -182,12 +182,8 @@
     private reEmitter: ReEmitter;
     private transmitTimer: ReturnType<typeof setTimeout> | null = null;
     private memberStateExpirationTimers: Map<string, ReturnType<typeof setTimeout>> = new Map();
-<<<<<<< HEAD
     private resendMemberStateTimer: ReturnType<typeof setTimeout> | null = null;
     private sfu: ISfuInfo | null = null;
-=======
-    private resendMemberStateTimer: ReturnType<typeof setInterval> | null = null;
->>>>>>> 45e56f8c
 
     constructor(
         private client: MatrixClient,
@@ -1092,7 +1088,7 @@
         this.sendMemberStateEvent();
 
         // Find removed feeds
-        [...this.userMediaFeeds, ...this.screenshareFeeds].filter((gf) => gf.isDisposed()).forEach((feed) => {
+        [...this.userMediaFeeds, ...this.screenshareFeeds].filter((gf) => gf.disposed).forEach((feed) => {
             if (feed.purpose === SDPStreamMetadataPurpose.Usermedia) this.removeUserMediaFeed(feed);
             else if (feed.purpose === SDPStreamMetadataPurpose.Screenshare) this.removeScreenshareFeed(feed);
         });
