import { TypedEventEmitter } from "../models/typed-event-emitter";
import { CallFeed, SPEAKING_THRESHOLD } from "./callFeed";
import { IFocusInfo, MatrixClient, IMyDevice } from "../client";
import {
    CallErrorCode,
    CallEvent,
    CallEventHandlerMap,
    CallState,
    genCallID,
    MatrixCall,
    setTracksEnabled,
    createNewMatrixCall,
    CallError,
} from "./call";
import { RoomMember } from "../models/room-member";
import { Room } from "../models/room";
import { RoomStateEvent } from "../models/room-state";
import { logger } from "../logger";
import { ReEmitter } from "../ReEmitter";
import { SDPStreamMetadataPurpose } from "./callEventTypes";
import { MatrixEvent } from "../models/event";
import { EventType } from "../@types/event";
import { CallEventHandlerEvent } from "./callEventHandler";
import { GroupCallEventHandlerEvent } from "./groupCallEventHandler";
import { IScreensharingOpts } from "./mediaHandler";
import { mapsEqual } from "../utils";

export enum GroupCallIntent {
    Ring = "m.ring",
    Prompt = "m.prompt",
    Room = "m.room",
}

export enum GroupCallType {
    Video = "m.video",
    Voice = "m.voice",
}

export enum GroupCallTerminationReason {
    CallEnded = "call_ended",
}

export enum GroupCallEvent {
    GroupCallStateChanged = "group_call_state_changed",
    ActiveSpeakerChanged = "active_speaker_changed",
    CallsChanged = "calls_changed",
    UserMediaFeedsChanged = "user_media_feeds_changed",
    ScreenshareFeedsChanged = "screenshare_feeds_changed",
    LocalScreenshareStateChanged = "local_screenshare_state_changed",
    LocalMuteStateChanged = "local_mute_state_changed",
    ParticipantsChanged = "participants_changed",
    Error = "error",
}

export type GroupCallEventHandlerMap = {
    [GroupCallEvent.GroupCallStateChanged]: (newState: GroupCallState, oldState: GroupCallState) => void;
    [GroupCallEvent.ActiveSpeakerChanged]: (activeSpeaker: CallFeed | undefined) => void;
    [GroupCallEvent.CallsChanged]: (calls: Map<RoomMember | IFocusInfo, Map<string, MatrixCall>>) => void;
    [GroupCallEvent.UserMediaFeedsChanged]: (feeds: CallFeed[]) => void;
    [GroupCallEvent.ScreenshareFeedsChanged]: (feeds: CallFeed[]) => void;
    [GroupCallEvent.LocalScreenshareStateChanged]: (
        isScreensharing: boolean,
        feed?: CallFeed,
        sourceId?: string,
    ) => void;
    [GroupCallEvent.LocalMuteStateChanged]: (audioMuted: boolean, videoMuted: boolean) => void;
    [GroupCallEvent.ParticipantsChanged]: (participants: Map<RoomMember, Map<string, ParticipantState>>) => void;
    /**
     * Fires whenever an error occurs when call.js encounters an issue with setting up the call.
     * <p>
     * The error given will have a code equal to either `MatrixCall.ERR_LOCAL_OFFER_FAILED` or
     * `MatrixCall.ERR_NO_USER_MEDIA`. `ERR_LOCAL_OFFER_FAILED` is emitted when the local client
     * fails to create an offer. `ERR_NO_USER_MEDIA` is emitted when the user has denied access
     * to their audio/video hardware.
     * @param err - The error raised by MatrixCall.
     * @example
     * ```
     * matrixCall.on("error", function(err){
     *   console.error(err.code, err);
     * });
     * ```
     */
    [GroupCallEvent.Error]: (error: GroupCallError) => void;
};

export enum GroupCallErrorCode {
    NoUserMedia = "no_user_media",
    UnknownDevice = "unknown_device",
    PlaceCallFailed = "place_call_failed",
}

export class GroupCallError extends Error {
    public code: string;

    public constructor(code: GroupCallErrorCode, msg: string, err?: Error) {
        // Still don't think there's any way to have proper nested errors
        if (err) {
            super(msg + ": " + err);
        } else {
            super(msg);
        }

        this.code = code;
    }
}

export class GroupCallUnknownDeviceError extends GroupCallError {
    public constructor(public userId: string) {
        super(GroupCallErrorCode.UnknownDevice, "No device found for " + userId);
    }
}

export class OtherUserSpeakingError extends Error {
    public constructor() {
        super("Cannot unmute: another user is speaking");
    }
}

export interface IGroupCallDataChannelOptions {
    ordered: boolean;
    maxPacketLifeTime: number;
    maxRetransmits: number;
    protocol: string;
}

export interface IGroupCallRoomState {
    "m.intent": GroupCallIntent;
    "m.type": GroupCallType;
    "io.element.ptt"?: boolean;
    // TODO: Specify data-channels
    "dataChannelsEnabled"?: boolean;
    "dataChannelOptions"?: IGroupCallDataChannelOptions;
}

export interface IGroupCallRoomMemberFeed {
    purpose: SDPStreamMetadataPurpose;
}

export interface IGroupCallRoomMemberDevice {
<<<<<<< HEAD
    "device_id": string;
    "session_id": string;
    "expires_ts": number;
    "feeds": IGroupCallRoomMemberFeed[];
    "m.foci.active"?: IFocusInfo[];
    "m.foci.preferred"?: IFocusInfo[];
=======
    device_id: string;
    session_id: string;
    expires_ts: number;
    feeds: IGroupCallRoomMemberFeed[];
>>>>>>> 5b6bebc1
}

export interface IGroupCallRoomMemberCallState {
    "m.call_id": string;
    "m.devices": IGroupCallRoomMemberDevice[];
}

export interface IGroupCallRoomMemberState {
    "m.calls": IGroupCallRoomMemberCallState[];
}

export enum GroupCallState {
    LocalCallFeedUninitialized = "local_call_feed_uninitialized",
    InitializingLocalCallFeed = "initializing_local_call_feed",
    LocalCallFeedInitialized = "local_call_feed_initialized",
    Entered = "entered",
    Ended = "ended",
}

export interface ParticipantState {
    sessionId: string;
    screensharing: boolean;
}

interface ICallHandlers {
    onCallFeedsChanged: (feeds: CallFeed[]) => void;
    onCallStateChanged: (state: CallState, oldState: CallState | undefined) => void;
    onCallHangup: (call: MatrixCall) => void;
    onCallReplaced: (newCall: MatrixCall) => void;
}

const DEVICE_TIMEOUT = 1000 * 60 * 60; // 1 hour

function getCallUserId(call: MatrixCall): string | null {
    return call.getOpponentMember()?.userId || call.invitee || null;
}

export class GroupCall extends TypedEventEmitter<
    GroupCallEvent | CallEvent,
    GroupCallEventHandlerMap & CallEventHandlerMap
> {
    // Config
    public activeSpeakerInterval = 1000;
    public retryCallInterval = 5000;
    public participantTimeout = 1000 * 15;
    public pttMaxTransmitTime = 1000 * 20;

    public activeSpeaker?: CallFeed;
    public localCallFeed?: CallFeed;
    public localScreenshareFeed?: CallFeed;
    public localDesktopCapturerSourceId?: string;
    public readonly calls = new Map<RoomMember | IFocusInfo, Map<string, MatrixCall>>();
    public readonly userMediaFeeds: CallFeed[] = [];
    public readonly screenshareFeeds: CallFeed[] = [];
    public groupCallId: string;
    public foci: IFocusInfo[] = [];

    private callHandlers = new Map<string, Map<string, ICallHandlers>>(); // User ID -> device ID -> handlers
    private activeSpeakerLoopInterval?: ReturnType<typeof setTimeout>;
    private retryCallLoopInterval?: ReturnType<typeof setTimeout>;
    private retryCallCounts: Map<RoomMember, Map<string, number>> = new Map();
    private reEmitter: ReEmitter;
    private transmitTimer: ReturnType<typeof setTimeout> | null = null;
    private participantsExpirationTimer: ReturnType<typeof setTimeout> | null = null;
    private resendMemberStateTimer: ReturnType<typeof setInterval> | null = null;
    private initWithAudioMuted = false;
    private initWithVideoMuted = false;

    public constructor(
        private client: MatrixClient,
        public room: Room,
        public type: GroupCallType,
        public isPtt: boolean,
        public intent: GroupCallIntent,
        groupCallId?: string,
        private dataChannelsEnabled = false,
        private dataChannelOptions?: IGroupCallDataChannelOptions,
    ) {
        super();
        this.reEmitter = new ReEmitter(this);
        this.groupCallId = groupCallId ?? genCallID();
        this.creationTs =
            room.currentState.getStateEvents(EventType.GroupCallPrefix, this.groupCallId)?.getTs() ?? null;
        this.updateParticipants();

        room.on(RoomStateEvent.Update, this.onRoomState);
        this.on(GroupCallEvent.ParticipantsChanged, this.onParticipantsChanged);
        this.on(GroupCallEvent.GroupCallStateChanged, this.onStateChanged);
        this.on(GroupCallEvent.LocalScreenshareStateChanged, this.onLocalFeedsChanged);
    }

    public async create(): Promise<GroupCall> {
        this.creationTs = Date.now();
        this.client.groupCallEventHandler!.groupCalls.set(this.room.roomId, this);
        this.client.emit(GroupCallEventHandlerEvent.Outgoing, this);

        const groupCallState: IGroupCallRoomState = {
            "m.intent": this.intent,
            "m.type": this.type,
            "io.element.ptt": this.isPtt,
            // TODO: Specify data-channels better
            "dataChannelsEnabled": this.dataChannelsEnabled,
            "dataChannelOptions": this.dataChannelsEnabled ? this.dataChannelOptions : undefined,
        };

        await this.client.sendStateEvent(this.room.roomId, EventType.GroupCallPrefix, groupCallState, this.groupCallId);

        return this;
    }

    private _state = GroupCallState.LocalCallFeedUninitialized;

    /**
     * The group call's state.
     */
    public get state(): GroupCallState {
        return this._state;
    }

    private set state(value: GroupCallState) {
        const prevValue = this._state;
        if (value !== prevValue) {
            this._state = value;
            this.emit(GroupCallEvent.GroupCallStateChanged, value, prevValue);
        }
    }

    private _participants = new Map<RoomMember, Map<string, ParticipantState>>();

    /**
     * The current participants in the call, as a map from members to device IDs
     * to participant info.
     */
    public get participants(): Map<RoomMember, Map<string, ParticipantState>> {
        return this._participants;
    }

    private set participants(value: Map<RoomMember, Map<string, ParticipantState>>) {
        const prevValue = this._participants;
        const participantStateEqual = (x: ParticipantState, y: ParticipantState): boolean =>
            x.sessionId === y.sessionId && x.screensharing === y.screensharing;
        const deviceMapsEqual = (x: Map<string, ParticipantState>, y: Map<string, ParticipantState>): boolean =>
            mapsEqual(x, y, participantStateEqual);

        // Only update if the map actually changed
        if (!mapsEqual(value, prevValue, deviceMapsEqual)) {
            this._participants = value;
            this.emit(GroupCallEvent.ParticipantsChanged, value);
        }
    }

    private _creationTs: number | null = null;

    /**
     * The timestamp at which the call was created, or null if it has not yet
     * been created.
     */
    public get creationTs(): number | null {
        return this._creationTs;
    }

    private set creationTs(value: number | null) {
        this._creationTs = value;
    }

    private _enteredViaAnotherSession = false;

    /**
     * Whether the local device has entered this call via another session, such
     * as a widget.
     */
    public get enteredViaAnotherSession(): boolean {
        return this._enteredViaAnotherSession;
    }

    public set enteredViaAnotherSession(value: boolean) {
        this._enteredViaAnotherSession = value;
        this.updateParticipants();
    }

    /**
     * Executes the given callback on all calls in this group call.
     * @param f - The callback.
     */
    public forEachCall(f: (call: MatrixCall) => void): void {
        for (const deviceMap of this.calls.values()) {
            for (const call of deviceMap.values()) f(call);
        }
    }

    private getPreferredFoci(): IFocusInfo[] {
        const preferredFoci = this.client.getFoci();
        const isUsingPreferredFocus = Boolean(preferredFoci.find(pf => (
            this.foci.find(f => pf.user_id === f.user_id && pf.device_id === pf.device_id)
        )));

        return isUsingPreferredFocus ? [] : preferredFoci;
    }

    public getLocalFeeds(): CallFeed[] {
        const feeds: CallFeed[] = [];

        if (this.localCallFeed) feeds.push(this.localCallFeed);
        if (this.localScreenshareFeed) feeds.push(this.localScreenshareFeed);

        return feeds;
    }

    public hasLocalParticipant(): boolean {
        return (
            this.participants.get(this.room.getMember(this.client.getUserId()!)!)?.has(this.client.getDeviceId()!) ??
            false
        );
    }

    public async initLocalCallFeed(): Promise<CallFeed> {
        logger.log(`groupCall ${this.groupCallId} initLocalCallFeed`);

        if (this.state !== GroupCallState.LocalCallFeedUninitialized) {
            throw new Error(`Cannot initialize local call feed in the "${this.state}" state.`);
        }

        this.state = GroupCallState.InitializingLocalCallFeed;

        let stream: MediaStream;

        let disposed = false;
        const onState = (state: GroupCallState): void => {
            if (state === GroupCallState.LocalCallFeedUninitialized) {
                disposed = true;
            }
        };
        this.on(GroupCallEvent.GroupCallStateChanged, onState);

        try {
            stream = await this.client.getMediaHandler().getUserMediaStream(true, this.type === GroupCallType.Video);
        } catch (error) {
            this.state = GroupCallState.LocalCallFeedUninitialized;
            throw error;
        } finally {
            this.off(GroupCallEvent.GroupCallStateChanged, onState);
        }

        // The call could've been disposed while we were waiting
        if (disposed) throw new Error("Group call disposed");

        const callFeed = new CallFeed({
            client: this.client,
            roomId: this.room.roomId,
            userId: this.client.getUserId()!,
            deviceId: this.client.getDeviceId()!,
            stream,
            purpose: SDPStreamMetadataPurpose.Usermedia,
            audioMuted: this.initWithAudioMuted || stream.getAudioTracks().length === 0 || this.isPtt,
            videoMuted: this.initWithVideoMuted || stream.getVideoTracks().length === 0,
        });

        setTracksEnabled(stream.getAudioTracks(), !callFeed.isAudioMuted());
        setTracksEnabled(stream.getVideoTracks(), !callFeed.isVideoMuted());

        this.localCallFeed = callFeed;
        this.addUserMediaFeed(callFeed);

        this.state = GroupCallState.LocalCallFeedInitialized;

        return callFeed;
    }

    public async updateLocalUsermediaStream(stream: MediaStream): Promise<void> {
        if (this.localCallFeed) {
            const oldStream = this.localCallFeed.stream;
            this.localCallFeed.setNewStream(stream);
            const micShouldBeMuted = this.localCallFeed.isAudioMuted();
            const vidShouldBeMuted = this.localCallFeed.isVideoMuted();
            logger.log(
                `groupCall ${this.groupCallId} updateLocalUsermediaStream oldStream ${oldStream.id} newStream ${stream.id} micShouldBeMuted ${micShouldBeMuted} vidShouldBeMuted ${vidShouldBeMuted}`,
            );
            setTracksEnabled(stream.getAudioTracks(), !micShouldBeMuted);
            setTracksEnabled(stream.getVideoTracks(), !vidShouldBeMuted);
            this.client.getMediaHandler().stopUserMediaStream(oldStream);
        }
    }

    public async enter(): Promise<void> {
        if (this.state === GroupCallState.LocalCallFeedUninitialized) {
            await this.initLocalCallFeed();
        } else if (this.state !== GroupCallState.LocalCallFeedInitialized) {
            throw new Error(`Cannot enter call in the "${this.state}" state`);
        }

        // TODO: Call preferred foci

        // This needs to be done before we set the state to entered. With the
        // state set to entered, we'll start calling other participants full-mesh
        // which we don't want, if we have a focus
        this.chooseFocus();

        await this.updateMemberState();

        this.activeSpeaker = undefined;

        logger.log(`Entered group call ${this.groupCallId}`);
        this.state = GroupCallState.Entered;

        this.client.on(CallEventHandlerEvent.Incoming, this.onIncomingCall);

        for (const call of this.client.callEventHandler!.calls.values()) {
            this.onIncomingCall(call);
        }

        this.retryCallLoopInterval = setInterval(this.onRetryCallLoop, this.retryCallInterval);

        this.activeSpeaker = undefined;
        this.onActiveSpeakerLoop();
<<<<<<< HEAD
        this.activeSpeakerLoopInterval = setInterval(
            this.onActiveSpeakerLoop,
            this.activeSpeakerInterval,
        );

        if (this.foci[0]) {
            const opponentDevice = {
                "device_id": this.foci[0].device_id,
                // XXX: What if an SFU gets restarted?
                "session_id": "sfu",
                "feeds": [],
            };

            const onError = (e?: unknown): void => {
                logger.warn(`Failed to place call to ${this.foci[0].user_id}!`, e);
                this.emit(
                    GroupCallEvent.Error,
                    new GroupCallError(
                        GroupCallErrorCode.PlaceCallFailed,
                        `Failed to place call to ${this.foci[0].user_id}.`,
                    ),
                );
            };

            const sfuCall = createNewMatrixCall(
                this.client,
                this.room.roomId,
                {
                    invitee: this.foci[0].user_id,
                    opponentDeviceId: opponentDevice.device_id,
                    opponentSessionId: opponentDevice.session_id,
                    groupCallId: this.groupCallId,
                    isFocus: true,
                },
            );
            if (!sfuCall) {
                onError();
                return;
            }

            try {
                sfuCall.isPtt = this.isPtt;
                await sfuCall.placeCallWithCallFeeds(this.getLocalFeeds());
                sfuCall.createDataChannel("datachannel", this.dataChannelOptions);
            } catch (e) {
                onError(e);
                return;
            }

            this.calls.set(this.foci[0], new Map([[opponentDevice.device_id, sfuCall]]));
            this.initCall(sfuCall);
        }
    }

    private chooseFocus(): void {
        // TODO: Go through all state and find best focus and try to use that

        // Try to find a focus of another user to use
        let focusOfAnotherMember: IFocusInfo | undefined;
        for (const event of this.getMemberStateEvents()) {
            const focus = event.getContent<IGroupCallRoomMemberState>()
                ?.["m.calls"] ?.[0]
                ?.["m.devices"]?.[0]
                ?.["m.foci.active"]?.[0];
            if (focus) {
                focusOfAnotherMember = focus;
                break;
            }
        }

        this.foci = [focusOfAnotherMember ?? this.client.getFoci()[0]];
=======
        this.activeSpeakerLoopInterval = setInterval(this.onActiveSpeakerLoop, this.activeSpeakerInterval);
>>>>>>> 5b6bebc1
    }

    private dispose(): void {
        if (this.localCallFeed) {
            this.removeUserMediaFeed(this.localCallFeed);
            this.localCallFeed = undefined;
        }

        if (this.localScreenshareFeed) {
            this.client.getMediaHandler().stopScreensharingStream(this.localScreenshareFeed.stream);
            this.removeScreenshareFeed(this.localScreenshareFeed);
            this.localScreenshareFeed = undefined;
            this.localDesktopCapturerSourceId = undefined;
        }

        this.client.getMediaHandler().stopAllStreams();

        if (this.transmitTimer !== null) {
            clearTimeout(this.transmitTimer);
            this.transmitTimer = null;
        }

        if (this.retryCallLoopInterval !== undefined) {
            clearInterval(this.retryCallLoopInterval);
            this.retryCallLoopInterval = undefined;
        }

        if (this.state !== GroupCallState.Entered) {
            return;
        }

        this.forEachCall((call) => this.disposeCall(call, CallErrorCode.UserHangup));
        this.calls.clear();

        this.activeSpeaker = undefined;
        clearInterval(this.activeSpeakerLoopInterval);

        this.retryCallCounts.clear();
        clearInterval(this.retryCallLoopInterval);

        this.client.removeListener(CallEventHandlerEvent.Incoming, this.onIncomingCall);
    }

    public leave(): void {
        this.dispose();
        this.state = GroupCallState.LocalCallFeedUninitialized;
    }

    public async terminate(emitStateEvent = true): Promise<void> {
        this.dispose();

        this.room.off(RoomStateEvent.Update, this.onRoomState);
        this.client.groupCallEventHandler!.groupCalls.delete(this.room.roomId);
        this.client.emit(GroupCallEventHandlerEvent.Ended, this);
        this.state = GroupCallState.Ended;

        if (emitStateEvent) {
            const existingStateEvent = this.room.currentState.getStateEvents(
                EventType.GroupCallPrefix,
                this.groupCallId,
            )!;

            await this.client.sendStateEvent(
                this.room.roomId,
                EventType.GroupCallPrefix,
                {
                    ...existingStateEvent.getContent(),
                    "m.terminated": GroupCallTerminationReason.CallEnded,
                },
                this.groupCallId,
            );
        }
    }

    /*
     * Local Usermedia
     */

    public isLocalVideoMuted(): boolean {
        if (this.localCallFeed) {
            return this.localCallFeed.isVideoMuted();
        }

        return true;
    }

    public isMicrophoneMuted(): boolean {
        if (this.localCallFeed) {
            return this.localCallFeed.isAudioMuted();
        }

        return true;
    }

    /**
     * Sets the mute state of the local participants's microphone.
     * @param muted - Whether to mute the microphone
     * @returns Whether muting/unmuting was successful
     */
    public async setMicrophoneMuted(muted: boolean): Promise<boolean> {
        // hasAudioDevice can block indefinitely if the window has lost focus,
        // and it doesn't make much sense to keep a device from being muted, so
        // we always allow muted = true changes to go through
        if (!muted && !(await this.client.getMediaHandler().hasAudioDevice())) {
            return false;
        }

        const sendUpdatesBefore = !muted && this.isPtt;

        // set a timer for the maximum transmit time on PTT calls
        if (this.isPtt) {
            // Set or clear the max transmit timer
            if (!muted && this.isMicrophoneMuted()) {
                this.transmitTimer = setTimeout(() => {
                    this.setMicrophoneMuted(true);
                }, this.pttMaxTransmitTime);
            } else if (muted && !this.isMicrophoneMuted()) {
                if (this.transmitTimer !== null) clearTimeout(this.transmitTimer);
                this.transmitTimer = null;
            }
        }

        this.forEachCall((call) => call.localUsermediaFeed?.setAudioVideoMuted(muted, null));

        const sendUpdates = async (): Promise<void> => {
            const updates: Promise<void>[] = [];
            this.forEachCall((call) => updates.push(call.sendMetadataUpdate()));

            await Promise.all(updates).catch((e) => logger.info("Failed to send some metadata updates", e));
        };

        if (sendUpdatesBefore) await sendUpdates();

        if (this.localCallFeed) {
            logger.log(
                `groupCall ${this.groupCallId} setMicrophoneMuted stream ${this.localCallFeed.stream.id} muted ${muted}`,
            );
            this.localCallFeed.setAudioVideoMuted(muted, null);
            // I don't believe its actually necessary to enable these tracks: they
            // are the one on the groupcall's own CallFeed and are cloned before being
            // given to any of the actual calls, so these tracks don't actually go
            // anywhere. Let's do it anyway to avoid confusion.
            setTracksEnabled(this.localCallFeed.stream.getAudioTracks(), !muted);
        } else {
            logger.log(`groupCall ${this.groupCallId} setMicrophoneMuted no stream muted ${muted}`);
            this.initWithAudioMuted = muted;
        }

        this.forEachCall((call) => setTracksEnabled(call.localUsermediaFeed!.stream.getAudioTracks(), !muted));
        this.emit(GroupCallEvent.LocalMuteStateChanged, muted, this.isLocalVideoMuted());

        if (!sendUpdatesBefore) await sendUpdates();

        return true;
    }

    /**
     * Sets the mute state of the local participants's video.
     * @param muted - Whether to mute the video
     * @returns Whether muting/unmuting was successful
     */
    public async setLocalVideoMuted(muted: boolean): Promise<boolean> {
        // hasAudioDevice can block indefinitely if the window has lost focus,
        // and it doesn't make much sense to keep a device from being muted, so
        // we always allow muted = true changes to go through
        if (!muted && !(await this.client.getMediaHandler().hasVideoDevice())) {
            return false;
        }

        if (this.localCallFeed) {
            logger.log(
                `groupCall ${this.groupCallId} setLocalVideoMuted stream ${this.localCallFeed.stream.id} muted ${muted}`,
            );
            this.localCallFeed.setAudioVideoMuted(null, muted);
            setTracksEnabled(this.localCallFeed.stream.getVideoTracks(), !muted);
        } else {
            logger.log(`groupCall ${this.groupCallId} setLocalVideoMuted no stream muted ${muted}`);
            this.initWithVideoMuted = muted;
        }

        const updates: Promise<unknown>[] = [];
        this.forEachCall((call) => updates.push(call.setLocalVideoMuted(muted)));
        await Promise.all(updates);

        this.emit(GroupCallEvent.LocalMuteStateChanged, this.isMicrophoneMuted(), muted);

        return true;
    }

    public async setScreensharingEnabled(enabled: boolean, opts: IScreensharingOpts = {}): Promise<boolean> {
        if (enabled === this.isScreensharing()) {
            return enabled;
        }

        if (enabled) {
            try {
                logger.log("Asking for screensharing permissions...");
                const stream = await this.client.getMediaHandler().getScreensharingStream(opts);

                for (const track of stream.getTracks()) {
                    const onTrackEnded = (): void => {
                        this.setScreensharingEnabled(false);
                        track.removeEventListener("ended", onTrackEnded);
                    };

                    track.addEventListener("ended", onTrackEnded);
                }

                logger.log("Screensharing permissions granted. Setting screensharing enabled on all calls");

                this.localDesktopCapturerSourceId = opts.desktopCapturerSourceId;
                this.localScreenshareFeed = new CallFeed({
                    client: this.client,
                    roomId: this.room.roomId,
                    userId: this.client.getUserId()!,
                    deviceId: this.client.getDeviceId()!,
                    stream,
                    purpose: SDPStreamMetadataPurpose.Screenshare,
                    audioMuted: false,
                    videoMuted: false,
                });
                this.addScreenshareFeed(this.localScreenshareFeed);

                this.emit(
                    GroupCallEvent.LocalScreenshareStateChanged,
                    true,
                    this.localScreenshareFeed,
                    this.localDesktopCapturerSourceId,
                );

                // TODO: handle errors
<<<<<<< HEAD
                this.forEachCall(call => call.pushLocalFeed(call.isFocus
                    ? this.localScreenshareFeed!
                    : this.localScreenshareFeed!.clone(),
                ));
=======
                this.forEachCall((call) => call.pushLocalFeed(this.localScreenshareFeed!.clone()));
>>>>>>> 5b6bebc1

                return true;
            } catch (error) {
                if (opts.throwOnFail) throw error;
                logger.error("Enabling screensharing error", error);
                this.emit(
                    GroupCallEvent.Error,
                    new GroupCallError(
                        GroupCallErrorCode.NoUserMedia,
                        "Failed to get screen-sharing stream: ",
                        error as Error,
                    ),
                );
                return false;
            }
        } else {
            this.forEachCall((call) => {
                if (call.localScreensharingFeed) call.removeLocalFeed(call.localScreensharingFeed);
            });
            this.client.getMediaHandler().stopScreensharingStream(this.localScreenshareFeed!.stream);
            // We have to remove the feed manually as MatrixCall has its clone,
            // so it won't be removed automatically
            if (!this.foci[0]) {
                this.removeScreenshareFeed(this.localScreenshareFeed!);
            }
            this.localScreenshareFeed = undefined;
            this.localDesktopCapturerSourceId = undefined;
            this.emit(GroupCallEvent.LocalScreenshareStateChanged, false, undefined, undefined);
            return false;
        }
    }

    public isScreensharing(): boolean {
        return !!this.localScreenshareFeed;
    }

    /*
     * Call Setup
     *
     * There are two different paths for calls to be created:
     * 1. Incoming calls triggered by the Call.incoming event.
     * 2. Outgoing calls to the initial members of a room or new members
     *    as they are observed by the RoomState.members event.
     */

    private onIncomingCall = (newCall: MatrixCall): void => {
        // The incoming calls may be for another room, which we will ignore.
        if (newCall.roomId !== this.room.roomId) {
            return;
        }

        if (newCall.state !== CallState.Ringing) {
            logger.warn("Incoming call no longer in ringing state. Ignoring.");
            return;
        }

        if (!newCall.groupCallId || newCall.groupCallId !== this.groupCallId) {
            logger.log(
                `Incoming call with groupCallId ${newCall.groupCallId} ignored because it doesn't match the current group call`,
            );
            newCall.reject();
            return;
        }

        const opponent = newCall.getOpponentMember();
        if (opponent === undefined) {
            logger.warn("Incoming call with no member. Ignoring.");
            return;
        }

        const deviceMap = this.calls.get(opponent) ?? new Map<string, MatrixCall>();
        const prevCall = deviceMap.get(newCall.getOpponentDeviceId()!);

        if (prevCall?.callId === newCall.callId) return;

        logger.log(`GroupCall: incoming call from ${opponent.userId} with ID ${newCall.callId}`);

        if (prevCall) this.disposeCall(prevCall, CallErrorCode.Replaced);

        this.initCall(newCall);
        newCall.answerWithCallFeeds(this.getLocalFeeds().map((feed) => feed.clone()));

        deviceMap.set(newCall.getOpponentDeviceId()!, newCall);
        this.calls.set(opponent, deviceMap);
        this.emit(GroupCallEvent.CallsChanged, this.calls);
    };

    /**
     * Determines whether a given participant expects us to call them (versus
     * them calling us).
     * @param userId - The participant's user ID.
     * @param deviceId - The participant's device ID.
     * @returns Whether we need to place an outgoing call to the participant.
     */
    private wantsOutgoingCall(userId: string, deviceId: string): boolean {
        const localUserId = this.client.getUserId()!;
        const localDeviceId = this.client.getDeviceId()!;
        return (
            // If a user's ID is less than our own, they'll call us
            userId >= localUserId &&
            // If this is another one of our devices, compare device IDs to tell whether it'll call us
            (userId !== localUserId || deviceId > localDeviceId)
        );
    }

    /**
     * Places calls to all participants that we're responsible for calling.
     */
    private placeOutgoingCalls(): void {
        if (this.foci[0]) return;

        let callsChanged = false;

        for (const [member, participantMap] of this.participants) {
            const callMap = this.calls.get(member) ?? new Map<string, MatrixCall>();

            for (const [deviceId, participant] of participantMap) {
                const prevCall = callMap.get(deviceId);

                if (
                    prevCall?.getOpponentSessionId() !== participant.sessionId &&
                    this.wantsOutgoingCall(member.userId, deviceId)
                ) {
                    callsChanged = true;

                    if (prevCall !== undefined) {
                        logger.debug(`Replacing call ${prevCall.callId} to ${member.userId} ${deviceId}`);
                        this.disposeCall(prevCall, CallErrorCode.NewSession);
                    }

                    const newCall = createNewMatrixCall(this.client, this.room.roomId, {
                        invitee: member.userId,
                        opponentDeviceId: deviceId,
                        opponentSessionId: participant.sessionId,
                        groupCallId: this.groupCallId,
                    });

                    if (newCall === null) {
                        logger.error(`Failed to create call with ${member.userId} ${deviceId}`);
                        callMap.delete(deviceId);
                    } else {
                        this.initCall(newCall);
                        callMap.set(deviceId, newCall);

                        logger.debug(`Placing call to ${member.userId} ${deviceId} (session ${participant.sessionId})`);

                        newCall
                            .placeCallWithCallFeeds(
                                this.getLocalFeeds().map((feed) => feed.clone()),
                                participant.screensharing,
                            )
                            .then(() => {
                                if (this.dataChannelsEnabled) {
                                    newCall.createDataChannel("datachannel", this.dataChannelOptions);
                                }
                            })
                            .catch((e) => {
                                logger.warn(`Failed to place call to ${member.userId}`, e);

                                if (e instanceof CallError && e.code === GroupCallErrorCode.UnknownDevice) {
                                    this.emit(GroupCallEvent.Error, e);
                                } else {
                                    this.emit(
                                        GroupCallEvent.Error,
                                        new GroupCallError(
                                            GroupCallErrorCode.PlaceCallFailed,
                                            `Failed to place call to ${member.userId}`,
                                        ),
                                    );
                                }

                                this.disposeCall(newCall, CallErrorCode.SignallingFailed);
                                if (callMap.get(deviceId) === newCall) callMap.delete(deviceId);
                            });
                    }
                }
            }

            if (callMap.size > 0) {
                this.calls.set(member, callMap);
            } else {
                this.calls.delete(member);
            }
        }

        if (callsChanged) this.emit(GroupCallEvent.CallsChanged, this.calls);
    }

    /*
     * Room Member State
     */

    private getMemberStateEvents(): MatrixEvent[];
    private getMemberStateEvents(userId: string): MatrixEvent | null;
    private getMemberStateEvents(userId?: string): MatrixEvent[] | MatrixEvent | null {
        return userId === undefined
            ? this.room.currentState.getStateEvents(EventType.GroupCallMemberPrefix)
            : this.room.currentState.getStateEvents(EventType.GroupCallMemberPrefix, userId);
    }

    private onRetryCallLoop = (): void => {
        let needsRetry = false;

        for (const [member, participantMap] of this.participants) {
            const callMap = this.calls.get(member);
            let retriesMap = this.retryCallCounts.get(member);

            for (const [deviceId, participant] of participantMap) {
                const call = callMap?.get(deviceId);
                const retries = retriesMap?.get(deviceId) ?? 0;

                if (
                    call?.getOpponentSessionId() !== participant.sessionId &&
                    this.wantsOutgoingCall(member.userId, deviceId) &&
                    retries < 3
                ) {
                    if (retriesMap === undefined) {
                        retriesMap = new Map();
                        this.retryCallCounts.set(member, retriesMap);
                    }
                    retriesMap.set(deviceId, retries + 1);
                    needsRetry = true;
                }
            }
        }

        if (needsRetry) this.placeOutgoingCalls();
    };

    private initCall(call: MatrixCall): void {
        const opponentMemberId = getCallUserId(call);

        if (!opponentMemberId) {
            throw new Error("Cannot init call without user id");
        }

        const onCallFeedsChanged = (): void => this.onCallFeedsChanged(call);
        const onCallStateChanged = (state: CallState, oldState?: CallState): void =>
            this.onCallStateChanged(call, state, oldState);
        const onCallHangup = this.onCallHangup;
        const onCallReplaced = (newCall: MatrixCall): void => this.onCallReplaced(call, newCall);

        let deviceMap = this.callHandlers.get(opponentMemberId);
        if (deviceMap === undefined) {
            deviceMap = new Map();
            this.callHandlers.set(opponentMemberId, deviceMap);
        }

        deviceMap.set(call.getOpponentDeviceId()!, {
            onCallFeedsChanged,
            onCallStateChanged,
            onCallHangup,
            onCallReplaced,
        });

        call.on(CallEvent.FeedsChanged, onCallFeedsChanged);
        call.on(CallEvent.State, onCallStateChanged);
        call.on(CallEvent.Hangup, onCallHangup);
        call.on(CallEvent.Replaced, onCallReplaced);

        call.isPtt = this.isPtt;

        this.reEmitter.reEmit(call, Object.values(CallEvent));

        onCallFeedsChanged();
    }

    private disposeCall(call: MatrixCall, hangupReason: CallErrorCode): void {
        const opponentMemberId = getCallUserId(call);
        const opponentDeviceId = call.getOpponentDeviceId()!;

        if (!opponentMemberId) {
            throw new Error("Cannot dispose call without user id");
        }

        const deviceMap = this.callHandlers.get(opponentMemberId)!;
        const { onCallFeedsChanged, onCallStateChanged, onCallHangup, onCallReplaced } =
            deviceMap.get(opponentDeviceId)!;

        call.removeListener(CallEvent.FeedsChanged, onCallFeedsChanged);
        call.removeListener(CallEvent.State, onCallStateChanged);
        call.removeListener(CallEvent.Hangup, onCallHangup);
        call.removeListener(CallEvent.Replaced, onCallReplaced);

        deviceMap.delete(opponentMemberId);
        if (deviceMap.size === 0) this.callHandlers.delete(opponentMemberId);

        if (call.hangupReason === CallErrorCode.Replaced) {
            return;
        }

        if (call.state !== CallState.Ended) {
            call.hangup(hangupReason, false);
        }

        const usermediaFeed = this.getUserMediaFeed(opponentMemberId, opponentDeviceId);

        if (usermediaFeed) {
            this.removeUserMediaFeed(usermediaFeed);
        }

        const screenshareFeed = this.getScreenshareFeed(opponentMemberId, opponentDeviceId);

        if (screenshareFeed) {
            this.removeScreenshareFeed(screenshareFeed);
        }
    }

    private onCallFeedsChanged = (call: MatrixCall): void => {
        this.updateMemberState();

        // Find removed feeds
        [...this.userMediaFeeds, ...this.screenshareFeeds].filter((gf) => gf.disposed).forEach((feed) => {
            if (feed.purpose === SDPStreamMetadataPurpose.Usermedia) this.removeUserMediaFeed(feed);
            else if (feed.purpose === SDPStreamMetadataPurpose.Screenshare) this.removeScreenshareFeed(feed);
        });

        // Find new feeds
        call.getRemoteFeeds().filter((cf) => {
            return !this.userMediaFeeds.find((gf) => gf.stream.id === cf.stream.id);
        }).forEach((feed) => {
            if (feed.purpose === SDPStreamMetadataPurpose.Usermedia) this.addUserMediaFeed(feed);
            else if (feed.purpose === SDPStreamMetadataPurpose.Screenshare) this.addScreenshareFeed(feed);
        });
    };

    private onCallStateChanged = (call: MatrixCall, state: CallState, _oldState: CallState | undefined): void => {
        const audioMuted = this.localCallFeed!.isAudioMuted();

        if (call.localUsermediaStream && call.isMicrophoneMuted() !== audioMuted) {
            call.setMicrophoneMuted(audioMuted);
        }

        const videoMuted = this.localCallFeed!.isVideoMuted();

        if (call.localUsermediaStream && call.isLocalVideoMuted() !== videoMuted) {
            call.setLocalVideoMuted(videoMuted);
        }

        if (state === CallState.Connected) {
            // if we're calling an SFU, subscribe to its feeds
            if (call.isFocus) {
                call.subscribeToSFU();
            }

            const opponent = call.getOpponentMember()!;
            const retriesMap = this.retryCallCounts.get(opponent);
            retriesMap?.delete(call.getOpponentDeviceId()!);
            if (retriesMap?.size === 0) this.retryCallCounts.delete(opponent);
        }
    };

    private onCallHangup = (call: MatrixCall): void => {
        if (call.hangupReason === CallErrorCode.Replaced) return;

        const opponent = call.getOpponentMember() ?? this.room.getMember(call.invitee!)!;
        const deviceMap = this.calls.get(opponent);

        // Sanity check that this call is in fact in the map
        if (deviceMap?.get(call.getOpponentDeviceId()!) === call) {
            this.disposeCall(call, call.hangupReason as CallErrorCode);
            deviceMap.delete(call.getOpponentDeviceId()!);
            if (deviceMap.size === 0) this.calls.delete(opponent);
            this.emit(GroupCallEvent.CallsChanged, this.calls);
        }
    };

    private onCallReplaced = (prevCall: MatrixCall, newCall: MatrixCall): void => {
        const opponent = prevCall.getOpponentMember()!;

        let deviceMap = this.calls.get(opponent);
        if (deviceMap === undefined) {
            deviceMap = new Map();
            this.calls.set(opponent, deviceMap);
        }

        this.disposeCall(prevCall, CallErrorCode.Replaced);
        this.initCall(newCall);
        deviceMap.set(prevCall.getOpponentDeviceId()!, newCall);
        this.emit(GroupCallEvent.CallsChanged, this.calls);
    };

    /*
     * UserMedia CallFeed Event Handlers
     */

    public getUserMediaFeed(userId: string, deviceId: string): CallFeed | undefined {
        return this.userMediaFeeds.find((f) => f.userId === userId && f.deviceId! === deviceId);
    }

    private addUserMediaFeed(callFeed: CallFeed): void {
        this.userMediaFeeds.push(callFeed);
        callFeed.measureVolumeActivity(true);
        this.emit(GroupCallEvent.UserMediaFeedsChanged, this.userMediaFeeds);
    }

<<<<<<< HEAD
=======
    private replaceUserMediaFeed(existingFeed: CallFeed, replacementFeed: CallFeed): void {
        const feedIndex = this.userMediaFeeds.findIndex(
            (f) => f.userId === existingFeed.userId && f.deviceId! === existingFeed.deviceId,
        );

        if (feedIndex === -1) {
            throw new Error("Couldn't find user media feed to replace");
        }

        this.userMediaFeeds.splice(feedIndex, 1, replacementFeed);

        existingFeed.dispose();
        replacementFeed.measureVolumeActivity(true);
        this.emit(GroupCallEvent.UserMediaFeedsChanged, this.userMediaFeeds);
    }

>>>>>>> 5b6bebc1
    private removeUserMediaFeed(callFeed: CallFeed): void {
        const feedIndex = this.userMediaFeeds.findIndex(
            (f) => f.userId === callFeed.userId && f.deviceId! === callFeed.deviceId,
        );

        if (feedIndex === -1) {
            throw new Error("Couldn't find user media feed to remove");
        }

        this.userMediaFeeds.splice(feedIndex, 1);

        callFeed.dispose();
        this.emit(GroupCallEvent.UserMediaFeedsChanged, this.userMediaFeeds);

        if (this.activeSpeaker === callFeed) {
            this.activeSpeaker = this.userMediaFeeds[0];
            this.emit(GroupCallEvent.ActiveSpeakerChanged, this.activeSpeaker);
        }
    }

    private onActiveSpeakerLoop = (): void => {
        let topAvg: number | undefined = undefined;
        let nextActiveSpeaker: CallFeed | undefined = undefined;

        for (const callFeed of this.userMediaFeeds) {
            if (callFeed.isLocal() && this.userMediaFeeds.length > 1) continue;

            const total = callFeed.speakingVolumeSamples.reduce(
                (acc, volume) => acc + Math.max(volume, SPEAKING_THRESHOLD),
            );
            const avg = total / callFeed.speakingVolumeSamples.length;

            if (!topAvg || avg > topAvg) {
                topAvg = avg;
                nextActiveSpeaker = callFeed;
            }
        }

        if (nextActiveSpeaker && this.activeSpeaker !== nextActiveSpeaker && topAvg && topAvg > SPEAKING_THRESHOLD) {
            this.activeSpeaker = nextActiveSpeaker;
            this.emit(GroupCallEvent.ActiveSpeakerChanged, this.activeSpeaker);
        }
    };

    /*
     * Screenshare Call Feed Event Handlers
     */

    public getScreenshareFeed(userId: string, deviceId: string): CallFeed | undefined {
        return this.screenshareFeeds.find((f) => f.userId === userId && f.deviceId! === deviceId);
    }

    private addScreenshareFeed(callFeed: CallFeed): void {
        this.screenshareFeeds.push(callFeed);
        this.emit(GroupCallEvent.ScreenshareFeedsChanged, this.screenshareFeeds);
    }

<<<<<<< HEAD
=======
    private replaceScreenshareFeed(existingFeed: CallFeed, replacementFeed: CallFeed): void {
        const feedIndex = this.screenshareFeeds.findIndex(
            (f) => f.userId === existingFeed.userId && f.deviceId! === existingFeed.deviceId,
        );

        if (feedIndex === -1) {
            throw new Error("Couldn't find screenshare feed to replace");
        }

        this.screenshareFeeds.splice(feedIndex, 1, replacementFeed);

        existingFeed.dispose();
        this.emit(GroupCallEvent.ScreenshareFeedsChanged, this.screenshareFeeds);
    }

>>>>>>> 5b6bebc1
    private removeScreenshareFeed(callFeed: CallFeed): void {
        const feedIndex = this.screenshareFeeds.findIndex(
            (f) => f.userId === callFeed.userId && f.deviceId! === callFeed.deviceId,
        );

        if (feedIndex === -1) {
            throw new Error("Couldn't find screenshare feed to remove");
        }

        this.screenshareFeeds.splice(feedIndex, 1);

        callFeed.dispose();
        this.emit(GroupCallEvent.ScreenshareFeedsChanged, this.screenshareFeeds);
    }

    /**
     * Recalculates and updates the participant map to match the room state.
     */
    private updateParticipants(): void {
        if (this.participantsExpirationTimer !== null) {
            clearTimeout(this.participantsExpirationTimer);
            this.participantsExpirationTimer = null;
        }

        if (this.state === GroupCallState.Ended) {
            this.participants = new Map();
            return;
        }

        const participants = new Map<RoomMember, Map<string, ParticipantState>>();
        const now = Date.now();
        const entered = this.state === GroupCallState.Entered || this.enteredViaAnotherSession;
        let nextExpiration = Infinity;

        for (const e of this.getMemberStateEvents()) {
            const member = this.room.getMember(e.getStateKey()!);
            const content = e.getContent<Record<any, unknown>>();
            const calls: Record<any, unknown>[] = Array.isArray(content["m.calls"]) ? content["m.calls"] : [];
            const call = calls.find((call) => call["m.call_id"] === this.groupCallId);
            const devices: Record<any, unknown>[] = Array.isArray(call?.["m.devices"]) ? call!["m.devices"] : [];

            // Filter out invalid and expired devices
            let validDevices = devices.filter(
                (d) =>
                    typeof d.device_id === "string" &&
                    typeof d.session_id === "string" &&
                    typeof d.expires_ts === "number" &&
                    d.expires_ts > now &&
                    Array.isArray(d.feeds),
            ) as unknown as IGroupCallRoomMemberDevice[];

            // Apply local echo for the unentered case
            if (!entered && member?.userId === this.client.getUserId()!) {
                validDevices = validDevices.filter((d) => d.device_id !== this.client.getDeviceId()!);
            }

            // Must have a connected device and be joined to the room
            if (validDevices.length > 0 && member?.membership === "join") {
                const deviceMap = new Map<string, ParticipantState>();
                participants.set(member, deviceMap);

                for (const d of validDevices) {
                    deviceMap.set(d.device_id, {
                        sessionId: d.session_id,
                        screensharing: d.feeds.some((f) => f.purpose === SDPStreamMetadataPurpose.Screenshare),
                    });
                    if (d.expires_ts < nextExpiration) nextExpiration = d.expires_ts;
                }
            }
        }

        // Apply local echo for the entered case
        if (entered) {
            const localMember = this.room.getMember(this.client.getUserId()!)!;
            let deviceMap = participants.get(localMember);
            if (deviceMap === undefined) {
                deviceMap = new Map();
                participants.set(localMember, deviceMap);
            }

            if (!deviceMap.has(this.client.getDeviceId()!)) {
                deviceMap.set(this.client.getDeviceId()!, {
                    sessionId: this.client.getSessionId(),
                    screensharing: this.getLocalFeeds().some((f) => f.purpose === SDPStreamMetadataPurpose.Screenshare),
                });
            }
        }

        this.participants = participants;
        if (nextExpiration < Infinity) {
            this.participantsExpirationTimer = setTimeout(() => this.updateParticipants(), nextExpiration - now);
        }
    }

    /**
     * Updates the local user's member state with the devices returned by the given function.
     * @param fn - A function from the current devices to the new devices. If it
     *   returns null, the update will be skipped.
     * @param keepAlive - Whether the request should outlive the window.
     */
    private async updateDevices(
        fn: (devices: IGroupCallRoomMemberDevice[]) => IGroupCallRoomMemberDevice[] | null,
        keepAlive = false,
    ): Promise<void> {
        const now = Date.now();
        const localUserId = this.client.getUserId()!;

        const event = this.getMemberStateEvents(localUserId);
        const content = event?.getContent<Record<any, unknown>>() ?? {};
        const calls: Record<any, unknown>[] = Array.isArray(content["m.calls"]) ? content["m.calls"] : [];

        let call: Record<any, unknown> | null = null;
        const otherCalls: Record<any, unknown>[] = [];
        for (const c of calls) {
            if (c["m.call_id"] === this.groupCallId) {
                call = c;
            } else {
                otherCalls.push(c);
            }
        }
        if (call === null) call = {};

        const devices: Record<any, unknown>[] = Array.isArray(call["m.devices"]) ? call["m.devices"] : [];

        // Filter out invalid and expired devices
        const validDevices = devices.filter(
            (d) =>
                typeof d.device_id === "string" &&
                typeof d.session_id === "string" &&
                typeof d.expires_ts === "number" &&
                d.expires_ts > now &&
                Array.isArray(d.feeds),
        ) as unknown as IGroupCallRoomMemberDevice[];

        const newDevices = fn(validDevices);
        if (newDevices === null) return;

        const newCalls = [...(otherCalls as unknown as IGroupCallRoomMemberCallState[])];
        if (newDevices.length > 0) {
            newCalls.push({
                ...call,
                "m.call_id": this.groupCallId,
                "m.devices": newDevices,
            });
        }

        const newContent: IGroupCallRoomMemberState = { "m.calls": newCalls };

        await this.client.sendStateEvent(this.room.roomId, EventType.GroupCallMemberPrefix, newContent, localUserId, {
            keepAlive,
        });
    }

    private async addDeviceToMemberState(): Promise<void> {
        await this.updateDevices((devices) => [
            ...devices.filter((d) => d.device_id !== this.client.getDeviceId()!),
            {
<<<<<<< HEAD
                "device_id": this.client.getDeviceId()!,
                "session_id": this.client.getSessionId(),
                "expires_ts": Date.now() + DEVICE_TIMEOUT,
                "feeds": this.getLocalFeeds().map(feed => ({ purpose: feed.purpose })),
                "m.foci.active": this.foci,
                "m.foci.preferred": this.getPreferredFoci(),
=======
                device_id: this.client.getDeviceId()!,
                session_id: this.client.getSessionId(),
                expires_ts: Date.now() + DEVICE_TIMEOUT,
                feeds: this.getLocalFeeds().map((feed) => ({ purpose: feed.purpose })),
>>>>>>> 5b6bebc1
                // TODO: Add data channels
            },
        ]);
    }

    private async updateMemberState(): Promise<void> {
        // Clear the old update interval before proceeding
        if (this.resendMemberStateTimer !== null) {
            clearInterval(this.resendMemberStateTimer);
            this.resendMemberStateTimer = null;
        }

        if (this.state === GroupCallState.Entered) {
            // Add the local device
            await this.addDeviceToMemberState();

            // Resend the state event every so often so it doesn't become stale
            this.resendMemberStateTimer = setInterval(async () => {
                logger.log("Resending call member state");
                try {
                    await this.addDeviceToMemberState();
                } catch (e) {
                    logger.error("Failed to resend call member state", e);
                }
            }, (DEVICE_TIMEOUT * 3) / 4);
        } else {
            // Remove the local device
            await this.updateDevices(
                (devices) => devices.filter((d) => d.device_id !== this.client.getDeviceId()!),
                true,
            );
        }
    }

    /**
     * Cleans up our member state by filtering out logged out devices, inactive
     * devices, and our own device (if we know we haven't entered).
     */
    public async cleanMemberState(): Promise<void> {
        const { devices: myDevices } = await this.client.getDevices();
        const deviceMap = new Map<string, IMyDevice>(myDevices.map((d) => [d.device_id, d]));

        // updateDevices takes care of filtering out inactive devices for us
        await this.updateDevices((devices) => {
            const newDevices = devices.filter((d) => {
                const device = deviceMap.get(d.device_id);
                return (
                    device?.last_seen_ts !== undefined &&
                    !(
                        d.device_id === this.client.getDeviceId()! &&
                        this.state !== GroupCallState.Entered &&
                        !this.enteredViaAnotherSession
                    )
                );
            });

            // Skip the update if the devices are unchanged
            return newDevices.length === devices.length ? null : newDevices;
        });
    }

    private onRoomState = (): void => this.updateParticipants();

    private onParticipantsChanged = (): void => {
        if (this.state === GroupCallState.Entered) this.placeOutgoingCalls();
    };

    private onStateChanged = (newState: GroupCallState, oldState: GroupCallState): void => {
        if (
            newState === GroupCallState.Entered ||
            oldState === GroupCallState.Entered ||
            newState === GroupCallState.Ended
        ) {
            // We either entered, left, or ended the call
            this.updateParticipants();
            this.updateMemberState().catch((e) => logger.error("Failed to update member state devices", e));
        }
    };

    private onLocalFeedsChanged = (): void => {
        if (this.state === GroupCallState.Entered) {
            this.updateMemberState().catch((e) => logger.error("Failed to update member state feeds", e));
        }
    };
}<|MERGE_RESOLUTION|>--- conflicted
+++ resolved
@@ -137,19 +137,12 @@
 }
 
 export interface IGroupCallRoomMemberDevice {
-<<<<<<< HEAD
     "device_id": string;
     "session_id": string;
     "expires_ts": number;
     "feeds": IGroupCallRoomMemberFeed[];
     "m.foci.active"?: IFocusInfo[];
     "m.foci.preferred"?: IFocusInfo[];
-=======
-    device_id: string;
-    session_id: string;
-    expires_ts: number;
-    feeds: IGroupCallRoomMemberFeed[];
->>>>>>> 5b6bebc1
 }
 
 export interface IGroupCallRoomMemberCallState {
@@ -464,7 +457,6 @@
 
         this.activeSpeaker = undefined;
         this.onActiveSpeakerLoop();
-<<<<<<< HEAD
         this.activeSpeakerLoopInterval = setInterval(
             this.onActiveSpeakerLoop,
             this.activeSpeakerInterval,
@@ -536,9 +528,6 @@
         }
 
         this.foci = [focusOfAnotherMember ?? this.client.getFoci()[0]];
-=======
-        this.activeSpeakerLoopInterval = setInterval(this.onActiveSpeakerLoop, this.activeSpeakerInterval);
->>>>>>> 5b6bebc1
     }
 
     private dispose(): void {
@@ -770,14 +759,10 @@
                 );
 
                 // TODO: handle errors
-<<<<<<< HEAD
                 this.forEachCall(call => call.pushLocalFeed(call.isFocus
                     ? this.localScreenshareFeed!
                     : this.localScreenshareFeed!.clone(),
                 ));
-=======
-                this.forEachCall((call) => call.pushLocalFeed(this.localScreenshareFeed!.clone()));
->>>>>>> 5b6bebc1
 
                 return true;
             } catch (error) {
@@ -1174,25 +1159,6 @@
         this.emit(GroupCallEvent.UserMediaFeedsChanged, this.userMediaFeeds);
     }
 
-<<<<<<< HEAD
-=======
-    private replaceUserMediaFeed(existingFeed: CallFeed, replacementFeed: CallFeed): void {
-        const feedIndex = this.userMediaFeeds.findIndex(
-            (f) => f.userId === existingFeed.userId && f.deviceId! === existingFeed.deviceId,
-        );
-
-        if (feedIndex === -1) {
-            throw new Error("Couldn't find user media feed to replace");
-        }
-
-        this.userMediaFeeds.splice(feedIndex, 1, replacementFeed);
-
-        existingFeed.dispose();
-        replacementFeed.measureVolumeActivity(true);
-        this.emit(GroupCallEvent.UserMediaFeedsChanged, this.userMediaFeeds);
-    }
-
->>>>>>> 5b6bebc1
     private removeUserMediaFeed(callFeed: CallFeed): void {
         const feedIndex = this.userMediaFeeds.findIndex(
             (f) => f.userId === callFeed.userId && f.deviceId! === callFeed.deviceId,
@@ -1250,24 +1216,6 @@
         this.emit(GroupCallEvent.ScreenshareFeedsChanged, this.screenshareFeeds);
     }
 
-<<<<<<< HEAD
-=======
-    private replaceScreenshareFeed(existingFeed: CallFeed, replacementFeed: CallFeed): void {
-        const feedIndex = this.screenshareFeeds.findIndex(
-            (f) => f.userId === existingFeed.userId && f.deviceId! === existingFeed.deviceId,
-        );
-
-        if (feedIndex === -1) {
-            throw new Error("Couldn't find screenshare feed to replace");
-        }
-
-        this.screenshareFeeds.splice(feedIndex, 1, replacementFeed);
-
-        existingFeed.dispose();
-        this.emit(GroupCallEvent.ScreenshareFeedsChanged, this.screenshareFeeds);
-    }
-
->>>>>>> 5b6bebc1
     private removeScreenshareFeed(callFeed: CallFeed): void {
         const feedIndex = this.screenshareFeeds.findIndex(
             (f) => f.userId === callFeed.userId && f.deviceId! === callFeed.deviceId,
@@ -1425,19 +1373,12 @@
         await this.updateDevices((devices) => [
             ...devices.filter((d) => d.device_id !== this.client.getDeviceId()!),
             {
-<<<<<<< HEAD
                 "device_id": this.client.getDeviceId()!,
                 "session_id": this.client.getSessionId(),
                 "expires_ts": Date.now() + DEVICE_TIMEOUT,
                 "feeds": this.getLocalFeeds().map(feed => ({ purpose: feed.purpose })),
                 "m.foci.active": this.foci,
                 "m.foci.preferred": this.getPreferredFoci(),
-=======
-                device_id: this.client.getDeviceId()!,
-                session_id: this.client.getSessionId(),
-                expires_ts: Date.now() + DEVICE_TIMEOUT,
-                feeds: this.getLocalFeeds().map((feed) => ({ purpose: feed.purpose })),
->>>>>>> 5b6bebc1
                 // TODO: Add data channels
             },
         ]);
