--- conflicted
+++ resolved
@@ -1,10 +1,6 @@
 import { TypedEventEmitter } from "../models/typed-event-emitter";
 import { CallFeed, SPEAKING_THRESHOLD } from "./callFeed";
-<<<<<<< HEAD
 import { IFocusInfo, MatrixClient, IMyDevice } from "../client";
-=======
-import { MatrixClient, IMyDevice } from "../client";
->>>>>>> 2c8eece5
 import {
     CallErrorCode,
     CallEvent,
@@ -59,11 +55,7 @@
 export type GroupCallEventHandlerMap = {
     [GroupCallEvent.GroupCallStateChanged]: (newState: GroupCallState, oldState: GroupCallState) => void;
     [GroupCallEvent.ActiveSpeakerChanged]: (activeSpeaker: CallFeed | undefined) => void;
-<<<<<<< HEAD
     [GroupCallEvent.CallsChanged]: (calls: Map<RoomMember | IFocusInfo, Map<string, MatrixCall>>) => void;
-=======
-    [GroupCallEvent.CallsChanged]: (calls: Map<RoomMember, Map<string, MatrixCall>>) => void;
->>>>>>> 2c8eece5
     [GroupCallEvent.UserMediaFeedsChanged]: (feeds: CallFeed[]) => void;
     [GroupCallEvent.ScreenshareFeedsChanged]: (feeds: CallFeed[]) => void;
     [GroupCallEvent.LocalScreenshareStateChanged]: (
@@ -185,19 +177,12 @@
     public localCallFeed?: CallFeed;
     public localScreenshareFeed?: CallFeed;
     public localDesktopCapturerSourceId?: string;
-<<<<<<< HEAD
     public readonly calls = new Map<RoomMember | IFocusInfo, Map<string, MatrixCall>>();
-=======
->>>>>>> 2c8eece5
     public readonly userMediaFeeds: CallFeed[] = [];
     public readonly screenshareFeeds: CallFeed[] = [];
     public groupCallId: string;
     public foci: IFocusInfo[] = [];
 
-<<<<<<< HEAD
-=======
-    private readonly calls = new Map<RoomMember, Map<string, MatrixCall>>(); // RoomMember -> device ID -> MatrixCall
->>>>>>> 2c8eece5
     private callHandlers = new Map<string, Map<string, ICallHandlers>>(); // User ID -> device ID -> handlers
     private activeSpeakerLoopInterval?: ReturnType<typeof setTimeout>;
     private retryCallLoopInterval?: ReturnType<typeof setTimeout>;
@@ -237,7 +222,6 @@
         this.creationTs = Date.now();
         this.client.groupCallEventHandler!.groupCalls.set(this.room.roomId, this);
         this.client.emit(GroupCallEventHandlerEvent.Outgoing, this);
-<<<<<<< HEAD
 
         const groupCallState: IGroupCallRoomState = {
             "m.intent": this.intent,
@@ -247,8 +231,6 @@
             "dataChannelsEnabled": this.dataChannelsEnabled,
             "dataChannelOptions": this.dataChannelsEnabled ? this.dataChannelOptions : undefined,
         };
-=======
->>>>>>> 2c8eece5
 
         await this.client.sendStateEvent(
             this.room.roomId,
@@ -315,8 +297,6 @@
         this._creationTs = value;
     }
 
-<<<<<<< HEAD
-=======
     private _enteredViaAnotherSession = false;
 
     /**
@@ -332,7 +312,6 @@
         this.updateParticipants();
     }
 
->>>>>>> 2c8eece5
     /**
      * Executes the given callback on all calls in this group call.
      * @param f The callback.
@@ -341,7 +320,6 @@
         for (const deviceMap of this.calls.values()) {
             for (const call of deviceMap.values()) f(call);
         }
-<<<<<<< HEAD
     }
 
     private getPreferredFoci(): IFocusInfo[] {
@@ -351,8 +329,6 @@
         )));
 
         return isUsingPreferredFocus ? [] : preferredFoci;
-=======
->>>>>>> 2c8eece5
     }
 
     public getLocalFeeds(): CallFeed[] {
@@ -439,22 +415,16 @@
     }
 
     public async enter(): Promise<void> {
-<<<<<<< HEAD
         if (this.state === GroupCallState.LocalCallFeedUninitialized) {
             await this.initLocalCallFeed();
         } else if (this.state !== GroupCallState.LocalCallFeedInitialized) {
             throw new Error(`Cannot enter call in the "${this.state}" state`);
         }
 
-=======
->>>>>>> 2c8eece5
         if (this.state === GroupCallState.LocalCallFeedUninitialized) {
             await this.initLocalCallFeed();
-        } else if (this.state !== GroupCallState.LocalCallFeedInitialized) {
-            throw new Error(`Cannot enter call in the "${this.state}" state`);
-        }
-
-<<<<<<< HEAD
+        }
+
         // TODO: Call preferred foci
 
         // This needs to be done before we set the state to entered. With the
@@ -468,8 +438,6 @@
 
         this.state = GroupCallState.Entered;
 
-=======
->>>>>>> 2c8eece5
         logger.log(`Entered group call ${this.groupCallId}`);
         this.state = GroupCallState.Entered;
 
@@ -480,7 +448,6 @@
         }
 
         this.retryCallLoopInterval = setInterval(this.onRetryCallLoop, this.retryCallInterval);
-<<<<<<< HEAD
 
         this.activeSpeaker = undefined;
         this.onActiveSpeakerLoop();
@@ -555,15 +522,6 @@
         }
 
         this.foci = [focusOfAnotherMember ?? this.client.getFoci()[0]];
-=======
-
-        this.activeSpeaker = undefined;
-        this.onActiveSpeakerLoop();
-        this.activeSpeakerLoopInterval = setInterval(
-            this.onActiveSpeakerLoop,
-            this.activeSpeakerInterval,
-        );
->>>>>>> 2c8eece5
     }
 
     private dispose(): void {
@@ -750,10 +708,7 @@
         await Promise.all(updates);
 
         this.emit(GroupCallEvent.LocalMuteStateChanged, this.isMicrophoneMuted(), muted);
-<<<<<<< HEAD
         this.updateMemberState();
-=======
->>>>>>> 2c8eece5
 
         return true;
     }
@@ -802,14 +757,10 @@
                 );
 
                 // TODO: handle errors
-<<<<<<< HEAD
                 this.forEachCall(call => call.pushLocalFeed(call.isFocus
                     ? this.localScreenshareFeed!
                     : this.localScreenshareFeed!.clone(),
                 ));
-=======
-                this.forEachCall(call => call.pushLocalFeed(this.localScreenshareFeed!.clone()));
->>>>>>> 2c8eece5
 
                 return true;
             } catch (error) {
@@ -916,11 +867,8 @@
      * Places calls to all participants that we're responsible for calling.
      */
     private placeOutgoingCalls(): void {
-<<<<<<< HEAD
         if (this.foci[0]) return;
 
-=======
->>>>>>> 2c8eece5
         let callsChanged = false;
 
         for (const [member, participantMap] of this.participants) {
@@ -1056,7 +1004,6 @@
         ): void => this.onCallStateChanged(call, state, oldState);
         const onCallHangup = this.onCallHangup;
         const onCallReplaced = (newCall: MatrixCall): void => this.onCallReplaced(call, newCall);
-<<<<<<< HEAD
 
         let deviceMap = this.callHandlers.get(opponentMemberId);
         if (deviceMap === undefined) {
@@ -1064,15 +1011,6 @@
             this.callHandlers.set(opponentMemberId, deviceMap);
         }
 
-=======
-
-        let deviceMap = this.callHandlers.get(opponentMemberId);
-        if (deviceMap === undefined) {
-            deviceMap = new Map();
-            this.callHandlers.set(opponentMemberId, deviceMap);
-        }
-
->>>>>>> 2c8eece5
         deviceMap.set(call.getOpponentDeviceId()!, {
             onCallFeedsChanged,
             onCallStateChanged,
@@ -1137,7 +1075,6 @@
         }
     }
 
-<<<<<<< HEAD
     private onCallFeedsChanged = (call: MatrixCall) => {
         this.updateMemberState();
 
@@ -1160,17 +1097,11 @@
                     this.participants.delete(feed.getMember()!);
                 }
             }
-=======
-    private onCallFeedsChanged = (call: MatrixCall): void => {
-        const opponentMemberId = getCallUserId(call);
-        const opponentDeviceId = call.getOpponentDeviceId()!;
->>>>>>> 2c8eece5
 
             if (feed.purpose === SDPStreamMetadataPurpose.Usermedia) this.removeUserMediaFeed(feed);
             else if (feed.purpose === SDPStreamMetadataPurpose.Screenshare) this.removeScreenshareFeed(feed);
         });
 
-<<<<<<< HEAD
         // Find new feeds
         call.getRemoteFeeds().filter((cf) => {
             return !this.userMediaFeeds.find((gf) => gf.stream.id === cf.stream.id);
@@ -1195,40 +1126,11 @@
                         },
                     ]]),
                 );
-=======
-        const currentUserMediaFeed = this.getUserMediaFeed(opponentMemberId, opponentDeviceId);
-        const remoteUsermediaFeed = call.remoteUsermediaFeed;
-        const remoteFeedChanged = remoteUsermediaFeed !== currentUserMediaFeed;
-
-        if (remoteFeedChanged) {
-            if (!currentUserMediaFeed && remoteUsermediaFeed) {
-                this.addUserMediaFeed(remoteUsermediaFeed);
-            } else if (currentUserMediaFeed && remoteUsermediaFeed) {
-                this.replaceUserMediaFeed(currentUserMediaFeed, remoteUsermediaFeed);
-            } else if (currentUserMediaFeed && !remoteUsermediaFeed) {
-                this.removeUserMediaFeed(currentUserMediaFeed);
->>>>>>> 2c8eece5
-            }
-
-<<<<<<< HEAD
+            }
+
             if (feed.purpose === SDPStreamMetadataPurpose.Usermedia) this.addUserMediaFeed(feed);
             else if (feed.purpose === SDPStreamMetadataPurpose.Screenshare) this.addScreenshareFeed(feed);
         });
-=======
-        const currentScreenshareFeed = this.getScreenshareFeed(opponentMemberId, opponentDeviceId);
-        const remoteScreensharingFeed = call.remoteScreensharingFeed;
-        const remoteScreenshareFeedChanged = remoteScreensharingFeed !== currentScreenshareFeed;
-
-        if (remoteScreenshareFeedChanged) {
-            if (!currentScreenshareFeed && remoteScreensharingFeed) {
-                this.addScreenshareFeed(remoteScreensharingFeed);
-            } else if (currentScreenshareFeed && remoteScreensharingFeed) {
-                this.replaceScreenshareFeed(currentScreenshareFeed, remoteScreensharingFeed);
-            } else if (currentScreenshareFeed && !remoteScreensharingFeed) {
-                this.removeScreenshareFeed(currentScreenshareFeed);
-            }
-        }
->>>>>>> 2c8eece5
     };
 
     private onCallStateChanged = (call: MatrixCall, state: CallState, _oldState: CallState | undefined): void => {
@@ -1251,14 +1153,11 @@
         }
 
         if (state === CallState.Connected) {
-<<<<<<< HEAD
             // if we're calling an SFU, subscribe to its feeds
             if (call.isFocus) {
                 call.subscribeToSFU();
             }
 
-=======
->>>>>>> 2c8eece5
             const opponent = call.getOpponentMember()!;
             const retriesMap = this.retryCallCounts.get(opponent);
             retriesMap?.delete(call.getOpponentDeviceId()!);
@@ -1278,7 +1177,6 @@
             deviceMap.delete(call.getOpponentDeviceId()!);
             if (deviceMap.size === 0) this.calls.delete(opponent);
             this.emit(GroupCallEvent.CallsChanged, this.calls);
-<<<<<<< HEAD
         }
     };
 
@@ -1289,23 +1187,8 @@
         if (deviceMap === undefined) {
             deviceMap = new Map();
             this.calls.set(opponent, deviceMap);
-=======
->>>>>>> 2c8eece5
-        }
-    };
-
-    private onCallReplaced = (prevCall: MatrixCall, newCall: MatrixCall): void => {
-        const opponent = prevCall.getOpponentMember()!;
-
-<<<<<<< HEAD
-=======
-        let deviceMap = this.calls.get(opponent);
-        if (deviceMap === undefined) {
-            deviceMap = new Map();
-            this.calls.set(opponent, deviceMap);
-        }
-
->>>>>>> 2c8eece5
+        }
+
         this.disposeCall(prevCall, CallErrorCode.Replaced);
         this.initCall(newCall);
         deviceMap.set(prevCall.getOpponentDeviceId()!, newCall);
@@ -1326,25 +1209,6 @@
         this.emit(GroupCallEvent.UserMediaFeedsChanged, this.userMediaFeeds);
     }
 
-<<<<<<< HEAD
-=======
-    private replaceUserMediaFeed(existingFeed: CallFeed, replacementFeed: CallFeed): void {
-        const feedIndex = this.userMediaFeeds.findIndex(
-            f => f.userId === existingFeed.userId && f.deviceId! === existingFeed.deviceId,
-        );
-
-        if (feedIndex === -1) {
-            throw new Error("Couldn't find user media feed to replace");
-        }
-
-        this.userMediaFeeds.splice(feedIndex, 1, replacementFeed);
-
-        existingFeed.dispose();
-        replacementFeed.measureVolumeActivity(true);
-        this.emit(GroupCallEvent.UserMediaFeedsChanged, this.userMediaFeeds);
-    }
-
->>>>>>> 2c8eece5
     private removeUserMediaFeed(callFeed: CallFeed): void {
         const feedIndex = this.userMediaFeeds.findIndex(
             f => f.userId === callFeed.userId && f.deviceId! === callFeed.deviceId,
@@ -1402,15 +1266,9 @@
         this.emit(GroupCallEvent.ScreenshareFeedsChanged, this.screenshareFeeds);
     }
 
-<<<<<<< HEAD
     private removeScreenshareFeed(callFeed: CallFeed): void {
         const feedIndex = this.screenshareFeeds.findIndex(
             f => f.userId === callFeed.userId && f.deviceId! === callFeed.deviceId,
-=======
-    private replaceScreenshareFeed(existingFeed: CallFeed, replacementFeed: CallFeed): void {
-        const feedIndex = this.screenshareFeeds.findIndex(
-            f => f.userId === existingFeed.userId && f.deviceId! === existingFeed.deviceId,
->>>>>>> 2c8eece5
         );
 
         if (feedIndex === -1) {
@@ -1423,7 +1281,6 @@
         this.emit(GroupCallEvent.ScreenshareFeedsChanged, this.screenshareFeeds);
     }
 
-<<<<<<< HEAD
     /**
      * Recalculates and updates the participant map to match the room state.
      */
@@ -1432,12 +1289,6 @@
             clearTimeout(this.participantsExpirationTimer);
             this.participantsExpirationTimer = null;
         }
-=======
-    private removeScreenshareFeed(callFeed: CallFeed): void {
-        const feedIndex = this.screenshareFeeds.findIndex(
-            f => f.userId === callFeed.userId && f.deviceId! === callFeed.deviceId,
-        );
->>>>>>> 2c8eece5
 
         if (this.state === GroupCallState.Ended) {
             this.participants = new Map();
@@ -1446,7 +1297,7 @@
 
         const participants = new Map<RoomMember, Map<string, ParticipantState>>();
         const now = Date.now();
-        const entered = this.state === GroupCallState.Entered;
+        const entered = this.state === GroupCallState.Entered || this.enteredViaAnotherSession;
         let nextExpiration = Infinity;
 
         for (const e of this.getMemberStateEvents()) {
@@ -1509,7 +1360,6 @@
     }
 
     /**
-<<<<<<< HEAD
      * Updates the local user's member state with the devices returned by the given function.
      * @param fn A function from the current devices to the new devices. If it
      *   returns null, the update will be skipped.
@@ -1562,138 +1412,6 @@
 
         const newContent: IGroupCallRoomMemberState = { "m.calls": newCalls };
 
-=======
-     * Recalculates and updates the participant map to match the room state.
-     */
-    private updateParticipants(): void {
-        if (this.participantsExpirationTimer !== null) {
-            clearTimeout(this.participantsExpirationTimer);
-            this.participantsExpirationTimer = null;
-        }
-
-        if (this.state === GroupCallState.Ended) {
-            this.participants = new Map();
-            return;
-        }
-
-        const participants = new Map<RoomMember, Map<string, ParticipantState>>();
-        const now = Date.now();
-        const entered = this.state === GroupCallState.Entered || this.enteredViaAnotherSession;
-        let nextExpiration = Infinity;
-
-        for (const e of this.getMemberStateEvents()) {
-            const member = this.room.getMember(e.getStateKey()!);
-            const content = e.getContent<Record<any, unknown>>();
-            const calls: Record<any, unknown>[] = Array.isArray(content["m.calls"]) ? content["m.calls"] : [];
-            const call = calls.find(call => call["m.call_id"] === this.groupCallId);
-            const devices: Record<any, unknown>[] = Array.isArray(call?.["m.devices"]) ? call!["m.devices"] : [];
-
-            // Filter out invalid and expired devices
-            let validDevices = devices.filter(d => (
-                typeof d.device_id === "string"
-                && typeof d.session_id === "string"
-                && typeof d.expires_ts === "number"
-                && d.expires_ts > now
-                && Array.isArray(d.feeds)
-            )) as unknown as IGroupCallRoomMemberDevice[];
-
-            // Apply local echo for the unentered case
-            if (!entered && member?.userId === this.client.getUserId()!) {
-                validDevices = validDevices.filter(d => d.device_id !== this.client.getDeviceId()!);
-            }
-
-            // Must have a connected device and be joined to the room
-            if (validDevices.length > 0 && member?.membership === "join") {
-                const deviceMap = new Map<string, ParticipantState>();
-                participants.set(member, deviceMap);
-
-                for (const d of validDevices) {
-                    deviceMap.set(d.device_id, {
-                        sessionId: d.session_id,
-                        screensharing: d.feeds.some(f => f.purpose === SDPStreamMetadataPurpose.Screenshare),
-                    });
-                    if (d.expires_ts < nextExpiration) nextExpiration = d.expires_ts;
-                }
-            }
-        }
-
-        // Apply local echo for the entered case
-        if (entered) {
-            const localMember = this.room.getMember(this.client.getUserId()!)!;
-            let deviceMap = participants.get(localMember);
-            if (deviceMap === undefined) {
-                deviceMap = new Map();
-                participants.set(localMember, deviceMap);
-            }
-
-            if (!deviceMap.has(this.client.getDeviceId()!)) {
-                deviceMap.set(this.client.getDeviceId()!, {
-                    sessionId: this.client.getSessionId(),
-                    screensharing: this.getLocalFeeds().some(f => f.purpose === SDPStreamMetadataPurpose.Screenshare),
-                });
-            }
-        }
-
-        this.participants = participants;
-        if (nextExpiration < Infinity) {
-            this.participantsExpirationTimer = setTimeout(() => this.updateParticipants(), nextExpiration - now);
-        }
-    }
-
-    /**
-     * Updates the local user's member state with the devices returned by the given function.
-     * @param fn A function from the current devices to the new devices. If it
-     *   returns null, the update will be skipped.
-     * @param keepAlive Whether the request should outlive the window.
-     */
-    private async updateDevices(
-        fn: (devices: IGroupCallRoomMemberDevice[]) => IGroupCallRoomMemberDevice[] | null,
-        keepAlive = false,
-    ): Promise<void> {
-        const now = Date.now();
-        const localUserId = this.client.getUserId()!;
-
-        const event = this.getMemberStateEvents(localUserId);
-        const content = event?.getContent<Record<any, unknown>>() ?? {};
-        const calls: Record<any, unknown>[] = Array.isArray(content["m.calls"]) ? content["m.calls"] : [];
-
-        let call: Record<any, unknown> | null = null;
-        const otherCalls: Record<any, unknown>[] = [];
-        for (const c of calls) {
-            if (c["m.call_id"] === this.groupCallId) {
-                call = c;
-            } else {
-                otherCalls.push(c);
-            }
-        }
-        if (call === null) call = {};
-
-        const devices: Record<any, unknown>[] = Array.isArray(call["m.devices"]) ? call["m.devices"] : [];
-
-        // Filter out invalid and expired devices
-        const validDevices = devices.filter(d => (
-            typeof d.device_id === "string"
-            && typeof d.session_id === "string"
-            && typeof d.expires_ts === "number"
-            && d.expires_ts > now
-            && Array.isArray(d.feeds)
-        )) as unknown as IGroupCallRoomMemberDevice[];
-
-        const newDevices = fn(validDevices);
-        if (newDevices === null) return;
-
-        const newCalls = [...otherCalls as unknown as IGroupCallRoomMemberCallState[]];
-        if (newDevices.length > 0) {
-            newCalls.push({
-                ...call,
-                "m.call_id": this.groupCallId,
-                "m.devices": newDevices,
-            });
-        }
-
-        const newContent: IGroupCallRoomMemberState = { "m.calls": newCalls };
-
->>>>>>> 2c8eece5
         await this.client.sendStateEvent(
             this.room.roomId, EventType.GroupCallMemberPrefix, newContent, localUserId, { keepAlive },
         );
@@ -1707,11 +1425,8 @@
                 "session_id": this.client.getSessionId(),
                 "expires_ts": Date.now() + DEVICE_TIMEOUT,
                 "feeds": this.getLocalFeeds().map(feed => ({ purpose: feed.purpose })),
-<<<<<<< HEAD
                 "m.foci.active": this.foci,
                 "m.foci.preferred": this.getPreferredFoci(),
-=======
->>>>>>> 2c8eece5
                 // TODO: Add data channels
             },
         ]);
@@ -1722,8 +1437,6 @@
         if (this.resendMemberStateTimer !== null) {
             clearInterval(this.resendMemberStateTimer);
             this.resendMemberStateTimer = null;
-<<<<<<< HEAD
-=======
         }
 
         if (this.state === GroupCallState.Entered) {
@@ -1745,50 +1458,9 @@
                 devices => devices.filter(d => d.device_id !== this.client.getDeviceId()!),
                 true,
             );
->>>>>>> 2c8eece5
-        }
-    }
-
-<<<<<<< HEAD
-        if (this.state === GroupCallState.Entered) {
-            // Add the local device
-            await this.addDeviceToMemberState();
-
-            // Resend the state event every so often so it doesn't become stale
-            this.resendMemberStateTimer = setInterval(async () => {
-                logger.log("Resending call member state");
-                try {
-                    await this.addDeviceToMemberState();
-                } catch (e) {
-                    logger.error("Failed to resend call member state", e);
-                }
-            }, DEVICE_TIMEOUT * 3 / 4);
-        } else {
-            // Remove the local device
-            await this.updateDevices(
-                devices => devices.filter(d => d.device_id !== this.client.getDeviceId()!),
-                true,
-            );
-        }
-    }
-
-    /**
-     * Cleans up our member state by filtering out logged out devices, inactive
-     * devices, and our own device (if we know we haven't entered).
-     */
-    public async cleanMemberState(): Promise<void> {
-        const { devices: myDevices } = await this.client.getDevices();
-        const deviceMap = new Map<string, IMyDevice>(myDevices.map(d => [d.device_id, d]));
-
-        // updateDevices takes care of filtering out inactive devices for us
-        await this.updateDevices(devices => {
-            const newDevices = devices.filter(d => {
-                const device = deviceMap.get(d.device_id);
-                return device?.last_seen_ts !== undefined
-                    && !(d.device_id === this.client.getDeviceId()! && this.state !== GroupCallState.Entered);
-            });
-
-=======
+        }
+    }
+
     /**
      * Cleans up our member state by filtering out logged out devices, inactive
      * devices, and our own device (if we know we haven't entered).
@@ -1808,7 +1480,6 @@
                 );
             });
 
->>>>>>> 2c8eece5
             // Skip the update if the devices are unchanged
             return newDevices.length === devices.length ? null : newDevices;
         });
