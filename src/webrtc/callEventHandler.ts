/*
Copyright 2020 The Matrix.org Foundation C.I.C.

Licensed under the Apache License, Version 2.0 (the "License");
you may not use this file except in compliance with the License.
You may obtain a copy of the License at

    http://www.apache.org/licenses/LICENSE-2.0

Unless required by applicable law or agreed to in writing, software
distributed under the License is distributed on an "AS IS" BASIS,
WITHOUT WARRANTIES OR CONDITIONS OF ANY KIND, either express or implied.
See the License for the specific language governing permissions and
limitations under the License.
*/

import { MatrixEvent } from '../models/event';
import { logger } from '../logger';
import { createNewMatrixCall, MatrixCall, CallErrorCode, CallState, CallDirection } from './call';
import { EventType } from '../@types/event';
import { MatrixClient } from '../client';

// Don't ring unless we'd be ringing for at least 3 seconds: the user needs some
// time to press the 'accept' button
const RING_GRACE_PERIOD = 3000;

export class CallEventHandler {
    client: MatrixClient;
    calls: Map<string, MatrixCall>;
    callEventBuffer: MatrixEvent[];
    candidateEventsByCall: Map<string, Array<MatrixEvent>>;

    constructor(client: MatrixClient) {
        this.client = client;
        this.calls = new Map<string, MatrixCall>();
        // The sync code always emits one event at a time, so it will patiently
        // wait for us to finish processing a call invite before delivering the
        // next event, even if that next event is a hangup. We therefore accumulate
        // all our call events and then process them on the 'sync' event, ie.
        // each time a sync has completed. This way, we can avoid emitting incoming
        // call events if we get both the invite and answer/hangup in the same sync.
        // This happens quite often, eg. replaying sync from storage, catchup sync
        // after loading and after we've been offline for a bit.
        this.callEventBuffer = [];
        this.candidateEventsByCall = new Map<string, Array<MatrixEvent>>();
    }

    public start() {
        this.client.on("sync", this.evaluateEventBuffer);
        this.client.on("Room.timeline", this.onRoomTimeline);
    }

    public stop() {
        this.client.removeListener("sync", this.evaluateEventBuffer);
        this.client.removeListener("Room.timeline", this.onRoomTimeline);
    }

    private evaluateEventBuffer = async () => {
        if (this.client.getSyncState() === "SYNCING") {
            await Promise.all(this.callEventBuffer.map(event => {
                this.client.decryptEventIfNeeded(event);
            }));

            const ignoreCallIds = new Set<String>();
            // inspect the buffer and mark all calls which have been answered
            // or hung up before passing them to the call event handler.
            for (const ev of this.callEventBuffer) {
                if (ev.getType() === EventType.CallAnswer ||
                        ev.getType() === EventType.CallHangup) {
                    ignoreCallIds.add(ev.getContent().call_id);
                }
            }
            // now loop through the buffer chronologically and inject them
            for (const e of this.callEventBuffer) {
                if (
                    e.getType() === EventType.CallInvite &&
                    ignoreCallIds.has(e.getContent().call_id)
                ) {
                    // This call has previously been answered or hung up: ignore it
                    continue;
                }
                try {
                    this.handleCallEvent(e);
                } catch (e) {
                    logger.error("Caught exception handling call event", e);
                }
            }
            this.callEventBuffer = [];
        }
    };

    private onRoomTimeline = (event: MatrixEvent) => {
        this.client.decryptEventIfNeeded(event);
        // any call events or ones that might be once they're decrypted
        if (this.eventIsACall(event) || event.isBeingDecrypted()) {
            // queue up for processing once all events from this sync have been
            // processed (see above).
            this.callEventBuffer.push(event);
        }

        if (event.isBeingDecrypted() || event.isDecryptionFailure()) {
            // add an event listener for once the event is decrypted.
            event.once("Event.decrypted", () => {
                if (!this.eventIsACall(event)) return;

                if (this.callEventBuffer.includes(event)) {
                    // we were waiting for that event to decrypt, so recheck the buffer
                    this.evaluateEventBuffer();
                } else {
                    // This one wasn't buffered so just run the event handler for it
                    // straight away
                    try {
                        this.handleCallEvent(event);
                    } catch (e) {
                        logger.error("Caught exception handling call event", e);
                    }
                }
            });
        }
    };

    private eventIsACall(event: MatrixEvent): boolean {
        const type = event.getType();
        /**
         * Unstable prefixes:
         *   - org.matrix.call. : MSC3086 https://github.com/matrix-org/matrix-doc/pull/3086
         */
        return type.startsWith("m.call.") || type.startsWith("org.matrix.call.");
    }

    private async handleCallEvent(event: MatrixEvent) {
        const content = event.getContent();
        const type = event.getType() as EventType;
        const weSentTheEvent = event.getSender() === this.client.credentials.userId;
        let call = content.call_id ? this.calls.get(content.call_id) : undefined;
        //console.info("RECV %s content=%s", type, JSON.stringify(content));

        if (type === EventType.CallInvite) {
            // ignore invites you send
            if (weSentTheEvent) return;
            // expired call
            if (event.getLocalAge() > content.lifetime - RING_GRACE_PERIOD) return;
            // stale/old invite event
            if (call && call.state === CallState.Ended) return;

            if (call) {
                logger.log(
                    `WARN: Already have a MatrixCall with id ${content.call_id} but got an ` +
                    `invite. Clobbering.`,
                );
            }

            if (content.invitee && content.invitee !== this.client.getUserId()) {
                return; // This invite was meant for another user in the room
            }

            const timeUntilTurnCresExpire = this.client.getTurnServersExpiry() - Date.now();
            logger.info("Current turn creds expire in " + timeUntilTurnCresExpire + " ms");
            call = createNewMatrixCall(
                this.client,
                event.getRoomId(),
                { forceTURN: this.client.forceTURN },
            );
            if (!call) {
                logger.log(
                    "Incoming call ID " + content.call_id + " but this client " +
                    "doesn't support WebRTC",
                );
                // don't hang up the call: there could be other clients
                // connected that do support WebRTC and declining the
                // the call on their behalf would be really annoying.
                return;
            }

            call.callId = content.call_id;
<<<<<<< HEAD
            const invitePromise = call.initWithInvite(event);
=======
            const initWithInvitePromise = call.initWithInvite(event);
>>>>>>> b68f6494
            this.calls.set(call.callId, call);

            // if we stashed candidate events for that call ID, play them back now
            if (this.candidateEventsByCall.get(call.callId)) {
                for (const ev of this.candidateEventsByCall.get(call.callId)) {
                    call.onRemoteIceCandidatesReceived(ev);
                }
            }

            // Were we trying to call that user (room)?
            let existingCall;
            for (const thisCall of this.calls.values()) {
                const isCalling = [CallState.WaitLocalMedia, CallState.CreateOffer, CallState.InviteSent].includes(
                    thisCall.state,
                );

                if (
                    call.roomId === thisCall.roomId &&
                    thisCall.direction === CallDirection.Outbound &&
                    call.invitee === thisCall.invitee &&
                    isCalling
                ) {
                    existingCall = thisCall;
                    break;
                }
            }

            if (existingCall) {
                // If we've only got to wait_local_media or create_offer and
                // we've got an invite, pick the incoming call because we know
                // we haven't sent our invite yet otherwise, pick whichever
                // call has the lowest call ID (by string comparison)
                if (
                    existingCall.state === CallState.WaitLocalMedia ||
                    existingCall.state === CallState.CreateOffer ||
                    existingCall.callId > call.callId
                ) {
                    logger.log(
                        "Glare detected: answering incoming call " + call.callId +
                        " and canceling outgoing call " + existingCall.callId,
                    );
                    // Await init with invite as we need a peerConn for the following methods
                    await initWithInvitePromise;
                    existingCall.replacedBy(call);
                    call.answer();
                } else {
                    logger.log(
                        "Glare detected: rejecting incoming call " + call.callId +
                        " and keeping outgoing call " + existingCall.callId,
                    );
                    call.hangup(CallErrorCode.Replaced, true);
                }
            } else {
                invitePromise.then(() => {
                    this.client.emit("Call.incoming", call);
                });
            }
        } else if (type === EventType.CallCandidates) {
            if (weSentTheEvent) return;

            if (!call) {
                // store the candidates; we may get a call eventually.
                if (!this.candidateEventsByCall.has(content.call_id)) {
                    this.candidateEventsByCall.set(content.call_id, []);
                }
                this.candidateEventsByCall.get(content.call_id).push(event);
            } else {
                call.onRemoteIceCandidatesReceived(event);
            }
        } else if ([EventType.CallHangup, EventType.CallReject].includes(type)) {
            // Note that we also observe our own hangups here so we can see
            // if we've already rejected a call that would otherwise be valid
            if (!call) {
                // if not live, store the fact that the call has ended because
                // we're probably getting events backwards so
                // the hangup will come before the invite
                call = createNewMatrixCall(this.client, event.getRoomId());
                if (call) {
                    call.callId = content.call_id;
                    call.initWithHangup(event);
                    this.calls.set(content.call_id, call);
                }
            } else {
                if (call.state !== CallState.Ended) {
                    if (type === EventType.CallHangup) {
                        call.onHangupReceived(content);
                    } else {
                        call.onRejectReceived(content);
                    }
                    this.calls.delete(content.call_id);
                }
            }
        }

        // The following events need a call
        if (!call) return;
        // Ignore remote echo
        if (event.getContent().party_id === call.ourPartyId) return;

        switch (type) {
            case EventType.CallAnswer:
                if (weSentTheEvent) {
                    if (call.state === CallState.Ringing) {
                        call.onAnsweredElsewhere(content);
                    }
                } else {
                    call.onAnswerReceived(event);
                }
                break;
            case EventType.CallSelectAnswer:
                call.onSelectAnswerReceived(event);
                break;

            case EventType.CallNegotiate:
                call.onNegotiateReceived(event);
                break;

            case EventType.CallAssertedIdentity:
            case EventType.CallAssertedIdentityPrefix:
                call.onAssertedIdentityReceived(event);
                break;

            case EventType.CallSDPStreamMetadataChanged:
            case EventType.CallSDPStreamMetadataChangedPrefix:
                call.onSDPStreamMetadataChangedReceived(event);
                break;
        }
    }
}<|MERGE_RESOLUTION|>--- conflicted
+++ resolved
@@ -173,11 +173,7 @@
             }
 
             call.callId = content.call_id;
-<<<<<<< HEAD
-            const invitePromise = call.initWithInvite(event);
-=======
             const initWithInvitePromise = call.initWithInvite(event);
->>>>>>> b68f6494
             this.calls.set(call.callId, call);
 
             // if we stashed candidate events for that call ID, play them back now
@@ -231,7 +227,7 @@
                     call.hangup(CallErrorCode.Replaced, true);
                 }
             } else {
-                invitePromise.then(() => {
+                initWithInvitePromise.then(() => {
                     this.client.emit("Call.incoming", call);
                 });
             }
