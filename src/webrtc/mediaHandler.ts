/*
Copyright 2015, 2016 OpenMarket Ltd
Copyright 2017 New Vector Ltd
Copyright 2019, 2020 The Matrix.org Foundation C.I.C.
Copyright 2021 - 2022 Šimon Brandner <simon.bra.ag@gmail.com>

Licensed under the Apache License, Version 2.0 (the "License");
you may not use this file except in compliance with the License.
You may obtain a copy of the License at

    http://www.apache.org/licenses/LICENSE-2.0

Unless required by applicable law or agreed to in writing, software
distributed under the License is distributed on an "AS IS" BASIS,
WITHOUT WARRANTIES OR CONDITIONS OF ANY KIND, either express or implied.
See the License for the specific language governing permissions and
limitations under the License.
*/

import { TypedEventEmitter } from "../models/typed-event-emitter";
import { GroupCallType, GroupCallState } from "../webrtc/groupCall";
import { logger } from "../logger";
import { MatrixClient } from "../client";

export enum MediaHandlerEvent {
    LocalStreamsChanged = "local_streams_changed"
}

export type MediaHandlerEventHandlerMap = {
    [MediaHandlerEvent.LocalStreamsChanged]: () => void;
};

export interface IScreensharingOpts {
    desktopCapturerSourceId?: string;
    audio?: boolean;
    // For electron screen capture, there are very few options for detecting electron
    // apart from inspecting the user agent or just trying getDisplayMedia() and
    // catching the failure, so we do the latter - this flag tells the function to just
    // throw an error so we can catch it in this case, rather than logging and emitting.
    throwOnFail?: boolean;
}

export class MediaHandler extends TypedEventEmitter<
    MediaHandlerEvent.LocalStreamsChanged, MediaHandlerEventHandlerMap
> {
    private audioInput?: string;
    private videoInput?: string;
    private localUserMediaStream?: MediaStream;
    public userMediaStreams: MediaStream[] = [];
    public screensharingStreams: MediaStream[] = [];

    constructor(private client: MatrixClient) {
        super();
    }

    public restoreMediaSettings(audioInput: string, videoInput: string) {
        this.audioInput = audioInput;
        this.videoInput = videoInput;
    }

    /**
     * Set an audio input device to use for MatrixCalls
     * @param {string} deviceId the identifier for the device
     * undefined treated as unset
     */
    public async setAudioInput(deviceId: string): Promise<void> {
        logger.info("LOG setting audio input to", deviceId);

        if (this.audioInput === deviceId) return;

        this.audioInput = deviceId;
        await this.updateLocalUsermediaStreams();
    }

    /**
     * Set a video input device to use for MatrixCalls
     * @param {string} deviceId the identifier for the device
     * undefined treated as unset
     */
    public async setVideoInput(deviceId: string): Promise<void> {
        logger.info("LOG setting video input to", deviceId);

        if (this.videoInput === deviceId) return;

        this.videoInput = deviceId;
        await this.updateLocalUsermediaStreams();
    }

    /**
     * Set media input devices to use for MatrixCalls
     * @param {string} audioInput the identifier for the audio device
     * @param {string} videoInput the identifier for the video device
     * undefined treated as unset
     */
    public async setMediaInputs(audioInput: string, videoInput: string): Promise<void> {
        logger.log(`mediaHandler setMediaInputs audioInput: ${audioInput} videoInput: ${videoInput}`);
        this.audioInput = audioInput;
        this.videoInput = videoInput;
        await this.updateLocalUsermediaStreams();
    }

    /*
     * Requests new usermedia streams and replace the old ones
     */
    public async updateLocalUsermediaStreams(): Promise<void> {
        if (this.userMediaStreams.length === 0) return;

        const callMediaStreamParams: Map<string, { audio: boolean, video: boolean }> = new Map();
        for (const call of this.client.callEventHandler!.calls.values()) {
            callMediaStreamParams.set(call.callId, {
                audio: call.hasLocalUserMediaAudioTrack,
                video: call.hasLocalUserMediaVideoTrack,
            });
        }

<<<<<<< HEAD
        for (const stream of this.userMediaStreams) {
            logger.log(`mediaHandler stopping all tracks for stream ${stream.id}`);
            for (const track of stream.getTracks()) {
                track.stop();
            }
        }

        this.userMediaStreams = [];
        this.localUserMediaStream = undefined;

        for (const call of this.client.callEventHandler.calls.values()) {
            if (call.callHasEnded() || !callMediaStreamParams.has(call.callId)) {
                continue;
            }
=======
        for (const call of this.client.callEventHandler!.calls.values()) {
            if (call.state === CallState.Ended || !callMediaStreamParams.has(call.callId)) continue;
>>>>>>> 9f2f08df

            const { audio, video } = callMediaStreamParams.get(call.callId)!;

            logger.log(`mediaHandler updateLocalUsermediaStreams getUserMediaStream call ${call.callId}`);
            const stream = await this.getUserMediaStream(audio, video);

            if (call.callHasEnded()) {
                continue;
            }

            await call.updateLocalUsermediaStream(stream);
        }

        for (const groupCall of this.client.groupCallEventHandler.groupCalls.values()) {
            if (!groupCall.localCallFeed) {
                continue;
            }

            logger.log(`mediaHandler updateLocalUsermediaStreams getUserMediaStream groupCall ${
                groupCall.groupCallId}`);
            const stream = await this.getUserMediaStream(
                true,
                groupCall.type === GroupCallType.Video,
            );

            if (groupCall.state === GroupCallState.Ended) {
                continue;
            }

            await groupCall.updateLocalUsermediaStream(stream);
        }

        this.emit(MediaHandlerEvent.LocalStreamsChanged);
    }

    public async hasAudioDevice(): Promise<boolean> {
        const devices = await navigator.mediaDevices.enumerateDevices();
        return devices.filter(device => device.kind === "audioinput").length > 0;
    }

    public async hasVideoDevice(): Promise<boolean> {
        const devices = await navigator.mediaDevices.enumerateDevices();
        return devices.filter(device => device.kind === "videoinput").length > 0;
    }

    /**
     * @param audio should have an audio track
     * @param video should have a video track
     * @param reusable is allowed to be reused by the MediaHandler
     * @returns {MediaStream} based on passed parameters
     */
    public async getUserMediaStream(audio: boolean, video: boolean, reusable = true): Promise<MediaStream> {
        const shouldRequestAudio = audio && await this.hasAudioDevice();
        const shouldRequestVideo = video && await this.hasVideoDevice();

        let stream: MediaStream;

        let canReuseStream = true;
        if (this.localUserMediaStream) {
            // This code checks that the device ID is the same as the localUserMediaStream stream, but we update
            // the localUserMediaStream whenever the device ID changes (apart from when restoring) so it's not
            // clear why this would ever be different, unless there's a race.
            if (shouldRequestAudio) {
                if (
                    this.localUserMediaStream.getAudioTracks().length === 0 ||
                    this.localUserMediaStream.getAudioTracks()[0]?.getSettings()?.deviceId !== this.audioInput
                ) {
                    canReuseStream = false;
                }
            }
            if (shouldRequestVideo) {
                if (
                    this.localUserMediaStream.getVideoTracks().length === 0 ||
                    this.localUserMediaStream.getVideoTracks()[0]?.getSettings()?.deviceId !== this.videoInput) {
                    canReuseStream = false;
                }
            }
        } else {
            canReuseStream = false;
        }

        if (!canReuseStream) {
            const constraints = this.getUserMediaContraints(shouldRequestAudio, shouldRequestVideo);
            stream = await navigator.mediaDevices.getUserMedia(constraints);
            logger.log(`mediaHandler getUserMediaStream streamId ${stream.id} shouldRequestAudio ${
                shouldRequestAudio} shouldRequestVideo ${shouldRequestVideo}`, constraints);

            for (const track of stream.getTracks()) {
                const settings = track.getSettings();

                if (track.kind === "audio") {
                    this.audioInput = settings.deviceId!;
                } else if (track.kind === "video") {
                    this.videoInput = settings.deviceId!;
                }
            }

            if (reusable) {
                this.localUserMediaStream = stream;
            }
        } else {
            stream = this.localUserMediaStream!.clone();
            logger.log(`mediaHandler clone userMediaStream ${this.localUserMediaStream?.id} new stream ${
                stream.id} shouldRequestAudio ${shouldRequestAudio} shouldRequestVideo ${shouldRequestVideo}`);

            if (!shouldRequestAudio) {
                for (const track of stream.getAudioTracks()) {
                    stream.removeTrack(track);
                }
            }

            if (!shouldRequestVideo) {
                for (const track of stream.getVideoTracks()) {
                    stream.removeTrack(track);
                }
            }
        }

        if (reusable) {
            this.userMediaStreams.push(stream);
        }

        this.emit(MediaHandlerEvent.LocalStreamsChanged);

        return stream;
    }

    /**
     * Stops all tracks on the provided usermedia stream
     */
    public stopUserMediaStream(mediaStream: MediaStream) {
        logger.log(`mediaHandler stopUserMediaStream stopping stream ${mediaStream.id}`);
        for (const track of mediaStream.getTracks()) {
            track.stop();
        }

        const index = this.userMediaStreams.indexOf(mediaStream);

        if (index !== -1) {
            logger.debug("Splicing usermedia stream out stream array", mediaStream.id);
            this.userMediaStreams.splice(index, 1);
        }

        this.emit(MediaHandlerEvent.LocalStreamsChanged);

        if (this.localUserMediaStream === mediaStream) {
            this.localUserMediaStream = undefined;
        }
    }

    /**
     * @param desktopCapturerSourceId sourceId for Electron DesktopCapturer
     * @param reusable is allowed to be reused by the MediaHandler
     * @returns {MediaStream} based on passed parameters
     */
    public async getScreensharingStream(opts: IScreensharingOpts = {}, reusable = true): Promise<MediaStream> {
        let stream: MediaStream;

        if (this.screensharingStreams.length === 0) {
            const screenshareConstraints = this.getScreenshareContraints(opts);

            if (opts.desktopCapturerSourceId) {
                // We are using Electron
                logger.debug("Getting screensharing stream using getUserMedia()", opts);
                stream = await navigator.mediaDevices.getUserMedia(screenshareConstraints);
            } else {
                // We are not using Electron
                logger.debug("Getting screensharing stream using getDisplayMedia()", opts);
                stream = await navigator.mediaDevices.getDisplayMedia(screenshareConstraints);
            }
        } else {
            const matchingStream = this.screensharingStreams[this.screensharingStreams.length - 1];
            logger.log("Cloning screensharing stream", matchingStream.id);
            stream = matchingStream.clone();
        }

        if (reusable) {
            this.screensharingStreams.push(stream);
        }

        this.emit(MediaHandlerEvent.LocalStreamsChanged);

        return stream;
    }

    /**
     * Stops all tracks on the provided screensharing stream
     */
    public stopScreensharingStream(mediaStream: MediaStream) {
        logger.debug("Stopping screensharing stream", mediaStream.id);
        for (const track of mediaStream.getTracks()) {
            track.stop();
        }

        const index = this.screensharingStreams.indexOf(mediaStream);

        if (index !== -1) {
            logger.debug("Splicing screensharing stream out stream array", mediaStream.id);
            this.screensharingStreams.splice(index, 1);
        }

        this.emit(MediaHandlerEvent.LocalStreamsChanged);
    }

    /**
     * Stops all local media tracks
     */
    public stopAllStreams() {
        for (const stream of this.userMediaStreams) {
            logger.log(`mediaHandler stopAllStreams stopping stream ${stream.id}`);
            for (const track of stream.getTracks()) {
                track.stop();
            }
        }

        for (const stream of this.screensharingStreams) {
            for (const track of stream.getTracks()) {
                track.stop();
            }
        }

        this.userMediaStreams = [];
        this.screensharingStreams = [];
        this.localUserMediaStream = undefined;

        this.emit(MediaHandlerEvent.LocalStreamsChanged);
    }

    private getUserMediaContraints(audio: boolean, video: boolean): MediaStreamConstraints {
        const isWebkit = !!navigator.webkitGetUserMedia;

        return {
            audio: audio
                ? {
                    deviceId: this.audioInput ? { ideal: this.audioInput } : undefined,
                }
                : false,
            video: video
                ? {
                    deviceId: this.videoInput ? { ideal: this.videoInput } : undefined,
                    /* We want 640x360.  Chrome will give it only if we ask exactly,
                   FF refuses entirely if we ask exactly, so have to ask for ideal
                   instead
                   XXX: Is this still true?
                 */
                    width: isWebkit ? { exact: 640 } : { ideal: 640 },
                    height: isWebkit ? { exact: 360 } : { ideal: 360 },
                }
                : false,
        };
    }

    private getScreenshareContraints(opts: IScreensharingOpts): DesktopCapturerConstraints {
        const { desktopCapturerSourceId, audio } = opts;
        if (desktopCapturerSourceId) {
            logger.debug("Using desktop capturer source", desktopCapturerSourceId);
            return {
                audio: audio ?? false,
                video: {
                    mandatory: {
                        chromeMediaSource: "desktop",
                        chromeMediaSourceId: desktopCapturerSourceId,
                    },
                },
            };
        } else {
            logger.debug("Not using desktop capturer source");
            return {
                audio: audio ?? false,
                video: true,
            };
        }
    }
}<|MERGE_RESOLUTION|>--- conflicted
+++ resolved
@@ -113,7 +113,6 @@
             });
         }
 
-<<<<<<< HEAD
         for (const stream of this.userMediaStreams) {
             logger.log(`mediaHandler stopping all tracks for stream ${stream.id}`);
             for (const track of stream.getTracks()) {
@@ -128,10 +127,6 @@
             if (call.callHasEnded() || !callMediaStreamParams.has(call.callId)) {
                 continue;
             }
-=======
-        for (const call of this.client.callEventHandler!.calls.values()) {
-            if (call.state === CallState.Ended || !callMediaStreamParams.has(call.callId)) continue;
->>>>>>> 9f2f08df
 
             const { audio, video } = callMediaStreamParams.get(call.callId)!;
 
