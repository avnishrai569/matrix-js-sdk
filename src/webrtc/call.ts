/*
Copyright 2015, 2016 OpenMarket Ltd
Copyright 2017 New Vector Ltd
Copyright 2019, 2020 The Matrix.org Foundation C.I.C.

Licensed under the Apache License, Version 2.0 (the "License");
you may not use this file except in compliance with the License.
You may obtain a copy of the License at

    http://www.apache.org/licenses/LICENSE-2.0

Unless required by applicable law or agreed to in writing, software
distributed under the License is distributed on an "AS IS" BASIS,
WITHOUT WARRANTIES OR CONDITIONS OF ANY KIND, either express or implied.
See the License for the specific language governing permissions and
limitations under the License.
*/

/**
 * This is an internal module. See {@link createNewMatrixCall} for the public API.
 * @module webrtc/call
 */

import { logger } from '../logger';
import { EventEmitter } from 'events';
import * as utils from '../utils';
import { MatrixEvent } from '../models/event';
import { EventType } from '../@types/event';
import { RoomMember } from '../models/room-member';
import { randomString } from '../randomstring';
import {
    MCallReplacesEvent,
    MCallAnswer,
    MCallInviteNegotiate,
    CallCapabilities,
    SDPStreamMetadataPurpose,
    SDPStreamMetadata,
    SDPStreamMetadataKey,
    MCallSDPStreamMetadataChanged,
    MCallSelectAnswer,
    MCAllAssertedIdentity,
    MCallCandidates,
    MCallBase,
    MCallHangupReject,
} from './callEventTypes';
import { CallFeed } from './callFeed';
import { MatrixClient } from "../client";
import { ISendEventResponse } from "../@types/requests";

// events: hangup, error(err), replaced(call), state(state, oldState)

/**
 * Fires whenever an error occurs when call.js encounters an issue with setting up the call.
 * <p>
 * The error given will have a code equal to either `MatrixCall.ERR_LOCAL_OFFER_FAILED` or
 * `MatrixCall.ERR_NO_USER_MEDIA`. `ERR_LOCAL_OFFER_FAILED` is emitted when the local client
 * fails to create an offer. `ERR_NO_USER_MEDIA` is emitted when the user has denied access
 * to their audio/video hardware.
 *
 * @event module:webrtc/call~MatrixCall#"error"
 * @param {Error} err The error raised by MatrixCall.
 * @example
 * matrixCall.on("error", function(err){
 *   console.error(err.code, err);
 * });
 */

interface CallOpts {
    roomId?: string;
    invitee?: string;
    client?: any; // Fix when client is TSified
    forceTURN?: boolean;
    turnServers?: Array<TurnServer>;
}

interface TurnServer {
    urls: Array<string>;
    username?: string;
    password?: string;
    ttl?: number;
}

interface AssertedIdentity {
    id: string;
    displayName: string;
}

export enum CallState {
    Fledgling = 'fledgling',
    InviteSent = 'invite_sent',
    WaitLocalMedia = 'wait_local_media',
    CreateOffer = 'create_offer',
    CreateAnswer = 'create_answer',
    Connecting = 'connecting',
    Connected = 'connected',
    Ringing = 'ringing',
    Ended = 'ended',
}

export enum CallType {
    Voice = 'voice',
    Video = 'video',
}

export enum CallDirection {
    Inbound = 'inbound',
    Outbound = 'outbound',
}

export enum CallParty {
    Local = 'local',
    Remote = 'remote',
}

export enum CallEvent {
    Hangup = 'hangup',
    State = 'state',
    Error = 'error',
    Replaced = 'replaced',

    // The value of isLocalOnHold() has changed
    LocalHoldUnhold = 'local_hold_unhold',
    // The value of isRemoteOnHold() has changed
    RemoteHoldUnhold = 'remote_hold_unhold',
    // backwards compat alias for LocalHoldUnhold: remove in a major version bump
    HoldUnhold = 'hold_unhold',
    // Feeds have changed
    FeedsChanged = 'feeds_changed',

    AssertedIdentityChanged = 'asserted_identity_changed',
}

export enum CallErrorCode {
    /** The user chose to end the call */
    UserHangup = 'user_hangup',

    /** An error code when the local client failed to create an offer. */
    LocalOfferFailed = 'local_offer_failed',
    /**
     * An error code when there is no local mic/camera to use. This may be because
     * the hardware isn't plugged in, or the user has explicitly denied access.
     */
    NoUserMedia = 'no_user_media',

    /**
     * Error code used when a call event failed to send
     * because unknown devices were present in the room
     */
    UnknownDevices = 'unknown_devices',

    /**
     * Error code used when we fail to send the invite
     * for some reason other than there being unknown devices
     */
    SendInvite = 'send_invite',

    /**
     * An answer could not be created
     */
    CreateAnswer = 'create_answer',

    /**
     * Error code used when we fail to send the answer
     * for some reason other than there being unknown devices
     */
    SendAnswer = 'send_answer',

    /**
     * The session description from the other side could not be set
     */
    SetRemoteDescription = 'set_remote_description',

    /**
     * The session description from this side could not be set
     */
    SetLocalDescription = 'set_local_description',

    /**
     * A different device answered the call
     */
    AnsweredElsewhere = 'answered_elsewhere',

    /**
     * No media connection could be established to the other party
     */
    IceFailed = 'ice_failed',

    /**
     * The invite timed out whilst waiting for an answer
     */
    InviteTimeout = 'invite_timeout',

    /**
     * The call was replaced by another call
     */
    Replaced = 'replaced',

    /**
     * Signalling for the call could not be sent (other than the initial invite)
     */
    SignallingFailed = 'signalling_timeout',

    /**
     * The remote party is busy
     */
    UserBusy = 'user_busy',

    /**
     * We transferred the call off to somewhere else
     */
    Transfered = 'transferred',
}

export enum ConstraintsType {
    Audio = "audio",
    Video = "video",
}

/**
 * The version field that we set in m.call.* events
 */
const VOIP_PROTO_VERSION = 1;

/** The fallback ICE server to use for STUN or TURN protocols. */
const FALLBACK_ICE_SERVER = 'stun:turn.matrix.org';

/** The length of time a call can be ringing for. */
const CALL_TIMEOUT_MS = 60000;

/** Retrieves sources from desktopCapturer */
export function getDesktopCapturerSources(): Promise<Array<DesktopCapturerSource>> {
    const options: GetSourcesOptions = {
        thumbnailSize: {
            height: 176,
            width: 312,
        },
        types: [
            "screen",
            "window",
        ],
    };
    return window.electron.getDesktopCapturerSources(options);
}

export class CallError extends Error {
    code: string;

    constructor(code: CallErrorCode, msg: string, err: Error) {
        // Still don't think there's any way to have proper nested errors
        super(msg + ": " + err);

        this.code = code;
    }
}

function genCallID(): string {
    return Date.now().toString() + randomString(16);
}

/**
 * Construct a new Matrix Call.
 * @constructor
 * @param {Object} opts Config options.
 * @param {string} opts.roomId The room ID for this call.
 * @param {Object} opts.webRtc The WebRTC globals from the browser.
 * @param {boolean} opts.forceTURN whether relay through TURN should be forced.
 * @param {Object} opts.URL The URL global.
 * @param {Array<Object>} opts.turnServers Optional. A list of TURN servers.
 * @param {MatrixClient} opts.client The Matrix Client instance to send events to.
 */
export class MatrixCall extends EventEmitter {
<<<<<<< HEAD
    roomId: string;
    invitee?: string;
    type: CallType;
    callId: string;
    state: CallState;
    hangupParty: CallParty;
    hangupReason: string;
    direction: CallDirection;
    ourPartyId: string;

    private client: any; // Fix when client is TSified
=======
    public roomId: string;
    public type: CallType = null;
    public callId: string;
    public state = CallState.Fledgling;
    public hangupParty: CallParty;
    public hangupReason: string;
    public direction: CallDirection;
    public ourPartyId: string;

    private client: MatrixClient;
>>>>>>> 2783d162
    private forceTURN: boolean;
    private turnServers: Array<TurnServer>;
    // A queue for candidates waiting to go out.
    // We try to amalgamate candidates into a single candidate message where
    // possible
    private candidateSendQueue: Array<RTCIceCandidate> = [];
    private candidateSendTries = 0;
    private sentEndOfCandidates = false;
    private peerConn: RTCPeerConnection;
    private feeds: Array<CallFeed> = [];
    private usermediaSenders: Array<RTCRtpSender> = [];
    private screensharingSenders: Array<RTCRtpSender> = [];
    private inviteOrAnswerSent = false;
    private waitForLocalAVStream: boolean;
    private successor: MatrixCall;
    private opponentMember: RoomMember;
    private opponentVersion: number | string;
    // The party ID of the other side: undefined if we haven't chosen a partner
    // yet, null if we have but they didn't send a party ID.
    private opponentPartyId: string;
    private opponentCaps: CallCapabilities;
    private inviteTimeout: number;
    private iceDisconnectedTimeout: number;

    // The logic of when & if a call is on hold is nontrivial and explained in is*OnHold
    // This flag represents whether we want the other party to be on hold
    private remoteOnHold = false;

    // the stats for the call at the point it ended. We can't get these after we
    // tear the call down, so we just grab a snapshot before we stop the call.
    // The typescript definitions have this type as 'any' :(
    private callStatsAtEnd: any[];

    // Perfect negotiation state: https://www.w3.org/TR/webrtc/#perfect-negotiation-example
    private makingOffer = false;
    private ignoreOffer: boolean;

    // If candidates arrive before we've picked an opponent (which, in particular,
    // will happen if the opponent sends candidates eagerly before the user answers
    // the call) we buffer them up here so we can then add the ones from the party we pick
    private remoteCandidateBuffer = new Map<string, RTCIceCandidate[]>();

    private remoteAssertedIdentity: AssertedIdentity;

    private remoteSDPStreamMetadata: SDPStreamMetadata;

    constructor(opts: CallOpts) {
        super();
        this.roomId = opts.roomId;
        this.invitee = opts.invitee;
        this.client = opts.client;
        this.forceTURN = opts.forceTURN;
        this.ourPartyId = this.client.deviceId;
        // Array of Objects with urls, username, credential keys
        this.turnServers = opts.turnServers || [];
        if (this.turnServers.length === 0 && this.client.isFallbackICEServerAllowed()) {
            this.turnServers.push({
                urls: [FALLBACK_ICE_SERVER],
            });
        }
        for (const server of this.turnServers) {
            utils.checkObjectHasKeys(server, ["urls"]);
        }
        this.callId = genCallID();
    }

    /**
     * Place a voice call to this room.
     * @throws If you have not specified a listener for 'error' events.
     */
    public async placeVoiceCall(): Promise<void> {
        logger.debug("placeVoiceCall");
        this.checkForErrorListener();
        this.type = CallType.Voice;
        await this.placeCall(ConstraintsType.Audio);
    }

    /**
     * Place a video call to this room.
     * @throws If you have not specified a listener for 'error' events.
     */
    public async placeVideoCall(): Promise<void> {
        logger.debug("placeVideoCall");
        this.checkForErrorListener();
        this.type = CallType.Video;
        await this.placeCall(ConstraintsType.Video);
    }

    public getOpponentMember(): RoomMember {
        return this.opponentMember;
    }

    public opponentCanBeTransferred(): boolean {
        return Boolean(this.opponentCaps && this.opponentCaps["m.call.transferee"]);
    }

    public opponentSupportsDTMF(): boolean {
        return Boolean(this.opponentCaps && this.opponentCaps["m.call.dtmf"]);
    }

    public getRemoteAssertedIdentity(): AssertedIdentity {
        return this.remoteAssertedIdentity;
    }

    public get localUsermediaFeed(): CallFeed {
        return this.getLocalFeeds().find((feed) => feed.purpose === SDPStreamMetadataPurpose.Usermedia);
    }

    public get localScreensharingFeed(): CallFeed {
        return this.getLocalFeeds().find((feed) => feed.purpose === SDPStreamMetadataPurpose.Screenshare);
    }

    public get localUsermediaStream(): MediaStream {
        return this.localUsermediaFeed?.stream;
    }

    private get localScreensharingStream(): MediaStream {
        return this.localScreensharingFeed?.stream;
    }

    private getFeedByStreamId(streamId: string): CallFeed {
        return this.getFeeds().find((feed) => feed.stream.id === streamId);
    }

    /**
     * Returns an array of all CallFeeds
     * @returns {Array<CallFeed>} CallFeeds
     */
    public getFeeds(): Array<CallFeed> {
        return this.feeds;
    }

    /**
     * Returns an array of all local CallFeeds
     * @returns {Array<CallFeed>} local CallFeeds
     */
    public getLocalFeeds(): Array<CallFeed> {
        return this.feeds.filter((feed) => feed.isLocal());
    }

    /**
     * Returns an array of all remote CallFeeds
     * @returns {Array<CallFeed>} remote CallFeeds
     */
    public getRemoteFeeds(): Array<CallFeed> {
        return this.feeds.filter((feed) => !feed.isLocal());
    }

    /**
     * Generates and returns localSDPStreamMetadata
     * @returns {SDPStreamMetadata} localSDPStreamMetadata
     */
    private getLocalSDPStreamMetadata(): SDPStreamMetadata {
        const metadata: SDPStreamMetadata = {};
        for (const localFeed of this.getLocalFeeds()) {
            metadata[localFeed.stream.id] = {
                purpose: localFeed.purpose,
                audio_muted: localFeed.isAudioMuted(),
                video_muted: localFeed.isVideoMuted(),
            };
        }
        logger.debug("Got local SDPStreamMetadata", metadata);
        return metadata;
    }

    /**
     * Returns true if there are no incoming feeds,
     * otherwise returns false
     * @returns {boolean} no incoming feeds
     */
    public noIncomingFeeds(): boolean {
        return !this.feeds.some((feed) => !feed.isLocal());
    }

    private pushRemoteFeed(stream: MediaStream): void {
        // Fallback to old behavior if the other side doesn't support SDPStreamMetadata
        if (!this.opponentSupportsSDPStreamMetadata()) {
            this.pushRemoteFeedWithoutMetadata(stream);
            return;
        }

        const userId = this.getOpponentMember().userId;
        const purpose = this.remoteSDPStreamMetadata[stream.id].purpose;
        const audioMuted = this.remoteSDPStreamMetadata[stream.id].audio_muted;
        const videoMuted = this.remoteSDPStreamMetadata[stream.id].video_muted;

        if (!purpose) {
            logger.warn(`Ignoring stream with id ${stream.id} because we didn't get any metadata about it`);
            return;
        }

        // Try to find a feed with the same purpose as the new stream,
        // if we find it replace the old stream with the new one
        const existingFeed = this.getRemoteFeeds().find((feed) => feed.purpose === purpose);
        if (existingFeed) {
            existingFeed.setNewStream(stream);
        } else {
            this.feeds.push(new CallFeed(stream, userId, purpose, this.client, this.roomId, audioMuted, videoMuted));
            this.emit(CallEvent.FeedsChanged, this.feeds);
        }

        logger.info(`Pushed remote stream (id="${stream.id}", active="${stream.active}", purpose=${purpose})`);
    }

    /**
     * This method is used ONLY if the other client doesn't support sending SDPStreamMetadata
     */
    private pushRemoteFeedWithoutMetadata(stream: MediaStream): void {
        const userId = this.getOpponentMember().userId;
        // We can guess the purpose here since the other client can only send one stream
        const purpose = SDPStreamMetadataPurpose.Usermedia;
        const oldRemoteStream = this.feeds.find((feed) => !feed.isLocal())?.stream;

        // Note that we check by ID and always set the remote stream: Chrome appears
        // to make new stream objects when transceiver directionality is changed and the 'active'
        // status of streams change - Dave
        // If we already have a stream, check this stream has the same id
        if (oldRemoteStream && stream.id !== oldRemoteStream.id) {
            logger.warn(`Ignoring new stream ID ${stream.id}: we already have stream ID ${oldRemoteStream.id}`);
            return;
        }

        // Try to find a feed with the same stream id as the new stream,
        // if we find it replace the old stream with the new one
        const feed = this.getFeedByStreamId(stream.id);
        if (feed) {
            feed.setNewStream(stream);
        } else {
            this.feeds.push(new CallFeed(stream, userId, purpose, this.client, this.roomId, false, false));
            this.emit(CallEvent.FeedsChanged, this.feeds);
        }

        logger.info(`Pushed remote stream (id="${stream.id}", active="${stream.active}")`);
    }

    private pushLocalFeed(stream: MediaStream, purpose: SDPStreamMetadataPurpose, addToPeerConnection = true): void {
        const userId = this.client.getUserId();

        // We try to replace an existing feed if there already is one with the same purpose
        const existingFeed = this.getLocalFeeds().find((feed) => feed.purpose === purpose);
        if (existingFeed) {
            existingFeed.setNewStream(stream);
        } else {
            this.feeds.push(new CallFeed(stream, userId, purpose, this.client, this.roomId, false, false));
            this.emit(CallEvent.FeedsChanged, this.feeds);
        }

        // TODO: Find out what is going on here
        // why do we enable audio (and only audio) tracks here? -- matthew
        setTracksEnabled(stream.getAudioTracks(), true);

        if (addToPeerConnection) {
            const senderArray = purpose === SDPStreamMetadataPurpose.Usermedia ?
                this.usermediaSenders : this.screensharingSenders;
            // Empty the array
            senderArray.splice(0, senderArray.length);

            this.emit(CallEvent.FeedsChanged, this.feeds);
            for (const track of stream.getTracks()) {
                logger.info(
                    `Adding track (` +
                    `id="${track.id}", ` +
                    `kind="${track.kind}", ` +
                    `streamId="${stream.id}", ` +
                    `streamPurpose="${purpose}"` +
                    `) to peer connection`,
                );
                senderArray.push(this.peerConn.addTrack(track, stream));
            }
        }

        logger.info(`Pushed local stream (id="${stream.id}", active="${stream.active}", purpose="${purpose}")`);
    }

    private deleteAllFeeds(): void {
        this.feeds = [];
        this.emit(CallEvent.FeedsChanged, this.feeds);
    }

    private deleteFeedByStream(stream: MediaStream): void {
        logger.debug(`Removing feed with stream id ${stream.id}`);

        const feed = this.getFeedByStreamId(stream.id);
        if (!feed) {
            logger.warn(`Didn't find the feed with stream id ${stream.id} to delete`);
            return;
        }

        this.feeds.splice(this.feeds.indexOf(feed), 1);
        this.emit(CallEvent.FeedsChanged, this.feeds);
    }

    // The typescript definitions have this type as 'any' :(
    public async getCurrentCallStats(): Promise<any[]> {
        if (this.callHasEnded()) {
            return this.callStatsAtEnd;
        }

        return this.collectCallStats();
    }

    private async collectCallStats(): Promise<any[]> {
        // This happens when the call fails before it starts.
        // For example when we fail to get capture sources
        if (!this.peerConn) return;

        const statsReport = await this.peerConn.getStats();
        const stats = [];
        for (const item of statsReport) {
            stats.push(item[1]);
        }

        return stats;
    }

    /**
     * Configure this call from an invite event. Used by MatrixClient.
     * @param {MatrixEvent} event The m.call.invite event
     */
    public async initWithInvite(event: MatrixEvent): Promise<void> {
        const invite = event.getContent<MCallInviteNegotiate>();
        this.direction = CallDirection.Inbound;

        // make sure we have valid turn creds. Unless something's gone wrong, it should
        // poll and keep the credentials valid so this should be instant.
        const haveTurnCreds = await this.client.checkTurnServers();
        if (!haveTurnCreds) {
            logger.warn("Failed to get TURN credentials! Proceeding with call anyway...");
        }

        const sdpStreamMetadata = invite[SDPStreamMetadataKey];
        if (sdpStreamMetadata) {
            this.updateRemoteSDPStreamMetadata(sdpStreamMetadata);
        } else {
            logger.debug("Did not get any SDPStreamMetadata! Can not send/receive multiple streams");
        }

        this.peerConn = this.createPeerConnection();
        // we must set the party ID before await-ing on anything: the call event
        // handler will start giving us more call events (eg. candidates) so if
        // we haven't set the party ID, we'll ignore them.
        this.chooseOpponent(event);
        try {
            await this.peerConn.setRemoteDescription(invite.offer);
            await this.addBufferedIceCandidates();
        } catch (e) {
            logger.debug("Failed to set remote description", e);
            this.terminate(CallParty.Local, CallErrorCode.SetRemoteDescription, false);
            return;
        }

        const remoteStream = this.feeds.find((feed) => !feed.isLocal())?.stream;

        // According to previous comments in this file, firefox at some point did not
        // add streams until media started arriving on them. Testing latest firefox
        // (81 at time of writing), this is no longer a problem, so let's do it the correct way.
        if (!remoteStream || remoteStream.getTracks().length === 0) {
            logger.error("No remote stream or no tracks after setting remote description!");
            this.terminate(CallParty.Local, CallErrorCode.SetRemoteDescription, false);
            return;
        }

        this.type = remoteStream.getTracks().some(t => t.kind === 'video') ? CallType.Video : CallType.Voice;

        this.setState(CallState.Ringing);

        if (event.getLocalAge()) {
            setTimeout(() => {
                if (this.state == CallState.Ringing) {
                    logger.debug("Call invite has expired. Hanging up.");
                    this.hangupParty = CallParty.Remote; // effectively
                    this.setState(CallState.Ended);
                    this.stopAllMedia();
                    if (this.peerConn.signalingState != 'closed') {
                        this.peerConn.close();
                    }
                    this.emit(CallEvent.Hangup);
                }
            }, invite.lifetime - event.getLocalAge());
        }
    }

    /**
     * Configure this call from a hangup or reject event. Used by MatrixClient.
     * @param {MatrixEvent} event The m.call.hangup event
     */
    public initWithHangup(event: MatrixEvent): void {
        // perverse as it may seem, sometimes we want to instantiate a call with a
        // hangup message (because when getting the state of the room on load, events
        // come in reverse order and we want to remember that a call has been hung up)
        this.setState(CallState.Ended);
    }

    /**
     * Answer a call.
     */
    public async answer(): Promise<void> {
        if (this.inviteOrAnswerSent) {
            return;
        }

        logger.debug(`Answering call ${this.callId} of type ${this.type}`);

        if (!this.localUsermediaStream && !this.waitForLocalAVStream) {
            const constraints = getUserMediaContraints(
                this.type == CallType.Video ?
                    ConstraintsType.Video:
                    ConstraintsType.Audio,
            );
            logger.log("Getting user media with constraints", constraints);
            this.setState(CallState.WaitLocalMedia);
            this.waitForLocalAVStream = true;

            try {
                let mediaStream: MediaStream;

                if (this.type === CallType.Voice) {
                    mediaStream = await this.client.getLocalAudioStream();
                } else {
                    mediaStream = await this.client.getLocalVideoStream();
                }

                this.waitForLocalAVStream = false;
                this.gotUserMediaForAnswer(mediaStream);
            } catch (e) {
                this.getUserMediaFailed(e);
                return;
            }
        } else if (this.waitForLocalAVStream) {
            this.setState(CallState.WaitLocalMedia);
        }
    }

    /**
     * Replace this call with a new call, e.g. for glare resolution. Used by
     * MatrixClient.
     * @param {MatrixCall} newCall The new call.
     */
    public replacedBy(newCall: MatrixCall): void {
        if (this.state === CallState.WaitLocalMedia) {
            logger.debug("Telling new call to wait for local media");
            newCall.waitForLocalAVStream = true;
        } else if ([CallState.CreateOffer, CallState.InviteSent].includes(this.state)) {
            logger.debug("Handing local stream to new call");
            newCall.gotUserMediaForAnswer(this.localUsermediaStream);
        }
        this.successor = newCall;
        this.emit(CallEvent.Replaced, newCall);
        this.hangup(CallErrorCode.Replaced, true);
    }

    /**
     * Hangup a call.
     * @param {string} reason The reason why the call is being hung up.
     * @param {boolean} suppressEvent True to suppress emitting an event.
     */
    public hangup(reason: CallErrorCode, suppressEvent: boolean): void {
        if (this.callHasEnded()) return;

        logger.debug("Ending call " + this.callId);
        this.terminate(CallParty.Local, reason, !suppressEvent);
        // We don't want to send hangup here if we didn't even get to sending an invite
        if (this.state === CallState.WaitLocalMedia) return;
        const content = {};
        // Don't send UserHangup reason to older clients
        if ((this.opponentVersion && this.opponentVersion >= 1) || reason !== CallErrorCode.UserHangup) {
            content["reason"] = reason;
        }
        this.sendVoipEvent(EventType.CallHangup, content);
    }

    /**
     * Reject a call
     * This used to be done by calling hangup, but is a separate method and protocol
     * event as of MSC2746.
     */
    public reject(): void {
        if (this.state !== CallState.Ringing) {
            throw Error("Call must be in 'ringing' state to reject!");
        }

        if (this.opponentVersion < 1) {
            logger.info(
                `Opponent version is less than 1 (${this.opponentVersion}): sending hangup instead of reject`,
            );
            this.hangup(CallErrorCode.UserHangup, true);
            return;
        }

        logger.debug("Rejecting call: " + this.callId);
        this.terminate(CallParty.Local, CallErrorCode.UserHangup, true);
        this.sendVoipEvent(EventType.CallReject, {});
    }

    /**
     * Returns true if this.remoteSDPStreamMetadata is defined, otherwise returns false
     * @returns {boolean} can screenshare
     */
    public opponentSupportsSDPStreamMetadata(): boolean {
        return Boolean(this.remoteSDPStreamMetadata);
    }

    /**
     * If there is a screensharing stream returns true, otherwise returns false
     * @returns {boolean} is screensharing
     */
    public isScreensharing(): boolean {
        return Boolean(this.localScreensharingStream);
    }

    /**
     * Starts/stops screensharing
     * @param enabled the desired screensharing state
     * @param selectDesktopCapturerSource callBack to select a screensharing stream on desktop
     * @returns {boolean} new screensharing state
     */
    public async setScreensharingEnabled(
        enabled: boolean,
        selectDesktopCapturerSource?: () => Promise<DesktopCapturerSource>,
    ): Promise<boolean> {
        // Skip if there is nothing to do
        if (enabled && this.isScreensharing()) {
            logger.warn(`There is already a screensharing stream - there is nothing to do!`);
            return true;
        } else if (!enabled && !this.isScreensharing()) {
            logger.warn(`There already isn't a screensharing stream - there is nothing to do!`);
            return false;
        }

        // Fallback to replaceTrack()
        if (!this.opponentSupportsSDPStreamMetadata()) {
            return await this.setScreensharingEnabledWithoutMetadataSupport(enabled, selectDesktopCapturerSource);
        }

        logger.debug(`Set screensharing enabled? ${enabled}`);
        if (enabled) {
            try {
                const stream = await getScreensharingStream(selectDesktopCapturerSource);
                if (!stream) return false;
                this.pushLocalFeed(stream, SDPStreamMetadataPurpose.Screenshare);
                return true;
            } catch (err) {
                this.emit(CallEvent.Error,
                    new CallError(CallErrorCode.NoUserMedia, "Failed to get screen-sharing stream: ", err),
                );
                return false;
            }
        } else {
            for (const sender of this.screensharingSenders) {
                this.peerConn.removeTrack(sender);
            }
            for (const track of this.localScreensharingStream.getTracks()) {
                track.stop();
            }
            this.deleteFeedByStream(this.localScreensharingStream);
            return false;
        }
    }

    /**
     * Starts/stops screensharing
     * Should be used ONLY if the opponent doesn't support SDPStreamMetadata
     * @param enabled the desired screensharing state
     * @param selectDesktopCapturerSource callBack to select a screensharing stream on desktop
     * @returns {boolean} new screensharing state
     */
    private async setScreensharingEnabledWithoutMetadataSupport(
        enabled: boolean,
        selectDesktopCapturerSource?: () => Promise<DesktopCapturerSource>,
    ): Promise<boolean> {
        logger.debug(`Set screensharing enabled? ${enabled} using replaceTrack()`);
        if (enabled) {
            try {
                const stream = await getScreensharingStream(selectDesktopCapturerSource);
                if (!stream) return false;

                const track = stream.getTracks().find((track) => {
                    return track.kind === "video";
                });
                const sender = this.usermediaSenders.find((sender) => {
                    return sender.track?.kind === "video";
                });
                sender.replaceTrack(track);

                this.pushLocalFeed(stream, SDPStreamMetadataPurpose.Screenshare, false);

                return true;
            } catch (err) {
                this.emit(CallEvent.Error,
                    new CallError(CallErrorCode.NoUserMedia, "Failed to get screen-sharing stream: ", err),
                );
                return false;
            }
        } else {
            const track = this.localUsermediaStream.getTracks().find((track) => {
                return track.kind === "video";
            });
            const sender = this.usermediaSenders.find((sender) => {
                return sender.track?.kind === "video";
            });
            sender.replaceTrack(track);

            for (const track of this.localScreensharingStream.getTracks()) {
                track.stop();
            }
            this.deleteFeedByStream(this.localScreensharingStream);

            return false;
        }
    }

    /**
     * Set whether our outbound video should be muted or not.
     * @param {boolean} muted True to mute the outbound video.
     */
    public setLocalVideoMuted(muted: boolean): void {
        this.localUsermediaFeed?.setVideoMuted(muted);
        this.updateMuteStatus();
    }

    /**
     * Check if local video is muted.
     *
     * If there are multiple video tracks, <i>all</i> of the tracks need to be muted
     * for this to return true. This means if there are no video tracks, this will
     * return true.
     * @return {Boolean} True if the local preview video is muted, else false
     * (including if the call is not set up yet).
     */
    public isLocalVideoMuted(): boolean {
        return this.localUsermediaFeed?.isVideoMuted();
    }

    /**
     * Set whether the microphone should be muted or not.
     * @param {boolean} muted True to mute the mic.
     */
    public setMicrophoneMuted(muted: boolean): void {
        this.localUsermediaFeed?.setAudioMuted(muted);
        this.updateMuteStatus();
    }

    /**
     * Check if the microphone is muted.
     *
     * If there are multiple audio tracks, <i>all</i> of the tracks need to be muted
     * for this to return true. This means if there are no audio tracks, this will
     * return true.
     * @return {Boolean} True if the mic is muted, else false (including if the call
     * is not set up yet).
     */
    public isMicrophoneMuted(): boolean {
        return this.localUsermediaFeed?.isAudioMuted();
    }

    /**
     * @returns true if we have put the party on the other side of the call on hold
     * (that is, we are signalling to them that we are not listening)
     */
    public isRemoteOnHold(): boolean {
        return this.remoteOnHold;
    }

    public setRemoteOnHold(onHold: boolean): void {
        if (this.isRemoteOnHold() === onHold) return;
        this.remoteOnHold = onHold;

        for (const transceiver of this.peerConn.getTransceivers()) {
            // We don't send hold music or anything so we're not actually
            // sending anything, but sendrecv is fairly standard for hold and
            // it makes it a lot easier to figure out who's put who on hold.
            transceiver.direction = onHold ? 'sendonly' : 'sendrecv';
        }
        this.updateMuteStatus();

        this.emit(CallEvent.RemoteHoldUnhold, this.remoteOnHold);
    }

    /**
     * Indicates whether we are 'on hold' to the remote party (ie. if true,
     * they cannot hear us).
     * @returns true if the other party has put us on hold
     */
    public isLocalOnHold(): boolean {
        if (this.state !== CallState.Connected) return false;

        let callOnHold = true;

        // We consider a call to be on hold only if *all* the tracks are on hold
        // (is this the right thing to do?)
        for (const transceiver of this.peerConn.getTransceivers()) {
            const trackOnHold = ['inactive', 'recvonly'].includes(transceiver.currentDirection);

            if (!trackOnHold) callOnHold = false;
        }

        return callOnHold;
    }

    /**
     * Sends a DTMF digit to the other party
     * @param digit The digit (nb. string - '#' and '*' are dtmf too)
     */
    public sendDtmfDigit(digit: string): void {
        for (const sender of this.peerConn.getSenders()) {
            if (sender.track.kind === 'audio' && sender.dtmf) {
                sender.dtmf.insertDTMF(digit);
                return;
            }
        }

        throw new Error("Unable to find a track to send DTMF on");
    }

    private updateMuteStatus(): void {
        this.sendVoipEvent(EventType.CallSDPStreamMetadataChangedPrefix, {
            [SDPStreamMetadataKey]: this.getLocalSDPStreamMetadata(),
        });

        const micShouldBeMuted = this.localUsermediaFeed?.isAudioMuted() || this.remoteOnHold;
        const vidShouldBeMuted = this.localUsermediaFeed?.isVideoMuted() || this.remoteOnHold;

        setTracksEnabled(this.localUsermediaStream.getAudioTracks(), !micShouldBeMuted);
        setTracksEnabled(this.localUsermediaStream.getVideoTracks(), !vidShouldBeMuted);
    }

    /**
     * Internal
     * @param {Object} stream
     */
    private gotUserMediaForInvite = async (stream: MediaStream): Promise<void> => {
        if (this.successor) {
            this.successor.gotUserMediaForAnswer(stream);
            return;
        }
        if (this.callHasEnded()) {
            this.stopAllMedia();
            return;
        }

        this.pushLocalFeed(stream, SDPStreamMetadataPurpose.Usermedia);
        this.setState(CallState.CreateOffer);

        logger.debug("gotUserMediaForInvite -> " + this.type);
        // Now we wait for the negotiationneeded event
    };

    private async sendAnswer(): Promise<void> {
        const answerContent = {
            answer: {
                sdp: this.peerConn.localDescription.sdp,
                // type is now deprecated as of Matrix VoIP v1, but
                // required to still be sent for backwards compat
                type: this.peerConn.localDescription.type,
            },
            [SDPStreamMetadataKey]: this.getLocalSDPStreamMetadata(),
        } as MCallAnswer;

        answerContent.capabilities = {
            'm.call.transferee': this.client.supportsCallTransfer,
            'm.call.dtmf': false,
        };

        // We have just taken the local description from the peerConn which will
        // contain all the local candidates added so far, so we can discard any candidates
        // we had queued up because they'll be in the answer.
        logger.info(`Discarding ${this.candidateSendQueue.length} candidates that will be sent in answer`);
        this.candidateSendQueue = [];

        try {
            await this.sendVoipEvent(EventType.CallAnswer, answerContent);
            // If this isn't the first time we've tried to send the answer,
            // we may have candidates queued up, so send them now.
            this.inviteOrAnswerSent = true;
        } catch (error) {
            // We've failed to answer: back to the ringing state
            this.setState(CallState.Ringing);
            this.client.cancelPendingEvent(error.event);

            let code = CallErrorCode.SendAnswer;
            let message = "Failed to send answer";
            if (error.name == 'UnknownDeviceError') {
                code = CallErrorCode.UnknownDevices;
                message = "Unknown devices present in the room";
            }
            this.emit(CallEvent.Error, new CallError(code, message, error));
            throw error;
        }

        // error handler re-throws so this won't happen on error, but
        // we don't want the same error handling on the candidate queue
        this.sendCandidateQueue();
    }

    private gotUserMediaForAnswer = async (stream: MediaStream): Promise<void> => {
        if (this.callHasEnded()) {
            return;
        }

        this.pushLocalFeed(stream, SDPStreamMetadataPurpose.Usermedia);
        this.setState(CallState.CreateAnswer);

        let myAnswer;
        try {
            this.getRidOfRTXCodecs();
            myAnswer = await this.peerConn.createAnswer();
        } catch (err) {
            logger.debug("Failed to create answer: ", err);
            this.terminate(CallParty.Local, CallErrorCode.CreateAnswer, true);
            return;
        }

        try {
            await this.peerConn.setLocalDescription(myAnswer);
            this.setState(CallState.Connecting);

            // Allow a short time for initial candidates to be gathered
            await new Promise(resolve => {
                setTimeout(resolve, 200);
            });

            this.sendAnswer();
        } catch (err) {
            logger.debug("Error setting local description!", err);
            this.terminate(CallParty.Local, CallErrorCode.SetLocalDescription, true);
            return;
        }
    };

    /**
     * Internal
     * @param {Object} event
     */
    private gotLocalIceCandidate = (event: RTCPeerConnectionIceEvent): Promise<void> => {
        if (event.candidate) {
            logger.debug(
                "Call " + this.callId + " got local ICE " + event.candidate.sdpMid + " candidate: " +
                event.candidate.candidate,
            );

            if (this.callHasEnded()) return;

            // As with the offer, note we need to make a copy of this object, not
            // pass the original: that broke in Chrome ~m43.
            if (event.candidate.candidate !== '' || !this.sentEndOfCandidates) {
                this.queueCandidate(event.candidate);

                if (event.candidate.candidate === '') this.sentEndOfCandidates = true;
            }
        }
    };

    private onIceGatheringStateChange = (event: Event): void => {
        logger.debug("ice gathering state changed to " + this.peerConn.iceGatheringState);
        if (this.peerConn.iceGatheringState === 'complete' && !this.sentEndOfCandidates) {
            // If we didn't get an empty-string candidate to signal the end of candidates,
            // create one ourselves now gathering has finished.
            // We cast because the interface lists all the properties as required but we
            // only want to send 'candidate'
            // XXX: We probably want to send either sdpMid or sdpMLineIndex, as it's not strictly
            // correct to have a candidate that lacks both of these. We'd have to figure out what
            // previous candidates had been sent with and copy them.
            const c = {
                candidate: '',
            } as RTCIceCandidate;
            this.queueCandidate(c);
            this.sentEndOfCandidates = true;
        }
    };

    public async onRemoteIceCandidatesReceived(ev: MatrixEvent): Promise<void> {
        if (this.callHasEnded()) {
            //debuglog("Ignoring remote ICE candidate because call has ended");
            return;
        }

        const content = ev.getContent<MCallCandidates>();
        const candidates = content.candidates;
        if (!candidates) {
            logger.info("Ignoring candidates event with no candidates!");
            return;
        }

        const fromPartyId = content.version === 0 ? null : content.party_id || null;

        if (this.opponentPartyId === undefined) {
            // we haven't picked an opponent yet so save the candidates
            logger.info(`Buffering ${candidates.length} candidates until we pick an opponent`);
            const bufferedCandidates = this.remoteCandidateBuffer.get(fromPartyId) || [];
            bufferedCandidates.push(...candidates);
            this.remoteCandidateBuffer.set(fromPartyId, bufferedCandidates);
            return;
        }

        if (!this.partyIdMatches(content)) {
            logger.info(
                `Ignoring candidates from party ID ${content.party_id}: ` +
                `we have chosen party ID ${this.opponentPartyId}`,
            );

            return;
        }

        await this.addIceCandidates(candidates);
    }

    /**
     * Used by MatrixClient.
     * @param {Object} msg
     */
    public async onAnswerReceived(event: MatrixEvent): Promise<void> {
        const content = event.getContent<MCallAnswer>();
        logger.debug(`Got answer for call ID ${this.callId} from party ID ${content.party_id}`);

        if (this.callHasEnded()) {
            logger.debug(`Ignoring answer because call ID ${this.callId} has ended`);
            return;
        }

        if (this.opponentPartyId !== undefined) {
            logger.info(
                `Ignoring answer from party ID ${content.party_id}: ` +
                `we already have an answer/reject from ${this.opponentPartyId}`,
            );
            return;
        }

        this.chooseOpponent(event);
        await this.addBufferedIceCandidates();

        this.setState(CallState.Connecting);

        const sdpStreamMetadata = content[SDPStreamMetadataKey];
        if (sdpStreamMetadata) {
            this.updateRemoteSDPStreamMetadata(sdpStreamMetadata);
        } else {
            logger.warn("Did not get any SDPStreamMetadata! Can not send/receive multiple streams");
        }

        try {
            await this.peerConn.setRemoteDescription(content.answer);
        } catch (e) {
            logger.debug("Failed to set remote description", e);
            this.terminate(CallParty.Local, CallErrorCode.SetRemoteDescription, false);
            return;
        }

        // If the answer we selected has a party_id, send a select_answer event
        // We do this after setting the remote description since otherwise we'd block
        // call setup on it
        if (this.opponentPartyId !== null) {
            try {
                await this.sendVoipEvent(EventType.CallSelectAnswer, {
                    selected_party_id: this.opponentPartyId,
                });
            } catch (err) {
                // This isn't fatal, and will just mean that if another party has raced to answer
                // the call, they won't know they got rejected, so we carry on & don't retry.
                logger.warn("Failed to send select_answer event", err);
            }
        }
    }

    public async onSelectAnswerReceived(event: MatrixEvent): Promise<void> {
        if (this.direction !== CallDirection.Inbound) {
            logger.warn("Got select_answer for an outbound call: ignoring");
            return;
        }

        const selectedPartyId = event.getContent<MCallSelectAnswer>().selected_party_id;

        if (selectedPartyId === undefined || selectedPartyId === null) {
            logger.warn("Got nonsensical select_answer with null/undefined selected_party_id: ignoring");
            return;
        }

        if (selectedPartyId !== this.ourPartyId) {
            logger.info(`Got select_answer for party ID ${selectedPartyId}: we are party ID ${this.ourPartyId}.`);
            // The other party has picked somebody else's answer
            this.terminate(CallParty.Remote, CallErrorCode.AnsweredElsewhere, true);
        }
    }

    public async onNegotiateReceived(event: MatrixEvent): Promise<void> {
        const content = event.getContent<MCallInviteNegotiate>();
        const description = content.description;
        if (!description || !description.sdp || !description.type) {
            logger.info("Ignoring invalid m.call.negotiate event");
            return;
        }
        // Politeness always follows the direction of the call: in a glare situation,
        // we pick either the inbound or outbound call, so one side will always be
        // inbound and one outbound
        const polite = this.direction === CallDirection.Inbound;

        // Here we follow the perfect negotiation logic from
        // https://developer.mozilla.org/en-US/docs/Web/API/WebRTC_API/Perfect_negotiation
        const offerCollision = (
            (description.type === 'offer') &&
            (this.makingOffer || this.peerConn.signalingState !== 'stable')
        );

        this.ignoreOffer = !polite && offerCollision;
        if (this.ignoreOffer) {
            logger.info("Ignoring colliding negotiate event because we're impolite");
            return;
        }

        const prevLocalOnHold = this.isLocalOnHold();

        const sdpStreamMetadata = content[SDPStreamMetadataKey];
        if (sdpStreamMetadata) {
            this.updateRemoteSDPStreamMetadata(sdpStreamMetadata);
        } else {
            logger.warn("Received negotiation event without SDPStreamMetadata!");
        }

        try {
            await this.peerConn.setRemoteDescription(description);

            if (description.type === 'offer') {
                this.getRidOfRTXCodecs();
                const localDescription = await this.peerConn.createAnswer();
                await this.peerConn.setLocalDescription(localDescription);

                this.sendVoipEvent(EventType.CallNegotiate, {
                    description: this.peerConn.localDescription,
                    [SDPStreamMetadataKey]: this.getLocalSDPStreamMetadata(),
                });
            }
        } catch (err) {
            logger.warn("Failed to complete negotiation", err);
        }

        const newLocalOnHold = this.isLocalOnHold();
        if (prevLocalOnHold !== newLocalOnHold) {
            this.emit(CallEvent.LocalHoldUnhold, newLocalOnHold);
            // also this one for backwards compat
            this.emit(CallEvent.HoldUnhold, newLocalOnHold);
        }
    }

    private updateRemoteSDPStreamMetadata(metadata: SDPStreamMetadata): void {
        this.remoteSDPStreamMetadata = utils.recursivelyAssign(this.remoteSDPStreamMetadata || {}, metadata, true);
        for (const feed of this.getRemoteFeeds()) {
            const streamId = feed.stream.id;
            feed.setAudioMuted(this.remoteSDPStreamMetadata[streamId]?.audio_muted);
            feed.setVideoMuted(this.remoteSDPStreamMetadata[streamId]?.video_muted);
            feed.purpose = this.remoteSDPStreamMetadata[streamId]?.purpose;
        }
    }

    public onSDPStreamMetadataChangedReceived(event: MatrixEvent): void {
        const content = event.getContent<MCallSDPStreamMetadataChanged>();
        const metadata = content[SDPStreamMetadataKey];
        this.updateRemoteSDPStreamMetadata(metadata);
    }

    public async onAssertedIdentityReceived(event: MatrixEvent): Promise<void> {
        const content = event.getContent<MCAllAssertedIdentity>();
        if (!content.asserted_identity) return;

        this.remoteAssertedIdentity = {
            id: content.asserted_identity.id,
            displayName: content.asserted_identity.display_name,
        };
        this.emit(CallEvent.AssertedIdentityChanged);
    }

    private callHasEnded(): boolean {
        // This exists as workaround to typescript trying to be clever and erroring
        // when putting if (this.state === CallState.Ended) return; twice in the same
        // function, even though that function is async.
        return this.state === CallState.Ended;
    }

    private gotLocalOffer = async (description: RTCSessionDescriptionInit): Promise<void> => {
        logger.debug("Created offer: ", description);

        if (this.callHasEnded()) {
            logger.debug("Ignoring newly created offer on call ID " + this.callId +
                " because the call has ended");
            return;
        }

        try {
            await this.peerConn.setLocalDescription(description);
        } catch (err) {
            logger.debug("Error setting local description!", err);
            this.terminate(CallParty.Local, CallErrorCode.SetLocalDescription, true);
            return;
        }

        if (this.peerConn.iceGatheringState === 'gathering') {
            // Allow a short time for initial candidates to be gathered
            await new Promise(resolve => {
                setTimeout(resolve, 200);
            });
        }

        if (this.callHasEnded()) return;

        const eventType = this.state === CallState.CreateOffer ? EventType.CallInvite : EventType.CallNegotiate;

        const content = {
            lifetime: CALL_TIMEOUT_MS,
        } as MCallInviteNegotiate;

        if (eventType === EventType.CallInvite && this.invitee) {
            content.invitee = this.invitee;
        }

        // clunky because TypeScript can't follow the types through if we use an expression as the key
        if (this.state === CallState.CreateOffer) {
            content.offer = this.peerConn.localDescription;
        } else {
            content.description = this.peerConn.localDescription;
        }

        content.capabilities = {
            'm.call.transferee': this.client.supportsCallTransfer,
            'm.call.dtmf': false,
        };

        content[SDPStreamMetadataKey] = this.getLocalSDPStreamMetadata();

        // Get rid of any candidates waiting to be sent: they'll be included in the local
        // description we just got and will send in the offer.
        logger.info(`Discarding ${this.candidateSendQueue.length} candidates that will be sent in offer`);
        this.candidateSendQueue = [];

        try {
            await this.sendVoipEvent(eventType, content);
        } catch (error) {
            logger.error("Failed to send invite", error);
            if (error.event) this.client.cancelPendingEvent(error.event);

            let code = CallErrorCode.SignallingFailed;
            let message = "Signalling failed";
            if (this.state === CallState.CreateOffer) {
                code = CallErrorCode.SendInvite;
                message = "Failed to send invite";
            }
            if (error.name == 'UnknownDeviceError') {
                code = CallErrorCode.UnknownDevices;
                message = "Unknown devices present in the room";
            }

            this.emit(CallEvent.Error, new CallError(code, message, error));
            this.terminate(CallParty.Local, code, false);

            // no need to carry on & send the candidate queue, but we also
            // don't want to rethrow the error
            return;
        }

        this.sendCandidateQueue();
        if (this.state === CallState.CreateOffer) {
            this.inviteOrAnswerSent = true;
            this.setState(CallState.InviteSent);
            this.inviteTimeout = setTimeout(() => {
                this.inviteTimeout = null;
                if (this.state === CallState.InviteSent) {
                    this.hangup(CallErrorCode.InviteTimeout, false);
                }
            }, CALL_TIMEOUT_MS);
        }
    };

    private getLocalOfferFailed = (err: Error): void => {
        logger.error("Failed to get local offer", err);

        this.emit(
            CallEvent.Error,
            new CallError(
                CallErrorCode.LocalOfferFailed,
                "Failed to get local offer!", err,
            ),
        );
        this.terminate(CallParty.Local, CallErrorCode.LocalOfferFailed, false);
    };

    private getUserMediaFailed = (err: Error): void => {
        if (this.successor) {
            this.successor.getUserMediaFailed(err);
            return;
        }

        logger.warn("Failed to get user media - ending call", err);

        this.emit(
            CallEvent.Error,
            new CallError(
                CallErrorCode.NoUserMedia,
                "Couldn't start capturing media! Is your microphone set up and " +
                "does this app have permission?", err,
            ),
        );
        this.terminate(CallParty.Local, CallErrorCode.NoUserMedia, false);
    };

    private onIceConnectionStateChanged = (): void => {
        if (this.callHasEnded()) {
            return; // because ICE can still complete as we're ending the call
        }
        logger.debug(
            "Call ID " + this.callId + ": ICE connection state changed to: " + this.peerConn.iceConnectionState,
        );
        // ideally we'd consider the call to be connected when we get media but
        // chrome doesn't implement any of the 'onstarted' events yet
        if (this.peerConn.iceConnectionState == 'connected') {
            clearTimeout(this.iceDisconnectedTimeout);
            this.setState(CallState.Connected);
        } else if (this.peerConn.iceConnectionState == 'failed') {
            this.hangup(CallErrorCode.IceFailed, false);
        } else if (this.peerConn.iceConnectionState == 'disconnected') {
            this.iceDisconnectedTimeout = setTimeout(() => {
                this.hangup(CallErrorCode.IceFailed, false);
            }, 30 * 1000);
        }
    };

    private onSignallingStateChanged = (): void => {
        logger.debug(
            "call " + this.callId + ": Signalling state changed to: " +
            this.peerConn.signalingState,
        );
    };

    private onTrack = (ev: RTCTrackEvent): void => {
        if (ev.streams.length === 0) {
            logger.warn(`Streamless ${ev.track.kind} found: ignoring.`);
            return;
        }

        const stream = ev.streams[0];
        this.pushRemoteFeed(stream);
        stream.addEventListener("removetrack", () => this.deleteFeedByStream(stream));
    };

    /**
     * This method removes all video/rtx codecs from screensharing video
     * transceivers. This is necessary since they can cause problems. Without
     * this the following steps should produce an error:
     *   Chromium calls Firefox
     *   Firefox answers
     *   Firefox starts screen-sharing
     *   Chromium starts screen-sharing
     *   Call crashes for Chromium with:
     *       [96685:23:0518/162603.933321:ERROR:webrtc_video_engine.cc(3296)] RTX codec (PT=97) mapped to PT=96 which is not in the codec list.
     *       [96685:23:0518/162603.933377:ERROR:webrtc_video_engine.cc(1171)] GetChangedRecvParameters called without any video codecs.
     *       [96685:23:0518/162603.933430:ERROR:sdp_offer_answer.cc(4302)] Failed to set local video description recv parameters for m-section with mid='2'. (INVALID_PARAMETER)
     */
    private getRidOfRTXCodecs(): void {
        // RTCRtpReceiver.getCapabilities and RTCRtpSender.getCapabilities don't seem to be supported on FF
        if (!RTCRtpReceiver.getCapabilities || !RTCRtpSender.getCapabilities) return;

        const recvCodecs = RTCRtpReceiver.getCapabilities("video").codecs;
        const sendCodecs = RTCRtpSender.getCapabilities("video").codecs;
        const codecs = [...sendCodecs, ...recvCodecs];

        for (const codec of codecs) {
            if (codec.mimeType === "video/rtx") {
                const rtxCodecIndex = codecs.indexOf(codec);
                codecs.splice(rtxCodecIndex, 1);
            }
        }

        for (const trans of this.peerConn.getTransceivers()) {
            if (
                this.screensharingSenders.includes(trans.sender) &&
                    (
                        trans.sender.track?.kind === "video" ||
                        trans.receiver.track?.kind === "video"
                    )
            ) {
                trans.setCodecPreferences(codecs);
            }
        }
    }

    private onNegotiationNeeded = async (): Promise<void> => {
        logger.info("Negotiation is needed!");

        if (this.state !== CallState.CreateOffer && this.opponentVersion === 0) {
            logger.info("Opponent does not support renegotiation: ignoring negotiationneeded event");
            return;
        }

        this.makingOffer = true;
        try {
            this.getRidOfRTXCodecs();
            const myOffer = await this.peerConn.createOffer();
            await this.gotLocalOffer(myOffer);
        } catch (e) {
            this.getLocalOfferFailed(e);
            return;
        } finally {
            this.makingOffer = false;
        }
    };

    public onHangupReceived = (msg: MCallHangupReject): void => {
        logger.debug("Hangup received for call ID " + this.callId);

        // party ID must match (our chosen partner hanging up the call) or be undefined (we haven't chosen
        // a partner yet but we're treating the hangup as a reject as per VoIP v0)
        if (this.partyIdMatches(msg) || this.state === CallState.Ringing) {
            // default reason is user_hangup
            this.terminate(CallParty.Remote, msg.reason || CallErrorCode.UserHangup, true);
        } else {
            logger.info(`Ignoring message from party ID ${msg.party_id}: our partner is ${this.opponentPartyId}`);
        }
    };

    public onRejectReceived = (msg: MCallHangupReject): void => {
        logger.debug("Reject received for call ID " + this.callId);

        // No need to check party_id for reject because if we'd received either
        // an answer or reject, we wouldn't be in state InviteSent

        const shouldTerminate = (
            // reject events also end the call if it's ringing: it's another of
            // our devices rejecting the call.
            ([CallState.InviteSent, CallState.Ringing].includes(this.state)) ||
            // also if we're in the init state and it's an inbound call, since
            // this means we just haven't entered the ringing state yet
            this.state === CallState.Fledgling && this.direction === CallDirection.Inbound
        );

        if (shouldTerminate) {
            this.terminate(CallParty.Remote, msg.reason || CallErrorCode.UserHangup, true);
        } else {
            logger.debug(`Call is in state: ${this.state}: ignoring reject`);
        }
    };

    public onAnsweredElsewhere = (msg: MCallAnswer): void => {
        logger.debug("Call ID " + this.callId + " answered elsewhere");
        this.terminate(CallParty.Remote, CallErrorCode.AnsweredElsewhere, true);
    };

    private setState(state: CallState): void {
        const oldState = this.state;
        this.state = state;
        this.emit(CallEvent.State, state, oldState);
    }

    /**
     * Internal
     * @param {string} eventType
     * @param {Object} content
     * @return {Promise}
     */
    private sendVoipEvent(eventType: string, content: object): Promise<ISendEventResponse> {
        return this.client.sendEvent(this.roomId, eventType, Object.assign({}, content, {
            version: VOIP_PROTO_VERSION,
            call_id: this.callId,
            party_id: this.ourPartyId,
        }));
    }

    private queueCandidate(content: RTCIceCandidate): void {
        // We partially de-trickle candidates by waiting for `delay` before sending them
        // amalgamated, in order to avoid sending too many m.call.candidates events and hitting
        // rate limits in Matrix.
        // In practice, it'd be better to remove rate limits for m.call.*

        // N.B. this deliberately lets you queue and send blank candidates, which MSC2746
        // currently proposes as the way to indicate that candidate gathering is complete.
        // This will hopefully be changed to an explicit rather than implicit notification
        // shortly.
        this.candidateSendQueue.push(content);

        // Don't send the ICE candidates yet if the call is in the ringing state: this
        // means we tried to pick (ie. started generating candidates) and then failed to
        // send the answer and went back to the ringing state. Queue up the candidates
        // to send if we successfully send the answer.
        // Equally don't send if we haven't yet sent the answer because we can send the
        // first batch of candidates along with the answer
        if (this.state === CallState.Ringing || !this.inviteOrAnswerSent) return;

        // MSC2746 recommends these values (can be quite long when calling because the
        // callee will need a while to answer the call)
        const delay = this.direction === CallDirection.Inbound ? 500 : 2000;

        if (this.candidateSendTries === 0) {
            setTimeout(() => {
                this.sendCandidateQueue();
            }, delay);
        }
    }

    /*
     * Transfers this call to another user
     */
    public async transfer(targetUserId: string): Promise<void> {
        // Fetch the target user's global profile info: their room avatar / displayname
        // could be different in whatever room we share with them.
        const profileInfo = await this.client.getProfileInfo(targetUserId);

        const replacementId = genCallID();

        const body = {
            replacement_id: genCallID(),
            target_user: {
                id: targetUserId,
                display_name: profileInfo.displayname,
                avatar_url: profileInfo.avatar_url,
            },
            create_call: replacementId,
        } as MCallReplacesEvent;

        await this.sendVoipEvent(EventType.CallReplaces, body);

        await this.terminate(CallParty.Local, CallErrorCode.Transfered, true);
    }

    /*
     * Transfers this call to the target call, effectively 'joining' the
     * two calls (so the remote parties on each call are connected together).
     */
    public async transferToCall(transferTargetCall?: MatrixCall): Promise<void> {
        const targetProfileInfo = await this.client.getProfileInfo(transferTargetCall.getOpponentMember().userId);
        const transfereeProfileInfo = await this.client.getProfileInfo(this.getOpponentMember().userId);

        const newCallId = genCallID();

        const bodyToTransferTarget = {
            // the replacements on each side have their own ID, and it's distinct from the
            // ID of the new call (but we can use the same function to generate it)
            replacement_id: genCallID(),
            target_user: {
                id: this.getOpponentMember().userId,
                display_name: transfereeProfileInfo.displayname,
                avatar_url: transfereeProfileInfo.avatar_url,
            },
            await_call: newCallId,
        } as MCallReplacesEvent;

        await transferTargetCall.sendVoipEvent(EventType.CallReplaces, bodyToTransferTarget);

        const bodyToTransferee = {
            replacement_id: genCallID(),
            target_user: {
                id: transferTargetCall.getOpponentMember().userId,
                display_name: targetProfileInfo.displayname,
                avatar_url: targetProfileInfo.avatar_url,
            },
            create_call: newCallId,
        } as MCallReplacesEvent;

        await this.sendVoipEvent(EventType.CallReplaces, bodyToTransferee);

        await this.terminate(CallParty.Local, CallErrorCode.Replaced, true);
        await transferTargetCall.terminate(CallParty.Local, CallErrorCode.Transfered, true);
    }

    private async terminate(hangupParty: CallParty, hangupReason: CallErrorCode, shouldEmit: boolean): Promise<void> {
        if (this.callHasEnded()) return;

        this.callStatsAtEnd = await this.collectCallStats();

        if (this.inviteTimeout) {
            clearTimeout(this.inviteTimeout);
            this.inviteTimeout = null;
        }

        // Order is important here: first we stopAllMedia() and only then we can deleteAllFeeds()
        // We don't stop media if the call was replaced as we want to re-use streams in the successor
        if (hangupReason !== CallErrorCode.Replaced) this.stopAllMedia();
        this.deleteAllFeeds();

        this.hangupParty = hangupParty;
        this.hangupReason = hangupReason;
        this.setState(CallState.Ended);
        if (this.peerConn && this.peerConn.signalingState !== 'closed') {
            this.peerConn.close();
        }
        if (shouldEmit) {
            this.emit(CallEvent.Hangup, this);
        }
    }

    private stopAllMedia(): void {
        logger.debug(`stopAllMedia (stream=${this.localUsermediaStream})`);

        for (const feed of this.feeds) {
            for (const track of feed.stream.getTracks()) {
                track.stop();
            }
        }
    }

    private checkForErrorListener(): void {
        if (this.listeners("error").length === 0) {
            throw new Error(
                "You MUST attach an error listener using call.on('error', function() {})",
            );
        }
    }

    private async sendCandidateQueue(): Promise<void> {
        if (this.candidateSendQueue.length === 0) {
            return;
        }

        const candidates = this.candidateSendQueue;
        this.candidateSendQueue = [];
        ++this.candidateSendTries;
        const content = {
            candidates: candidates,
        };
        logger.debug("Attempting to send " + candidates.length + " candidates");
        try {
            await this.sendVoipEvent(EventType.CallCandidates, content);
            // reset our retry count if we have successfully sent our candidates
            // otherwise queueCandidate() will refuse to try to flush the queue
            this.candidateSendTries = 0;
        } catch (error) {
            // don't retry this event: we'll send another one later as we might
            // have more candidates by then.
            if (error.event) this.client.cancelPendingEvent(error.event);

            // put all the candidates we failed to send back in the queue
            this.candidateSendQueue.push(...candidates);

            if (this.candidateSendTries > 5) {
                logger.debug(
                    "Failed to send candidates on attempt " + this.candidateSendTries +
                    ". Giving up on this call.", error,
                );

                const code = CallErrorCode.SignallingFailed;
                const message = "Signalling failed";

                this.emit(CallEvent.Error, new CallError(code, message, error));
                this.hangup(code, false);

                return;
            }

            const delayMs = 500 * Math.pow(2, this.candidateSendTries);
            ++this.candidateSendTries;
            logger.debug("Failed to send candidates. Retrying in " + delayMs + "ms", error);
            setTimeout(() => {
                this.sendCandidateQueue();
            }, delayMs);
        }
    }

<<<<<<< HEAD
    private async placeCall(constraintsType: ConstraintsType) {
=======
    private async placeCallWithConstraints(constraints: MediaStreamConstraints): Promise<void> {
        logger.log("Getting user media with constraints", constraints);
>>>>>>> 2783d162
        // XXX Find a better way to do this
        this.client.callEventHandler.calls.set(this.callId, this);
        this.setState(CallState.WaitLocalMedia);
        this.direction = CallDirection.Outbound;

        // make sure we have valid turn creds. Unless something's gone wrong, it should
        // poll and keep the credentials valid so this should be instant.
        const haveTurnCreds = await this.client.checkTurnServers();
        if (!haveTurnCreds) {
            logger.warn("Failed to get TURN credentials! Proceeding with call anyway...");
        }

        // create the peer connection now so it can be gathering candidates while we get user
        // media (assuming a candidate pool size is configured)
        this.peerConn = this.createPeerConnection();

        try {
            let mediaStream: MediaStream;

            if (constraintsType === ConstraintsType.Audio) {
                mediaStream = await this.client.getLocalAudioStream();
            } else {
                mediaStream = await this.client.getLocalVideoStream();
            }

            this.gotUserMediaForInvite(mediaStream);
        } catch (e) {
            this.getUserMediaFailed(e);
            return;
        }
    }

    private createPeerConnection(): RTCPeerConnection {
        const pc = new window.RTCPeerConnection({
            iceTransportPolicy: this.forceTURN ? 'relay' : undefined,
            iceServers: this.turnServers,
            iceCandidatePoolSize: this.client.iceCandidatePoolSize,
        });

        // 'connectionstatechange' would be better, but firefox doesn't implement that.
        pc.addEventListener('iceconnectionstatechange', this.onIceConnectionStateChanged);
        pc.addEventListener('signalingstatechange', this.onSignallingStateChanged);
        pc.addEventListener('icecandidate', this.gotLocalIceCandidate);
        pc.addEventListener('icegatheringstatechange', this.onIceGatheringStateChange);
        pc.addEventListener('track', this.onTrack);
        pc.addEventListener('negotiationneeded', this.onNegotiationNeeded);

        return pc;
    }

    private partyIdMatches(msg: MCallBase): boolean {
        // They must either match or both be absent (in which case opponentPartyId will be null)
        // Also we ignore party IDs on the invite/offer if the version is 0, so we must do the same
        // here and use null if the version is 0 (woe betide any opponent sending messages in the
        // same call with different versions)
        const msgPartyId = msg.version === 0 ? null : msg.party_id || null;
        return msgPartyId === this.opponentPartyId;
    }

    // Commits to an opponent for the call
    // ev: An invite or answer event
    private chooseOpponent(ev: MatrixEvent): void {
        // I choo-choo-choose you
        const msg = ev.getContent<MCallInviteNegotiate | MCallAnswer>();

        logger.debug(`Choosing party ID ${msg.party_id} for call ID ${this.callId}`);

        this.opponentVersion = msg.version;
        if (this.opponentVersion === 0) {
            // set to null to indicate that we've chosen an opponent, but because
            // they're v0 they have no party ID (even if they sent one, we're ignoring it)
            this.opponentPartyId = null;
        } else {
            // set to their party ID, or if they're naughty and didn't send one despite
            // not being v0, set it to null to indicate we picked an opponent with no
            // party ID
            this.opponentPartyId = msg.party_id || null;
        }
        this.opponentCaps = msg.capabilities || {} as CallCapabilities;
        this.opponentMember = ev.sender;
    }

    private async addBufferedIceCandidates(): Promise<void> {
        const bufferedCandidates = this.remoteCandidateBuffer.get(this.opponentPartyId);
        if (bufferedCandidates) {
            logger.info(`Adding ${bufferedCandidates.length} buffered candidates for opponent ${this.opponentPartyId}`);
            await this.addIceCandidates(bufferedCandidates);
        }
        this.remoteCandidateBuffer = null;
    }

    private async addIceCandidates(candidates: RTCIceCandidate[]): Promise<void> {
        for (const candidate of candidates) {
            if (
                (candidate.sdpMid === null || candidate.sdpMid === undefined) &&
                (candidate.sdpMLineIndex === null || candidate.sdpMLineIndex === undefined)
            ) {
                logger.debug("Ignoring remote ICE candidate with no sdpMid or sdpMLineIndex");
                continue;
            }
            logger.debug(
                "Call " + this.callId + " got remote ICE " + candidate.sdpMid + " candidate: " + candidate.candidate,
            );
            try {
                await this.peerConn.addIceCandidate(candidate);
            } catch (err) {
                if (!this.ignoreOffer) {
                    logger.info("Failed to add remote ICE candidate", err);
                }
            }
        }
    }

    public get hasPeerConnection(): boolean {
        return Boolean(this.peerConn);
    }
}

async function getScreensharingStream(
    selectDesktopCapturerSource?: () => Promise<DesktopCapturerSource>,
): Promise<MediaStream> {
    const screenshareConstraints = await getScreenshareContraints(selectDesktopCapturerSource);
    if (!screenshareConstraints) return null;

    if (window.electron?.getDesktopCapturerSources) {
        // We are using Electron
        logger.debug("Getting screen stream using getUserMedia()...");
        return await navigator.mediaDevices.getUserMedia(screenshareConstraints);
    } else {
        // We are not using Electron
        logger.debug("Getting screen stream using getDisplayMedia()...");
        return await navigator.mediaDevices.getDisplayMedia(screenshareConstraints);
    }
}

function setTracksEnabled(tracks: Array<MediaStreamTrack>, enabled: boolean): void {
    for (let i = 0; i < tracks.length; i++) {
        tracks[i].enabled = enabled;
    }
}

<<<<<<< HEAD
export function getUserMediaContraints(type: ConstraintsType) {
=======
function getUserMediaContraints(type: ConstraintsType): MediaStreamConstraints {
>>>>>>> 2783d162
    const isWebkit = !!navigator.webkitGetUserMedia;

    switch (type) {
        case ConstraintsType.Audio: {
            return {
                audio: {
                    deviceId: audioInput ? { ideal: audioInput } : undefined,
                },
                video: false,
            };
        }
        case ConstraintsType.Video: {
            return {
                audio: {
                    deviceId: audioInput ? { ideal: audioInput } : undefined,
                }, video: {
                    deviceId: videoInput ? { ideal: videoInput } : undefined,
                    /* We want 640x360.  Chrome will give it only if we ask exactly,
                       FF refuses entirely if we ask exactly, so have to ask for ideal
                       instead
                       XXX: Is this still true?
                     */
                    width: isWebkit ? { exact: 640 } : { ideal: 640 },
                    height: isWebkit ? { exact: 360 } : { ideal: 360 },
                },
            };
        }
    }
}

async function getScreenshareContraints(
    selectDesktopCapturerSource?: () => Promise<DesktopCapturerSource>,
): Promise<DesktopCapturerConstraints> {
    if (window.electron?.getDesktopCapturerSources && selectDesktopCapturerSource) {
        // We have access to getDesktopCapturerSources()
        logger.debug("Electron getDesktopCapturerSources() is available...");
        const selectedSource = await selectDesktopCapturerSource();
        if (!selectedSource) return null;
        return {
            audio: false,
            video: {
                mandatory: {
                    chromeMediaSource: "desktop",
                    chromeMediaSourceId: selectedSource.id,
                },
            },
        };
    } else {
        // We do not have access to the Electron desktop capturer,
        // therefore we can assume we are on the web
        logger.debug("Electron desktopCapturer is not available...");
        return {
            audio: false,
            video: true,
        };
    }
}

let audioInput: string;
let videoInput: string;
/**
 * Set an audio input device to use for MatrixCalls
 * @function
 * @param {string=} deviceId the identifier for the device
 * undefined treated as unset
 */
export function setAudioInput(deviceId: string): void { audioInput = deviceId; }
/**
 * Set a video input device to use for MatrixCalls
 * @function
 * @param {string=} deviceId the identifier for the device
 * undefined treated as unset
 */
export function setVideoInput(deviceId: string): void { videoInput = deviceId; }

/**
 * DEPRECATED
 * Use client.createCall()
 *
 * Create a new Matrix call for the browser.
 * @param {MatrixClient} client The client instance to use.
 * @param {string} roomId The room the call is in.
 * @param {Object?} options DEPRECATED optional options map.
 * @param {boolean} options.forceTURN DEPRECATED whether relay through TURN should be
 * forced. This option is deprecated - use opts.forceTURN when creating the matrix client
 * since it's only possible to set this option on outbound calls.
 * @return {MatrixCall} the call or null if the browser doesn't support calling.
 */
export function createNewMatrixCall(client: any, roomId: string, options?: CallOpts): MatrixCall {
    // typeof prevents Node from erroring on an undefined reference
    if (typeof(window) === 'undefined' || typeof(document) === 'undefined') {
        // NB. We don't log here as apps try to create a call object as a test for
        // whether calls are supported, so we shouldn't fill the logs up.
        return null;
    }

    // Firefox throws on so little as accessing the RTCPeerConnection when operating in
    // a secure mode. There's some information at https://bugzilla.mozilla.org/show_bug.cgi?id=1542616
    // though the concern is that the browser throwing a SecurityError will brick the
    // client creation process.
    try {
        const supported = Boolean(
            window.RTCPeerConnection || window.RTCSessionDescription ||
            window.RTCIceCandidate || navigator.mediaDevices,
        );
        if (!supported) {
            // Adds a lot of noise to test runs, so disable logging there.
            if (process.env.NODE_ENV !== "test") {
                logger.error("WebRTC is not supported in this browser / environment");
            }
            return null;
        }
    } catch (e) {
        logger.error("Exception thrown when trying to access WebRTC", e);
        return null;
    }

    const optionsForceTURN = options ? options.forceTURN : false;

    const opts = {
        client: client,
        roomId: roomId,
        invitee: options && options.invitee,
        turnServers: client.getTurnServers(),
        // call level options
        forceTURN: client.forceTURN || optionsForceTURN,
    };
    const call = new MatrixCall(opts);

    client.reEmitter.reEmit(call, Object.values(CallEvent));

    return call;
}<|MERGE_RESOLUTION|>--- conflicted
+++ resolved
@@ -269,22 +269,10 @@
  * @param {MatrixClient} opts.client The Matrix Client instance to send events to.
  */
 export class MatrixCall extends EventEmitter {
-<<<<<<< HEAD
-    roomId: string;
-    invitee?: string;
-    type: CallType;
-    callId: string;
-    state: CallState;
-    hangupParty: CallParty;
-    hangupReason: string;
-    direction: CallDirection;
-    ourPartyId: string;
-
-    private client: any; // Fix when client is TSified
-=======
     public roomId: string;
     public type: CallType = null;
     public callId: string;
+    public invitee?: string;
     public state = CallState.Fledgling;
     public hangupParty: CallParty;
     public hangupReason: string;
@@ -292,7 +280,6 @@
     public ourPartyId: string;
 
     private client: MatrixClient;
->>>>>>> 2783d162
     private forceTURN: boolean;
     private turnServers: Array<TurnServer>;
     // A queue for candidates waiting to go out.
@@ -367,7 +354,7 @@
         logger.debug("placeVoiceCall");
         this.checkForErrorListener();
         this.type = CallType.Voice;
-        await this.placeCall(ConstraintsType.Audio);
+        await this.placeCallWithConstraints(ConstraintsType.Audio);
     }
 
     /**
@@ -378,7 +365,7 @@
         logger.debug("placeVideoCall");
         this.checkForErrorListener();
         this.type = CallType.Video;
-        await this.placeCall(ConstraintsType.Video);
+        await this.placeCallWithConstraints(ConstraintsType.Video);
     }
 
     public getOpponentMember(): RoomMember {
@@ -1844,12 +1831,7 @@
         }
     }
 
-<<<<<<< HEAD
-    private async placeCall(constraintsType: ConstraintsType) {
-=======
-    private async placeCallWithConstraints(constraints: MediaStreamConstraints): Promise<void> {
-        logger.log("Getting user media with constraints", constraints);
->>>>>>> 2783d162
+    private async placeCallWithConstraints(constraintsType: ConstraintsType): Promise<void> {
         // XXX Find a better way to do this
         this.client.callEventHandler.calls.set(this.callId, this);
         this.setState(CallState.WaitLocalMedia);
@@ -1991,11 +1973,7 @@
     }
 }
 
-<<<<<<< HEAD
-export function getUserMediaContraints(type: ConstraintsType) {
-=======
-function getUserMediaContraints(type: ConstraintsType): MediaStreamConstraints {
->>>>>>> 2783d162
+export function getUserMediaContraints(type: ConstraintsType): MediaStreamConstraints {
     const isWebkit = !!navigator.webkitGetUserMedia;
 
     switch (type) {
