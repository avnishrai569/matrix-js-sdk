--- conflicted
+++ resolved
@@ -78,11 +78,7 @@
     private speakingThreshold = SPEAKING_THRESHOLD;
     private speaking = false;
     private volumeLooperTimeout: ReturnType<typeof setTimeout>;
-<<<<<<< HEAD
-    private disposed = false;
-=======
     private _disposed = false;
->>>>>>> 45e56f8c
 
     constructor(opts: ICallFeedOpts) {
         super();
@@ -302,13 +298,6 @@
             this.analyser = null;
             releaseContext();
         }
-<<<<<<< HEAD
-        this.disposed = true;
-    }
-
-    public isDisposed(): boolean {
-        return this.disposed;
-=======
         this._disposed = true;
         this.emit(CallFeedEvent.Disposed);
     }
@@ -319,7 +308,6 @@
 
     private set disposed(value: boolean) {
         this._disposed = value;
->>>>>>> 45e56f8c
     }
 
     public getLocalVolume(): number {
