--- conflicted
+++ resolved
@@ -28,11 +28,8 @@
 import { Crypto } from "../crypto";
 import { deepSortedObjectEntries } from "../utils";
 import { RoomMember } from "./room-member";
-<<<<<<< HEAD
 import { Thread } from "./thread";
-=======
 import { IActionsObject } from '../pushprocessor';
->>>>>>> 3216d7e5
 
 /**
  * Enum for event statuses.
